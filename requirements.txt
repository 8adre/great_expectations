--- conflicted
+++ resolved
@@ -4,10 +4,6 @@
 # Otherwise (i.e., if/when you are not concerned with running tests), please ignore these comments.
 
 altair>=4.0.0,<5  # package
-<<<<<<< HEAD
-black>=19.10b0  # package
-=======
->>>>>>> 4af15fd7
 Click>=7.1.2  # package
 importlib-metadata>=1.7.0 # package (included in Python 3.8 by default.)
 ipywidgets>=7.5.1  # package
