--- conflicted
+++ resolved
@@ -10,11 +10,7 @@
 from nose.tools import *
 import great_expectations as ge
 
-<<<<<<< HEAD
 def test_custom_class_1():
-=======
-def test_custom_class():
->>>>>>> 3ef5d710
     #https://stackoverflow.com/questions/18833759/python-prime-number-checker
     def isprime(n):
         '''check if integer n is a prime'''
@@ -27,7 +23,6 @@
             return False
 
         # 2 is the only even prime number
-<<<<<<< HEAD
         if n == 2: 
             return True    
 
@@ -36,16 +31,6 @@
             return False
 
         # range starts with 3 and only needs to go up 
-=======
-        if n == 2:
-            return True
-
-        # all other even numbers are not primes
-        if not n & 1:
-            return False
-
-        # range starts with 3 and only needs to go up
->>>>>>> 3ef5d710
         # the square root of n for all odd numbers
         for x in range(3, int(n**0.5) + 1, 2):
             if n % x == 0:
@@ -54,7 +39,6 @@
         return True
 
     class CustomPandasDataSet(ge.dataset.PandasDataSet):
-<<<<<<< HEAD
         
         @ge.dataset.DataSet.column_expectation
         def expect_column_values_to_be_prime(self, column, mostly=None, suppress_expectations=False):
@@ -63,16 +47,6 @@
             result = self[column][notnull].map(isprime)
             exceptions = list(self[column][notnull][result==False])
             
-=======
-
-        @ge.dataset.DataSet.column_expectation
-        def expect_column_values_to_be_prime(self, column, mostly=None, suppress_expectations=False):
-            notnull = self[column].notnull()
-
-            result = self[column][notnull].map(isprime)
-            exceptions = list(self[column][notnull][result==False])
-
->>>>>>> 3ef5d710
             if mostly:
                 #Prevent division-by-zero errors
                 if len(not_null_values) == 0:
@@ -92,16 +66,9 @@
                     "exception_list" : exceptions
                 }
 
-<<<<<<< HEAD
     script_path = os.path.dirname(os.path.realpath(__file__))
     df = ge.read_csv(
         script_path+'/examples/titanic.csv',
-=======
-
-    script_path = os.path.dirname(os.path.realpath(__file__))
-    df = ge.read_csv(
-        script_path+'/examples/Titanic.csv',
->>>>>>> 3ef5d710
         dataset_class=CustomPandasDataSet
     )
 
@@ -118,7 +85,6 @@
     )
 
 
-<<<<<<< HEAD
 def test_custom_class_2():
 
     def expectation(func):
@@ -298,45 +264,6 @@
             result = self[column][notnull] == 1
             exceptions = list(self[column][notnull][result==False])
             
-=======
-
-    #https://stackoverflow.com/questions/18833759/python-prime-number-checker
-    def isprime(n):
-        '''check if integer n is a prime'''
-
-        # make sure n is a positive integer
-        n = abs(int(n))
-
-        # 0 and 1 are not primes
-        if n < 2:
-            return False
-
-        # 2 is the only even prime number
-        if n == 2:
-            return True
-
-        # all other even numbers are not primes
-        if not n & 1:
-            return False
-
-        # range starts with 3 and only needs to go up
-        # the square root of n for all odd numbers
-        for x in range(3, int(n**0.5) + 1, 2):
-            if n % x == 0:
-                return False
-
-        return True
-
-    class CustomPandasDataSet(ge.dataset.PandasDataSet):
-
-        @ge.dataset.DataSet.column_expectation
-        def expect_column_values_to_be_prime(self, column, mostly=None, suppress_expectations=False):
-            notnull = self[column].notnull()
-
-            result = self[column][notnull].map(isprime)
-            exceptions = list(self[column][notnull][result==False])
-
->>>>>>> 3ef5d710
             if mostly:
                 #Prevent division-by-zero errors
                 if len(not_null_values) == 0:
@@ -356,7 +283,6 @@
                     "exception_list" : exceptions
                 }
 
-<<<<<<< HEAD
         @column_expectation
         def expect_column_values_to_equal_2(self, series):
             return series.map(lambda x: x==2)
@@ -416,7 +342,127 @@
             "exception_list": []
         }
     )
-=======
+
+        # # 2 is the only even prime number
+        # if n == 2:
+        #     return True
+
+        # # all other even numbers are not primes
+        # if not n & 1:
+        #     return False
+
+        # # range starts with 3 and only needs to go up
+        # # the square root of n for all odd numbers
+        # for x in range(3, int(n**0.5) + 1, 2):
+        #     if n % x == 0:
+        #         return False
+
+        # return True
+
+    class CustomPandasDataSet(ge.dataset.PandasDataSet):
+
+        @ge.dataset.DataSet.column_expectation
+        def expect_column_values_to_be_prime(self, column, mostly=None, suppress_expectations=False):
+            notnull = self[column].notnull()
+
+            result = self[column][notnull].map(isprime)
+            exceptions = list(self[column][notnull][result==False])
+
+            if mostly:
+                #Prevent division-by-zero errors
+                if len(not_null_values) == 0:
+                    return {
+                        'success':True,
+                        'exception_list':exceptions
+                    }
+
+                percent_properly_formatted = float(sum(properly_formatted))/len(not_null_values)
+                return {
+                    "success" : percent_properly_formatted >= mostly,
+                    "exception_list" : exceptions
+                }
+            else:
+                return {
+                    "success" : len(exceptions) == 0,
+                    "exception_list" : exceptions
+                }
+
+
+    script_path = os.path.dirname(os.path.realpath(__file__))
+    df = ge.read_csv(
+        script_path+'/examples/Titanic.csv',
+        dataset_class=CustomPandasDataSet
+    )
+
+    assert_equal(
+        df.expect_column_values_to_be_prime('Age'),
+        {'exception_list':[30.0,25.0,0.92000000000000004,63.0,39.0,58.0,50.0,24.0,36.0,26.0,25.0,25.0,28.0,45.0,39.0,30.0,58.0,45.0,22.0,48.0,44.0,60.0,45.0,58.0,36.0,33.0,36.0,36.0,14.0,49.0,36.0,46.0,27.0,27.0,26.0,64.0,39.0,55.0,70.0,69.0,36.0,39.0,38.0,27.0,27.0,4.0,27.0,50.0,48.0,49.0,48.0,39.0,36.0,30.0,24.0,28.0,64.0,60.0,49.0,44.0,22.0,60.0,48.0,35.0,22.0,45.0,49.0,54.0,38.0,58.0,45.0,46.0,25.0,21.0,48.0,49.0,45.0,36.0,55.0,52.0,24.0,16.0,44.0,51.0,42.0,35.0,35.0,38.0,35.0,50.0,49.0,46.0,58.0,42.0,40.0,42.0,55.0,50.0,16.0,21.0,30.0,15.0,30.0,46.0,54.0,36.0,28.0,65.0,33.0,44.0,55.0,36.0,58.0,64.0,64.0,22.0,28.0,22.0,18.0,52.0,46.0,56.0,33.0,27.0,55.0,54.0,48.0,18.0,21.0,34.0,40.0,36.0,50.0,39.0,56.0,28.0,56.0,56.0,24.0,18.0,24.0,45.0,40.0,6.0,57.0,32.0,62.0,54.0,52.0,62.0,63.0,46.0,52.0,39.0,18.0,48.0,49.0,39.0,46.0,64.0,60.0,60.0,55.0,54.0,21.0,57.0,45.0,50.0,50.0,27.0,20.0,51.0,21.0,36.0,40.0,32.0,33.0,30.0,28.0,18.0,34.0,32.0,57.0,18.0,36.0,28.0,51.0,32.0,28.0,36.0,4.0,1.0,12.0,34.0,26.0,27.0,15.0,45.0,40.0,20.0,25.0,36.0,25.0,42.0,26.0,26.0,0.82999999999999996,54.0,44.0,52.0,30.0,30.0,27.0,24.0,35.0,8.0,22.0,30.0,20.0,21.0,49.0,8.0,28.0,18.0,28.0,22.0,25.0,18.0,32.0,18.0,42.0,34.0,8.0,21.0,38.0,38.0,35.0,35.0,38.0,24.0,16.0,26.0,45.0,24.0,21.0,22.0,34.0,30.0,50.0,30.0,1.0,44.0,28.0,6.0,30.0,45.0,24.0,24.0,49.0,48.0,34.0,32.0,21.0,18.0,21.0,52.0,42.0,36.0,21.0,33.0,34.0,22.0,45.0,30.0,26.0,34.0,26.0,22.0,1.0,25.0,48.0,57.0,27.0,30.0,20.0,45.0,46.0,30.0,48.0,54.0,64.0,32.0,18.0,32.0,26.0,20.0,39.0,22.0,24.0,28.0,50.0,20.0,40.0,42.0,21.0,32.0,34.0,33.0,8.0,36.0,34.0,30.0,28.0,0.80000000000000004,25.0,50.0,21.0,25.0,18.0,20.0,30.0,30.0,35.0,22.0,25.0,25.0,14.0,50.0,22.0,27.0,27.0,30.0,22.0,35.0,30.0,28.0,12.0,40.0,36.0,28.0,32.0,4.0,36.0,33.0,32.0,26.0,30.0,24.0,18.0,42.0,16.0,35.0,16.0,25.0,18.0,20.0,30.0,26.0,40.0,24.0,18.0,0.82999999999999996,20.0,25.0,35.0,32.0,20.0,39.0,39.0,6.0,38.0,9.0,26.0,4.0,20.0,26.0,25.0,18.0,24.0,35.0,40.0,38.0,9.0,45.0,27.0,20.0,32.0,33.0,18.0,40.0,26.0,15.0,45.0,18.0,27.0,22.0,26.0,22.0,20.0,32.0,21.0,18.0,26.0,6.0,9.0,40.0,32.0,26.0,18.0,20.0,22.0,22.0,35.0,21.0,20.0,18.0,18.0,38.0,30.0,21.0,21.0,21.0,24.0,33.0,33.0,28.0,16.0,28.0,24.0,21.0,32.0,26.0,18.0,20.0,24.0,24.0,36.0,30.0,22.0,35.0,27.0,30.0,36.0,9.0,44.0,45.0,22.0,30.0,34.0,28.0,0.33000000000000002,27.0,25.0,24.0,22.0,21.0,26.0,33.0,1.0,0.17000000000000001,25.0,36.0,36.0,30.0,26.0,65.0,42.0,32.0,30.0,24.0,24.0,24.0,22.0,18.0,16.0,45.0,21.0,18.0,9.0,48.0,16.0,25.0,38.0,22.0,16.0,33.0,9.0,38.0,40.0,14.0,16.0,9.0,10.0,6.0,40.0,32.0,20.0,28.0,24.0,28.0,24.0,20.0,45.0,26.0,21.0,27.0,18.0,26.0,22.0,28.0,22.0,27.0,42.0,27.0,25.0,27.0,20.0,48.0,34.0,22.0,33.0,32.0,26.0,49.0,1.0,33.0,4.0,24.0,32.0,27.0,21.0,32.0,20.0,21.0,30.0,21.0,22.0,4.0,39.0,20.0,21.0,44.0,42.0,21.0,24.0,25.0,22.0,22.0,39.0,26.0,4.0,22.0,26.0,1.5,36.0,18.0,25.0,22.0,20.0,26.0,22.0,32.0,21.0,21.0,36.0,39.0,25.0,45.0,36.0,30.0,20.0,21.0,1.5,25.0,18.0,63.0,18.0,15.0,28.0,36.0,28.0,10.0,36.0,30.0,22.0,14.0,22.0,51.0,18.0,45.0,28.0,21.0,27.0,36.0,27.0,15.0,27.0,26.0,22.0,24.0],'success':False}
+    )
+
+    primes = [3,5,7,11,13,17,23,31]
+    df["primes"] = df.Age.map(lambda x: random.choice(primes))
+    assert_equal(
+        df.expect_column_values_to_be_prime("primes"),
+        {'exception_list': [], 'success': True}
+    )
+
+
+
+    #https://stackoverflow.com/questions/18833759/python-prime-number-checker
+    def isprime(n):
+        '''check if integer n is a prime'''
+
+        # make sure n is a positive integer
+        n = abs(int(n))
+
+        # 0 and 1 are not primes
+        if n < 2:
+            return False
+
+        # 2 is the only even prime number
+        if n == 2:
+            return True
+
+        # all other even numbers are not primes
+        if not n & 1:
+            return False
+
+        # range starts with 3 and only needs to go up
+        # the square root of n for all odd numbers
+        for x in range(3, int(n**0.5) + 1, 2):
+            if n % x == 0:
+                return False
+
+        return True
+
+    class CustomPandasDataSet(ge.dataset.PandasDataSet):
+
+        @ge.dataset.DataSet.column_expectation
+        def expect_column_values_to_be_prime(self, column, mostly=None, suppress_expectations=False):
+            notnull = self[column].notnull()
+
+            result = self[column][notnull].map(isprime)
+            exceptions = list(self[column][notnull][result==False])
+
+            if mostly:
+                #Prevent division-by-zero errors
+                if len(not_null_values) == 0:
+                    return {
+                        'success':True,
+                        'exception_list':exceptions
+                    }
+
+                percent_properly_formatted = float(sum(properly_formatted))/len(not_null_values)
+                return {
+                    "success" : percent_properly_formatted >= mostly,
+                    "exception_list" : exceptions
+                }
+            else:
+                return {
+                    "success" : len(exceptions) == 0,
+                    "exception_list" : exceptions
+                }
+
 
     script_path = os.path.dirname(os.path.realpath(__file__))
     df = ge.read_csv(
@@ -550,5 +596,4 @@
               }
             ]
         },
-    )
->>>>>>> 3ef5d710
+    )