import datetime
import json
import locale
import os
import random
import shutil
import threading
from types import ModuleType
from typing import Union

import numpy as np
import pandas as pd
import pytest
from freezegun import freeze_time
from ruamel.yaml import YAML

import great_expectations as ge
from great_expectations import DataContext
from great_expectations.core import ExpectationConfiguration, expectationSuiteSchema
from great_expectations.core.expectation_suite import ExpectationSuite
from great_expectations.core.expectation_validation_result import (
    ExpectationValidationResult,
)
from great_expectations.data_context.types.resource_identifiers import (
    ExpectationSuiteIdentifier,
)
from great_expectations.data_context.util import (
    file_relative_path,
    instantiate_class_from_config,
)
from great_expectations.dataset.pandas_dataset import PandasDataset
from great_expectations.datasource import SqlAlchemyDatasource
from great_expectations.datasource.new_datasource import Datasource
from great_expectations.execution_engine import SqlAlchemyExecutionEngine
from great_expectations.util import import_library_module

from .test_utils import expectationSuiteValidationResultSchema, get_dataset

yaml = YAML()
###
#
# NOTE: THESE TESTS ARE WRITTEN WITH THE en_US.UTF-8 LOCALE AS DEFAULT FOR STRING FORMATTING
#
###

locale.setlocale(locale.LC_ALL, "en_US.UTF-8")


class LockingConnectionCheck:
    def __init__(self, sa, connection_string):
        self.lock = threading.Lock()
        self.sa = sa
        self.connection_string = connection_string
        self._is_valid = None

    def is_valid(self):
        with self.lock:
            if self._is_valid is None:
                try:
                    engine = self.sa.create_engine(self.connection_string)
                    conn = engine.connect()
                    conn.close()
                    self._is_valid = True
                except (ImportError, self.sa.exc.SQLAlchemyError) as e:
                    print(f"{str(e)}")
                    self._is_valid = False
            return self._is_valid


def pytest_configure(config):
    config.addinivalue_line(
        "markers",
        "smoketest: mark test as smoketest--it does not have useful assertions but may produce side effects "
        "that require manual inspection.",
    )
    config.addinivalue_line(
        "markers",
        "rendered_output: produces rendered output that should be manually reviewed.",
    )
    config.addinivalue_line(
        "markers",
        "aws_integration: runs aws integration test that may be very slow and requires credentials",
    )


def pytest_addoption(parser):
    parser.addoption(
        "--no-spark",
        action="store_true",
        help="If set, suppress all tests against the spark test suite",
    )
    parser.addoption(
        "--no-sqlalchemy",
        action="store_true",
        help="If set, suppress all tests using sqlalchemy",
    )
    parser.addoption(
        "--no-postgresql",
        action="store_true",
        help="If set, suppress all tests against postgresql",
    )
    parser.addoption(
        "--mysql", action="store_true", help="If set, execute tests against mysql",
    )
    parser.addoption(
        "--mssql", action="store_true", help="If set, execute tests against mssql",
    )
    parser.addoption(
        "--aws-integration",
        action="store_true",
        help="If set, run aws integration tests",
    )


def build_test_backends_list(metafunc):
    test_backends = ["PandasDataset"]
    no_spark = metafunc.config.getoption("--no-spark")
    if not no_spark:
        try:
            import pyspark
            from pyspark.sql import SparkSession
        except ImportError:
            raise ValueError("spark tests are requested, but pyspark is not installed")
        test_backends += ["SparkDFDataset"]
    no_sqlalchemy = metafunc.config.getoption("--no-sqlalchemy")
    if not no_sqlalchemy:
        test_backends += ["sqlite"]

        sa: Union[ModuleType, None] = import_library_module(module_name="sqlalchemy")

        no_postgresql = metafunc.config.getoption("--no-postgresql")
        if not (sa is None or no_postgresql):
            ###
            # NOTE: 20190918 - JPC: Since I've had to relearn this a few times, a note here.
            # SQLALCHEMY coerces postgres DOUBLE_PRECISION to float, which loses precision
            # round trip compared to NUMERIC, which stays as a python DECIMAL

            # Be sure to ensure that tests (and users!) understand that subtlety,
            # which can be important for distributional expectations, for example.
            ###
            connection_string = "postgresql://postgres@localhost/test_ci"
            checker = LockingConnectionCheck(sa, connection_string)
            if checker.is_valid() is True:
                test_backends += ["postgresql"]
            else:
                raise ValueError(
                    f"backend-specific tests are requested, but unable to connect to the database at "
                    f"{connection_string}"
                )
        mysql = metafunc.config.getoption("--mysql")
        if sa and mysql:
            try:
                engine = sa.create_engine("mysql+pymysql://root@localhost/test_ci")
                conn = engine.connect()
                conn.close()
            except (ImportError, sa.exc.SQLAlchemyError):
                raise ImportError(
                    "mysql tests are requested, but unable to connect to the mysql database at "
                    "'mysql+pymysql://root@localhost/test_ci'"
                )
            test_backends += ["mysql"]
        mssql = metafunc.config.getoption("--mssql")
        if sa and mssql:
            try:
                engine = sa.create_engine(
                    "mssql+pyodbc://sa:ReallyStrongPwd1234%^&*@localhost:1433/test_ci?driver=ODBC Driver 17 for SQL Server&charset=utf8&autocommit=true",
                    # echo=True,
                )
                conn = engine.connect()
                conn.close()
            except (ImportError, sa.exc.SQLAlchemyError):
                raise ImportError(
                    "mssql tests are requested, but unable to connect to the mssql database at "
                    "'mssql+pyodbc://sa:ReallyStrongPwd1234%^&*@localhost:1433/test_ci?driver=ODBC Driver 17 for SQL Server&charset=utf8&autocommit=true'",
                )
            test_backends += ["mssql"]
    return test_backends


def build_test_backends_list_cfe(metafunc):
    test_backends = ["pandas"]
    no_spark = metafunc.config.getoption("--no-spark")
    if not no_spark:
        try:
            import pyspark
            from pyspark.sql import SparkSession
        except ImportError:
            raise ValueError("spark tests are requested, but pyspark is not installed")
        test_backends += ["spark"]
    no_sqlalchemy = metafunc.config.getoption("--no-sqlalchemy")
    if not no_sqlalchemy:
        test_backends += ["sqlite"]

        sa: Union[ModuleType, None] = import_library_module(module_name="sqlalchemy")

        no_postgresql = metafunc.config.getoption("--no-postgresql")
        if not (sa is None or no_postgresql):
            ###
            # NOTE: 20190918 - JPC: Since I've had to relearn this a few times, a note here.
            # SQLALCHEMY coerces postgres DOUBLE_PRECISION to float, which loses precision
            # round trip compared to NUMERIC, which stays as a python DECIMAL

            # Be sure to ensure that tests (and users!) understand that subtlety,
            # which can be important for distributional expectations, for example.
            ###
            connection_string = "postgresql://postgres@localhost/test_ci"
            checker = LockingConnectionCheck(sa, connection_string)
            if checker.is_valid() is True:
                test_backends += ["postgresql"]
            else:
                raise ValueError(
                    f"backend-specific tests are requested, but unable to connect to the database at "
                    f"{connection_string}"
                )
        mysql = metafunc.config.getoption("--mysql")
        if sa and mysql:
            try:
                engine = sa.create_engine("mysql+pymysql://root@localhost/test_ci")
                conn = engine.connect()
                conn.close()
            except (ImportError, sa.exc.SQLAlchemyError):
                raise ImportError(
                    "mysql tests are requested, but unable to connect to the mysql database at "
                    "'mysql+pymysql://root@localhost/test_ci'"
                )
            test_backends += ["mysql"]
        mssql = metafunc.config.getoption("--mssql")
        if sa and mssql:
            try:
                engine = sa.create_engine(
                    "mssql+pyodbc://sa:ReallyStrongPwd1234%^&*@localhost:1433/test_ci?driver=ODBC Driver 17 for SQL Server&charset=utf8&autocommit=true",
                    # echo=True,
                )
                conn = engine.connect()
                conn.close()
            except (ImportError, sa.exc.SQLAlchemyError):
                raise ImportError(
                    "mssql tests are requested, but unable to connect to the mssql database at "
                    "'mssql+pyodbc://sa:ReallyStrongPwd1234%^&*@localhost:1433/test_ci?driver=ODBC Driver 17 for SQL Server&charset=utf8&autocommit=true'",
                )
            test_backends += ["mssql"]
    return test_backends


def pytest_generate_tests(metafunc):
    test_backends = build_test_backends_list(metafunc)
    if "test_backend" in metafunc.fixturenames:
        metafunc.parametrize("test_backend", test_backends, scope="module")
    if "test_backends" in metafunc.fixturenames:
        metafunc.parametrize("test_backends", [test_backends], scope="module")


def pytest_collection_modifyitems(config, items):
    if config.getoption("--aws-integration"):
        # --aws-integration given in cli: do not skip aws-integration tests
        return
    skip_aws_integration = pytest.mark.skip(
        reason="need --aws-integration option to run"
    )
    for item in items:
        if "aws_integration" in item.keywords:
            item.add_marker(skip_aws_integration)


@pytest.fixture(autouse=True)
def no_usage_stats(monkeypatch):
    # Do not generate usage stats from test runs
    monkeypatch.setenv("GE_USAGE_STATS", "False")


@pytest.fixture
def sa(test_backends):
    if (
        "postgresql" not in test_backends
        and "sqlite" not in test_backends
        and "mysql" not in test_backends
        and "mssql" not in test_backends
    ):
        pytest.skip("No recognized sqlalchemy backend selected.")
    else:
        try:
            import sqlalchemy as sa

            return sa
        except ImportError:
            raise ValueError("SQL Database tests require sqlalchemy to be installed.")


@pytest.fixture
def spark_session(test_backends):
    if "SparkDFDataset" not in test_backends:
        pytest.skip("No spark backend selected.")
    try:
        import pyspark
        from pyspark.sql import SparkSession

        return SparkSession.builder.getOrCreate()
    except ImportError:
        raise ValueError("spark tests are requested, but pyspark is not installed")


@pytest.fixture
def empty_expectation_suite():
    expectation_suite = {
        "expectation_suite_name": "default",
        "meta": {},
        "expectations": [],
    }
    return expectation_suite


@pytest.fixture
def basic_expectation_suite():
    expectation_suite = ExpectationSuite(
        expectation_suite_name="default",
        meta={},
        expectations=[
            ExpectationConfiguration(
                expectation_type="expect_column_to_exist",
                kwargs={"column": "infinities"},
            ),
            ExpectationConfiguration(
                expectation_type="expect_column_to_exist", kwargs={"column": "nulls"}
            ),
            ExpectationConfiguration(
                expectation_type="expect_column_to_exist", kwargs={"column": "naturals"}
            ),
            ExpectationConfiguration(
                expectation_type="expect_column_values_to_be_unique",
                kwargs={"column": "naturals"},
            ),
        ],
    )
    return expectation_suite


@pytest.fixture
def file_data_asset(tmp_path):
    tmp_path = str(tmp_path)
    path = os.path.join(tmp_path, "file_data_asset.txt")
    with open(path, "w+") as file:
        file.write(json.dumps([0, 1, 2, 3, 4]))

    return ge.data_asset.FileDataAsset(file_path=path)


@pytest.fixture
def numeric_high_card_dict():
    data = {
        "norm_0_1": [
            0.7225866251125405,
            -0.5951819764073379,
            -0.2679313226299394,
            -0.22503289285616823,
            0.1432092195399402,
            1.1874676802669433,
            1.2766412196640815,
            0.15197071140718296,
            -0.08787273509474242,
            -0.14524643717509128,
            -1.236408169492396,
            -0.1595432263317598,
            1.0856768114741797,
            0.5082788229519655,
            0.26419244684748955,
            -0.2532308428977167,
            -0.6362679196021943,
            -3.134120304969242,
            -1.8990888524318292,
            0.15701781863102648,
            -0.775788419966582,
            -0.7400872167978756,
            -0.10578357492485335,
            0.30287010067847436,
            -1.2127058770179304,
            -0.6750567678010801,
            0.3341434318919877,
            1.8336516507046157,
            1.105410842250908,
            -0.7711783703442725,
            -0.20834347267477862,
            -0.06315849766945486,
            0.003016997583954831,
            -1.0500016329150343,
            -0.9168020284223636,
            0.306128397266698,
            1.0980602112281863,
            -0.10465519493772572,
            0.4557797534454941,
            -0.2524452955086468,
            -1.6176089110359837,
            0.46251282530754667,
            0.45751208998354903,
            0.4222844954971609,
            0.9651098606162691,
            -0.1364401431697167,
            -0.4988616288584964,
            -0.29549238375582904,
            0.6950204582392359,
            0.2975369992016046,
            -1.0159498719807218,
            1.3704532401348395,
            1.1210419577766673,
            1.2051869452003332,
            0.10749349867353084,
            -3.1876892257116562,
            1.316240976262548,
            -1.3777452919511493,
            -1.0666211985935259,
            1.605446695828751,
            -0.39682821266996865,
            -0.2828059717857655,
            1.30488698803017,
            -2.116606225467923,
            -0.2026680301462151,
            -0.05504008273574069,
            -0.028520163428411835,
            0.4424105678123449,
            -0.3427628263418371,
            0.23805293411919937,
            -0.7515414823259695,
            -0.1272505897548366,
            1.803348436304099,
            -2.0178252709022124,
            0.4860300090112474,
            1.2304054166426217,
            0.7228668982068365,
            1.7400607500575112,
            0.3480274098246697,
            -0.3887978895385282,
            -1.6511926233909175,
            0.14517929503564567,
            -1.1599010576123796,
            -0.016133552438119002,
            0.47157644883706273,
            0.27657785075518254,
            1.4464286976282463,
            -1.2605489185634533,
            -1.2548765025615338,
            0.0755319579826929,
            1.0476733637516833,
            -0.7038690219524807,
            -0.9580696842862921,
            -0.18135657098008018,
            -0.18163993379314564,
            0.4092798531146971,
            -2.049808182546896,
            -1.2447062617916826,
            -1.6681140306283337,
            1.0709944517933483,
            -0.7059385234342846,
            -0.8033587669003331,
            -1.8152275905903312,
            0.11729996097670137,
            2.2994900038012376,
            -0.1291192451734159,
            -0.6731565869164164,
            -0.06690994571366346,
            -0.40330072968473235,
            -0.23927186025094221,
            2.7756216937096676,
            0.06441299443146056,
            -0.5095247173507204,
            -0.5228853558871007,
            0.806629654091097,
            -2.110096084114651,
            -0.1233374136509439,
            -1.021178519845751,
            0.058906278340351045,
            -0.26316852406211017,
            -1.2990807244026237,
            -0.1937986598084067,
            0.3909222793445317,
            0.578027315076297,
            -0.11837271520846208,
            -1.134297652720464,
            0.496915417153268,
            -0.5315184110418045,
            0.5284176849952198,
            -1.6810338988102331,
            0.41220454054009154,
            1.0554031136792,
            -1.4222775023918832,
            -1.1664353586956209,
            0.018952180522661358,
            -0.04620616876577671,
            -0.8446292647938418,
            -0.6889432180332509,
            -0.16012081070647954,
            0.5680940644754282,
            -1.9792941921407943,
            0.35441842206114726,
            0.12433268557499534,
            0.25366905921805377,
            0.6262297786892028,
            1.327981424671081,
            1.774834324890265,
            -0.9725604763128438,
            0.42824027889428,
            0.19725541390327114,
            1.4640606982992412,
            1.6484993842838995,
            0.009848260786412894,
            -2.318740403198263,
            -0.4125245127403577,
            -0.15500831770388285,
            1.010740123094443,
            0.7509498708766653,
            -0.021415407776108144,
            0.6466776546788641,
            -1.421096837521404,
            0.5632248951325018,
            -1.230539161899903,
            -0.26766333435961503,
            -1.7208241092827994,
            -1.068122926814994,
            -1.6339248620455546,
            0.07225436117508208,
            -1.2018233250224348,
            -0.07213000691963527,
            -1.0080992229563746,
            -1.151378048476321,
            -0.2660104149809121,
            1.6307779136408695,
            0.8394822016824073,
            -0.23362802143120032,
            -0.36799502320054384,
            0.35359852278856263,
            0.5830948999779656,
            -0.730683771776052,
            1.4715728371820667,
            -1.0668090648998136,
            -1.025762014881618,
            0.21056106958224155,
            -0.5141254207774576,
            -0.1592942838690149,
            0.7688711617969363,
            -2.464535892598544,
            -0.33306989349452987,
            0.9457207224940593,
            0.36108072442574435,
            -0.6490066877470516,
            -0.8714147266896871,
            0.6567118414749348,
            -0.18543305444915045,
            0.11156511615955596,
            0.7299392157186994,
            -0.9902398239693843,
            -1.3231344439063761,
            -1.1402773433114928,
            0.3696183719476138,
            -1.0512718152423168,
            -0.6093518314203102,
            0.0010622538704462257,
            -0.17676306948277776,
            -0.6291120128576891,
            1.6390197341434742,
            -0.8105788162716191,
            -2.0105672384392204,
            -0.7909143328024505,
            -0.10510684692203587,
            -0.013384480496840259,
            0.37683659744804815,
            -0.15123337965442354,
            1.8427651248902048,
            1.0371006855495906,
            0.29198928612503655,
            -1.7455852392709181,
            1.0854545339796853,
            1.8156620972829793,
            1.2399563224061596,
            1.1196530775769857,
            0.4349954478175989,
            0.11093680938321168,
            0.9945934589378227,
            -0.5779739742428905,
            1.0398502505219054,
            -0.09401160691650227,
            0.22793239636661505,
            -1.8664992140331715,
            -0.16104499274010126,
            -0.8497511318264537,
            -0.005035074822415585,
            -1.7956896952184151,
            1.8304783101189757,
            0.19094408763231646,
            1.3353023874309002,
            0.5889134606052353,
            -0.48487660139277866,
            0.4817014755127622,
            1.5981632863770983,
            2.1416849775567943,
            -0.5524061711669017,
            0.3364804821524787,
            -0.8609687548167294,
            0.24548635047971906,
            -0.1281468603588133,
            -0.03871410517044196,
            -0.2678174852638268,
            0.41800607312114096,
            -0.2503930647517959,
            0.8432391494945226,
            -0.5684563173706987,
            -0.6737077809046504,
            2.0559579098493606,
            -0.29098826888414253,
            -0.08572747304559661,
            -0.301857666880195,
            -0.3446199959065524,
            0.7391340848217359,
            -0.3087136212446006,
            0.5245553707204758,
            -3.063281336805349,
            0.47471623010413705,
            0.3733427291759615,
            -0.26216851429591426,
            -0.5433523111756248,
            0.3305385199964823,
            -1.4866150542941634,
            -0.4699911958560942,
            0.7312367186673805,
            -0.22346998944216903,
            -0.4102860865811592,
            -0.3003478250288424,
            -0.3436168605845268,
            0.9456524589400904,
            -0.03710285453384255,
            0.10330609878001526,
            0.6919858329179392,
            0.8673477607085118,
            0.380742577915601,
            0.5785785515837437,
            -0.011421905830097267,
            0.587187810965595,
            -1.172536467775141,
            -0.532086162097372,
            -0.34440413367820183,
            -1.404900386188497,
            -0.1916375229779241,
            1.6910999461291834,
            -0.6070351182769795,
            -0.8371447893868493,
            0.8853944070432224,
            1.4062946075925473,
            -0.4575973141608374,
            1.1458755768004445,
            0.2619874618238163,
            1.7105876844856704,
            -1.3938976454537522,
            -0.11403217166441704,
            -1.0354305240085717,
            -0.4285770475062154,
            0.10326635421187867,
            0.6911853442971228,
            0.6293835213179542,
            -0.819693698713199,
            -0.7378190403744175,
            -1.495947672573938,
            -1.2406693914431872,
            -1.0486341638186725,
            -1.3715759883075953,
            3.585407817418151,
            -0.8007079372574223,
            -1.527336776754733,
            -0.4716571043072485,
            -0.6967311271405545,
            1.0003347462169225,
            -0.30569565002022697,
            0.3646134876772732,
            0.49083033603832493,
            0.07754580794955847,
            -0.13467337850920083,
            0.02134473458605164,
            0.5025183900540823,
            -0.940929087894874,
            1.441600637127558,
            -0.0857298131221344,
            -0.575175243519591,
            0.42622029657630595,
            -0.3239674701415489,
            0.22648849821602596,
            -0.6636465305318631,
            0.30415000329164754,
            -0.6170241274574016,
            0.07578674772163065,
            0.2952841441615124,
            0.8120317689468056,
            -0.46861353019671337,
            0.04718559572470416,
            -0.3105660017232523,
            -0.28898463203535724,
            0.9575298065734561,
            -0.1977556031830993,
            0.009658232624257272,
            1.1432743259603295,
            -1.8989396918936858,
            0.20787070770386357,
            1.4256750543782999,
            -0.03838329973778874,
            -0.9051229357470373,
            -1.2002277085489457,
            2.405569956130733,
            1.895817948326675,
            -0.8260858325924574,
            0.5759061866255807,
            2.7022875569683342,
            1.0591327405967745,
            0.21449833798124354,
            0.19970388388081273,
            0.018242139911433558,
            -0.630960146999549,
            -2.389646042147776,
            0.5424304992480339,
            -1.2159551561948718,
            -1.6851632640204128,
            -0.4812221268109694,
            0.6217652794219579,
            -0.380139431677482,
            -0.2643524783321051,
            0.5106648694993016,
            -0.895602157034141,
            -0.20559568725141816,
            1.5449271875734911,
            1.544075783565114,
            0.17877619857826843,
            1.9729717339967108,
            0.8302033109816261,
            -0.39118561199170965,
            -0.4428357598297098,
            -0.02550407946753186,
            -1.0202977138210447,
            2.6604654314300835,
            1.9163029269361842,
            0.34697436596877657,
            -0.8078124769022497,
            -1.3876596649099957,
            0.44707250163663864,
            -0.6752837232272447,
            -0.851291770954755,
            0.7599767868730256,
            0.8134109401706875,
            -1.6766750539980289,
            -0.06051832829232975,
            -0.4652931327216134,
            -0.9249124398287735,
            1.9022739762222731,
            1.7632300613807597,
            1.675335012283785,
            0.47529854476887495,
            -0.7892463423254658,
            0.3910120652706098,
            0.5812432547936405,
            0.2693084649672777,
            -0.08138564925779349,
            0.9150619269526952,
            -0.8637356349272142,
            -0.14137853834901817,
            -0.20192754829896423,
            0.04718228147088756,
            -0.9743600144318,
            -0.9936290943927825,
            0.3544612180477054,
            0.6839546770735121,
            1.5089070357620178,
            1.301167565172228,
            -1.5396145667672985,
            0.42854366341485456,
            -1.5876582617301032,
            -0.0316985879141714,
            0.3144220016570915,
            -0.05054766725644431,
            0.2934139006870167,
            0.11396170275994542,
            -0.6472140129693643,
            1.6556030742445431,
            1.0319410208453506,
            0.3292217603989991,
            -0.058758121958605435,
            -0.19917171648476298,
            -0.5192866115874029,
            0.1997510689920335,
            -1.3675686656161756,
            -1.7761517497832053,
            -0.11260276070167097,
            0.9717892642758689,
            0.0840815981843948,
            -0.40211265381258554,
            0.27384496844034517,
            -1.0403875081272367,
            1.2884781173493884,
            -1.8066239592554476,
            1.1136979156298865,
            -0.06223155785690416,
            1.3930381289015936,
            0.4586305673655182,
            1.3159249757827194,
            -0.5369892835955705,
            0.17827408233621184,
            0.22693934439969682,
            0.8216240002114816,
            -1.0422409752281838,
            0.3329686606709231,
            -1.5128804353968217,
            1.0323052869815534,
            1.1640486934424354,
            1.6450118078345612,
            -0.6717687395070293,
            -0.08135119186406627,
            1.2746921873544188,
            -0.8255794145095643,
            0.7123504776564864,
            0.6953336934741682,
            2.191382322698439,
            1.4155790749261592,
            2.4681081786912866,
            -2.2904357033803815,
            -0.8375155191566624,
            1.1040106662196736,
            0.7084133268872015,
            -3.401968681942055,
            0.23237090512844757,
            1.1199436238058174,
            0.6333916486592628,
            -0.6012340913121055,
            -0.3693951838866523,
            -1.7742670566875682,
            -0.36431378282545124,
            -0.4042586409194551,
            -0.04648644034604476,
            1.5138191613743486,
            -0.2053670782251071,
            1.8679122383251414,
            0.8355881018692999,
            -0.5369705129279005,
            -0.7909355080370954,
            2.1080036780007987,
            0.019537331188020687,
            -1.4672982688640615,
            -1.486842866467901,
            -1.1036839537574874,
            1.0800858540685894,
            -0.2313974176207594,
            0.47763272078271807,
            -1.9196070490691473,
            -0.8193535127855751,
            -0.6853651905832031,
            -0.18272370464882973,
            -0.33413577684633056,
            2.2261342671906106,
            1.6853726343573683,
            0.8563421109235769,
            1.0468799885096596,
            0.12189082561416206,
            -1.3596466927672854,
            -0.7607432068282968,
            0.7061728288620306,
            -0.4384478018639071,
            0.8620104661898899,
            1.04258758121448,
            -1.1464159128515612,
            0.9617945424413628,
            0.04987102831355013,
            -0.8472878887606543,
            0.32986774370339184,
            1.278319839581162,
            -0.4040926804592034,
            -0.6691567800662129,
            0.9415431940597389,
            0.3974846022291844,
            -0.8425204662387112,
            -1.506166868030291,
            -0.04248497940038203,
            0.26434168799067986,
            -1.5698380163561454,
            -0.6651727917714935,
            1.2400220571204048,
            -0.1251830593977037,
            0.6156254221302833,
            0.43585628657139575,
            -1.6014619037611209,
            1.9152323656075512,
            -0.8847911114213622,
            1.359854519784993,
            -0.5554989575409871,
            0.25064804193232354,
            0.7976616257678464,
            0.37834567410982123,
            -0.6300374359617635,
            -1.0613465068052854,
            -0.866474302027355,
            1.2458556977164312,
            0.577814049080149,
            2.069400463823993,
            0.9068690176961165,
            -0.5031387968484738,
            -0.3640749863516844,
            -1.041502465417534,
            0.6732994659644133,
            -0.006355018868252906,
            -0.3650517541386253,
            1.0975063446734974,
            -2.203726812834859,
            1.060685913143899,
            -0.4618706570892267,
            0.06475263817517128,
            -0.19326357638969882,
            -0.01812119454736379,
            0.1337618009668529,
            1.1838276997792907,
            0.4273677345455913,
            -0.4912341608307858,
            0.2349993979417651,
            0.9566260826411601,
            -0.7948243131958422,
            -0.6168334352331588,
            0.3369425926447926,
            0.8547756445246633,
            0.2666330662219728,
            2.431868771129661,
            1.0089732701876513,
            -0.1162341515974066,
            -1.1746306816795218,
            -0.08227639025627424,
            0.794676385688044,
            0.15005011094018297,
            -0.8763821573601055,
            -1.0811684990769739,
            0.6311588092267179,
            0.026124278982220386,
            0.8306502001533514,
            1.0856487813261877,
            -0.018702855899823106,
            -0.07338137135247896,
            -0.8435746484744243,
            -0.18091216366556986,
            0.2295807891528797,
            -1.0689295774443397,
            -1.5621175533013612,
            1.3314045672598216,
            0.6211561903553582,
            1.0479302317100871,
            -1.1509436982013124,
            0.447985084931758,
            0.19917261474342404,
            0.3582887259341301,
            0.9953552868908098,
            0.8948165434511316,
            0.4949033431999123,
            -0.23004847985703908,
            0.6411581535557106,
            -1.1589671573242186,
            -0.13691519182560624,
            -0.8849560872785238,
            0.6629182075027006,
            2.2608150731789696,
            2.2823614453180294,
            -1.2291376923498247,
            -0.9267975556981378,
            0.2597417839242135,
            -0.7667310491821938,
            0.10503294084132372,
            2.960320355577672,
            -1.0645098483081497,
            -1.2888339889815872,
            -0.6564570556444346,
            0.4742489396354781,
            0.8879606773334898,
            -0.6477585196839569,
            -0.7309497810668936,
            1.7025953934976548,
            0.1789174966941155,
            -0.4839093362740933,
            -0.8917713440107442,
            1.4521776747175792,
            -0.1676974219641624,
            -0.500672037099228,
            -0.2947747621553442,
            0.929636971325952,
            -0.7614935150071248,
            1.6886298813725842,
            -0.8136217834373227,
            1.2030997228178093,
            1.382267485738376,
            2.594387458306705,
            -0.7703668776292266,
            -0.7642584795112598,
            1.3356598324609947,
            -0.5745269784148925,
            -2.212092904499444,
            -1.727975556661197,
            -0.18543087256023608,
            -0.10167435635752538,
            1.3480966068787303,
            0.0142803272337873,
            -0.480077631815393,
            -0.32270216749876185,
            -1.7884435311074431,
            -0.5695640948971382,
            -0.22859087912027687,
            -0.08783386938029487,
            -0.18151955278624396,
            0.2031493507095467,
            0.06444304447669409,
            -0.4339138073294572,
            0.236563959074551,
            -0.2937958719187449,
            0.1611232843821199,
            -0.6574871644742827,
            1.3141902865107886,
            0.6093649138398077,
            0.056674985715912514,
            -1.828714441504608,
            -0.46768482587669535,
            0.6489735384886999,
            0.5035677725398181,
            -0.887590772676158,
            -0.3222316759913631,
            -0.35172770495027483,
            -0.4329205472963193,
            -0.8449916868048998,
            0.38282765028957993,
            1.3171924061732359,
            0.2956667124648384,
            0.5390909497681301,
            -0.7591989862253667,
            -1.1520792974885883,
            -0.39344757869384944,
            0.6192677330177175,
            -0.05578834574542242,
            0.593015990282657,
            0.9374465229256678,
            0.647772562443425,
            1.1071167572595217,
            -1.3015016617832518,
            1.267300472456379,
            -0.5807673178649629,
            0.9343468385348384,
            -0.28554893036513673,
            0.4487573993840033,
            0.6749018890520516,
            -1.20482985206765,
            0.17291806504654686,
            -0.4124576407610529,
            -0.9203236505429044,
            -0.7461342369802754,
            -0.19694162321688435,
            0.46556512963300906,
            0.5198366004764268,
            -1.7222561645076129,
            -0.7078891617994071,
            -1.1653209054214695,
            1.5560964971092122,
            0.3335520152642012,
            0.008390825910327906,
            0.11336719644324977,
            0.3158913817073965,
            0.4704483453862008,
            -0.5700583482495889,
            -1.276634964816531,
            -1.7880560933777756,
            -0.26514994709973827,
            0.6194447367446946,
            -0.654762456435761,
            1.0621929196158544,
            0.4454719444987052,
            -0.9323145612076791,
            1.3197357985874438,
            -0.8792938558447049,
            -0.2470423905508279,
            0.5128954444799875,
            -0.09202044992462606,
            -1.3082892596744382,
            -0.34428948138804927,
            0.012422196356164879,
            1.4626152292162142,
            0.34678216997159833,
            0.409462409138861,
            0.32838364873801185,
            1.8776849459782967,
            1.6816627852133539,
            -0.24894138693568296,
            0.7150105850753732,
            0.22929306929129853,
            -0.21434910504054566,
            1.3339497173912471,
            -1.2497042452057836,
            -0.04487255356399775,
            -0.6486304639082145,
            -0.8048044333264733,
            -1.8090170501469942,
            1.481689285694336,
            -1.4772553200884717,
            -0.36792462539303805,
            -1.103508260812736,
            -0.2135236993720317,
            0.40889179796540165,
            1.993585196733386,
            0.43879096427562897,
            -0.44512875171982147,
            -1.1780830020629518,
            -1.666001035275436,
            -0.2977294957665528,
            1.7299614542270356,
            0.9882265798853356,
            2.2412430815464597,
            0.5801434875813244,
            -0.739190619909163,
            -1.2663490594895201,
            0.5735521649879137,
            1.2105709455012765,
            1.9112159951415644,
            -2.259218931706201,
            -0.563310876529377,
            -2.4119185903750493,
            0.9662624485722368,
            -0.22788851242764951,
            0.9198283887420099,
            0.7855927065251492,
            -0.7459868094792474,
            0.10543289218409971,
            0.6401750224618271,
            -0.0077375118689326705,
            -0.11647036625911977,
            -0.4722391874001602,
            -0.2718425102733572,
            -0.8796746964457087,
            0.6112903638894259,
            0.5347851929096421,
            -0.4749419210717794,
            1.0633720764557604,
            -0.2590556665572949,
            2.590182301241823,
            1.4524061372706638,
            -0.8503733047335056,
            0.5609357391481067,
            -1.5661825434426477,
            0.8019667474525984,
            1.2716795425969496,
            0.20011166646917924,
            -0.7105405282282679,
            -0.5593129072748189,
            -1.2401371010520867,
            -0.7002520937780202,
            -2.236596391787529,
            -1.8130090502823886,
            -0.23990633860801777,
            1.7428780878151378,
            1.4661206538178901,
            -0.8678567353744017,
            0.2957423562639015,
            0.13935419069962593,
            1.399598845123674,
            0.059729544605779575,
            -0.9607778026198247,
            0.18474907798482051,
            1.0117193651915666,
            -0.9173540069396245,
            0.8934765521365161,
            -0.665655291396948,
            -0.32955768273493324,
            0.3062873812209283,
            0.177342106982554,
            0.3595522704599547,
            -1.5964209653110262,
            0.6705899137346863,
            -1.1034642863469553,
            -1.0029562484065524,
            0.10622956543479244,
            0.4261871936541378,
            0.7777501694354336,
            -0.806235923997437,
            -0.8272801398172428,
            -1.2783440745845536,
            0.5982979227669168,
            -0.28214494859284556,
            1.101560367699546,
            -0.14008021262664466,
            -0.38717961692054237,
            0.9962925044431369,
            -0.7391490127960976,
            -0.06294945881724459,
            0.7283671247384875,
            -0.8458895297768138,
            0.22808829204347086,
            0.43685668023014523,
            0.9204095286935638,
            -0.028241645704951284,
            0.15951784765135396,
            0.8068984900818966,
            -0.34387965576978663,
            0.573828962760762,
            -0.13374515460012618,
            -0.5552788325377814,
            0.5644705833909952,
            -0.7500532220469983,
            0.33436674493862256,
            -0.8595435026628129,
            -0.38943898244735853,
            0.6401502590131951,
            -1.2968645995363652,
            0.5861622311675501,
            0.2311759458689689,
            0.10962292708600496,
            -0.26025023584932205,
            -0.5398478003611565,
            -1.0514168636922954,
            1.2689172189127857,
            1.7029909647408918,
            -0.02325431623491577,
            -0.3064675950620902,
            -1.5816446841009473,
            0.6874254059433739,
            0.7755967316475798,
            1.4119333324396597,
            0.14198739135512406,
            0.2927714469848192,
            -0.7239793888399496,
            0.3506448783535265,
            -0.7568480706640158,
            -1.2158508387501554,
            0.22197589131086445,
            -0.5621415304506887,
            -1.2381112050191665,
            -1.917208333033256,
            -0.3321665793941188,
            -0.5916951886991071,
            -1.244826507645294,
            -0.29767661008214463,
            0.8590635852032509,
            -1.8579290298421591,
            -1.0470546224962876,
            -2.540080936704841,
            0.5458326769958273,
            0.042222128206941614,
            0.6080450228346708,
            0.6542717901662132,
            -1.7292955132690793,
            -0.4793123354077725,
            0.7341767020417185,
            -1.3322222208234826,
            -0.5076389542432337,
            0.684399163420284,
            0.3948487980667425,
            -1.7919279627150193,
            1.582925890933478,
            0.8341846456063038,
            0.11776890377042544,
            1.7471239793853526,
            1.2269451783893597,
            0.4235463733287474,
            1.5908284320029056,
            -1.635191535538596,
            0.04419903330064594,
            -1.264385360373252,
            0.5370192519783876,
            1.2368603501240771,
            -0.9241079150337286,
            -0.3428051342915208,
            0.0882286441353256,
            -2.210824604513402,
            -1.9000343283757128,
            0.4633735273417207,
            -0.32534396967175094,
            0.026187836765356437,
            0.18253601230609245,
            0.8519745761039671,
            -0.028225375482784816,
            -0.5114197447067229,
            -1.2428743809444227,
            0.2879711400745508,
            1.2857130031108321,
            0.5296743558975853,
            -0.8440551904275335,
            -1.3776032491368861,
            1.8164028526343798,
            -1.1422045767986222,
            -1.8675179752970443,
            0.6969635320800454,
            0.9444010906414336,
            -1.28197913481747,
            -0.06259132322304235,
            -0.4518754825442558,
            0.9183188639099813,
            -0.2916931407869574,
            -1.1464007469977915,
            -0.4475136941593681,
            0.44385573868752803,
            2.1606711638680762,
            -1.4813603018181851,
            -0.5647618024870872,
            -1.474746204557383,
            -2.9067748098220485,
            0.06132111635940877,
            -0.09663310829361334,
            -1.087053744976143,
            -1.774855117659402,
            0.8130120568830074,
            -0.5179279676199186,
            -0.32549430825787784,
            -1.1995838271705979,
            0.8587480835176114,
            -0.02095126282663596,
            0.6677898019388228,
            -1.1891003375304232,
            -2.1125937754631305,
            -0.047765192715672734,
            0.09812525010300294,
            -1.034992359189106,
            1.0213451864081846,
            1.0788796513160641,
            -1.444469239557739,
            0.28341828947950637,
            -2.4556013891966737,
            1.7126080715698266,
            -0.5943068899412715,
            1.0897594994215383,
            -0.16345461884651272,
            0.7027032523865234,
            2.2851158088542562,
            0.5038100496225458,
            -0.16724173993999966,
            -0.6747457076421414,
            0.42254684460738184,
            1.277203836895222,
            -0.34438446183574595,
            0.38956738377878264,
            -0.26884968654334923,
            -0.02148772950361766,
            0.02044885235644607,
            -1.3873669828232345,
            0.19995968746809226,
            -1.5826859815811556,
            -0.20385119370067947,
            0.5724329589281247,
            -1.330307658319185,
            0.7756101314358208,
            -0.4989071461473931,
            0.5388161769427321,
            -0.9811085284266614,
            2.335331094403556,
            -0.5588657325211347,
            -1.2850853695283377,
            0.40092993245913744,
            -1.9675685522110529,
            0.9378938542456674,
            -0.18645815013912917,
            -0.6828273180353106,
            -1.840122530632185,
            -1.2581798109361761,
            0.2867275394896832,
        ],
    }
    return data


@pytest.fixture
def numeric_high_card_dataset(test_backend, numeric_high_card_dict):
    schemas = {
        "pandas": {"norm_0_1": "float64",},
        "postgresql": {
            # "norm_0_1": "DOUBLE_PRECISION",
            "norm_0_1": "NUMERIC",
        },
        "sqlite": {"norm_0_1": "FLOAT",},
        "mysql": {"norm_0_1": "DOUBLE",},
        "mssql": {"norm_0_1": "FLOAT",},
        "spark": {"norm_0_1": "FloatType",},
    }
    return get_dataset(test_backend, numeric_high_card_dict, schemas=schemas)


@pytest.fixture
def datetime_dataset(test_backend):
    data = {
        "datetime": [
            str(datetime.datetime(2020, 2, 4, 22, 12, 5, 943152)),
            str(datetime.datetime(2020, 2, 5, 22, 12, 5, 943152)),
            str(datetime.datetime(2020, 2, 6, 22, 12, 5, 943152)),
            str(datetime.datetime(2020, 2, 7, 22, 12, 5, 943152)),
            str(datetime.datetime(2020, 2, 8, 22, 12, 5, 943152)),
            str(datetime.datetime(2020, 2, 9, 22, 12, 5, 943152)),
            str(datetime.datetime(2020, 2, 10, 22, 12, 5, 943152)),
            str(datetime.datetime(2020, 2, 11, 22, 12, 5, 943152)),
            str(datetime.datetime(2020, 2, 12, 22, 12, 5, 943152)),
            str(datetime.datetime(2020, 2, 13, 22, 12, 5, 943152)),
        ]
    }

    schemas = {
        "pandas": {"datetime": "datetime64",},
        "postgresql": {"datetime": "TIMESTAMP",},
        "sqlite": {"datetime": "TIMESTAMP",},
        "mysql": {"datetime": "TIMESTAMP",},
        "mssql": {"datetime": "DATETIME",},
        "spark": {"datetime": "TimestampType",},
    }
    return get_dataset(test_backend, data, schemas=schemas)


@pytest.fixture
def non_numeric_low_card_dataset(test_backend):
    """Provide dataset fixtures that have special values and/or are otherwise useful outside
    the standard json testing framework"""

    data = {
        "lowcardnonnum": [
            "a",
            "b",
            "b",
            "b",
            "b",
            "b",
            "b",
            "b",
            "b",
            "b",
            "b",
            "b",
            "b",
            "b",
            "b",
            "b",
            "b",
            "b",
            "b",
            "b",
            "b",
            "b",
            "b",
            "b",
            "b",
            "b",
            "b",
            "b",
            "b",
            "b",
            "b",
            "b",
            "b",
            "b",
            "b",
            "b",
            "b",
            "b",
            "b",
            "b",
            "b",
            "b",
            "b",
            "b",
            "b",
            "b",
            "b",
            "b",
            "b",
            "b",
            "b",
            "b",
            "b",
            "b",
            "b",
            "b",
            "b",
            "b",
            "b",
            "b",
            "b",
            "b",
            "b",
            "b",
            "b",
            "b",
            "b",
            "b",
            "b",
            "b",
            "b",
            "b",
            "b",
            "b",
            "b",
            "b",
            "b",
            "b",
            "b",
            "b",
            "b",
            "b",
            "b",
            "b",
            "b",
            "b",
            "b",
            "b",
            "b",
            "b",
            "b",
            "b",
            "b",
            "b",
            "b",
            "b",
            "b",
            "b",
            "b",
            "b",
            "b",
            "b",
            "b",
            "b",
            "b",
        ]
    }
    schemas = {
        "pandas": {"lowcardnonnum": "str",},
        "postgresql": {"lowcardnonnum": "TEXT",},
        "sqlite": {"lowcardnonnum": "VARCHAR",},
        "mysql": {"lowcardnonnum": "TEXT",},
        "mssql": {"lowcardnonnum": "VARCHAR",},
        "spark": {"lowcardnonnum": "StringType",},
    }
    return get_dataset(test_backend, data, schemas=schemas)


@pytest.fixture
def non_numeric_high_card_dataset(test_backend):
    """Provide dataset fixtures that have special values and/or are otherwise useful outside
    the standard json testing framework"""

    data = {
        "highcardnonnum": [
            "CZVYSnQhHhoti8mQ66XbDuIjE5FMeIHb",
            "cPWAg2MJjh8fkRRU1B9aD8vWq3P8KTxJ",
            "4tehKwWiCDpuOmTPRYYqTqM7TvEa8Zi7",
            "ZvlAnCGiGfkKgQoNrhnnyrjmU7sLsUZz",
            "AaqMhdYukVdexTk6LlWvzXYXTp5upPuf",
            "ZSKmXUB35K14khHGyjYtuCHuI8yeM7yR",
            "F1cwKp4HsCN2s2kXQGR5RUa3WAcibCq2",
            "coaX8bSHoVZ8FP8SuQ57SFbrvpRHcibq",
            "3IzmbSJF525qtn7O4AvfKONnz7eFgnyU",
            "gLCtw7435gaR532PNFVCtvk14lNJpZXv",
            "hNyjMYZkVlOKRjhg8cKymU5Bvnh0MK5R",
            "IqKC2auGTNehP8y24HzDQOdt9oysgFyx",
            "TePy034aBKlNeAmcJmKJ4p1yF7EUYEOg",
            "cIfDv6ieTAobe84P84InzDKrJrccmqbq",
            "m1979gfI6lVF9ijJA245bchYFd1EaMap",
            "T7EUE54HUhyJ9Hnxv1pKY0Bmg42qiggP",
            "7wcR161jyKYhFLEZkhFqSXLwXW46I5x8",
            "IpmNsUFgbbVnL0ljJZOBHnTV0FKARwSn",
            "hsA4btHJg6Gq1jwOuOc3pl2UPB5QUwZg",
            "vwZyG0jGUys3HQdUiOocIbzhUdUugwKX",
            "rTc9h94WjOXN5Wg40DyatFEFfp9mgWj6",
            "p1f20s14ZJGUTIBUNeBmJEkWKlwoyqjA",
            "VzgAIYNKHA0APN0oZtzMAfmbCzJenswy",
            "IO7BqR3iS136YMlLCEo6W3jKNOVJIlLG",
            "eTEyhiRuyEcTnHThi1W6yi1mxUjq8TEp",
            "4OHPKQgk3sPPYpKWcEWUtNZ0jv00UuPU",
            "ZJCstyyUvTR2gwSM6FLgkXYDwG54qo8u",
            "nGQsvDAzuL5Yc2XpqoG5P7RhpiTpJp8H",
            "NfX4KfEompMbbKloFq8NQpdXtk5PjaPe",
            "CP22IFHDX1maoSjTEdtBfrMHWQKACGDB",
            "2K8njWnvuq1u6tkzreNhxTEyO8PTeWer",
            "hGwZQW7ao9HqNV2xAovuMBdyafNDE8q6",
            "OJmDHbqP1wzarsaSwCphsqvdy5SnTQMT",
            "JQbXIcgwUhttfPIGB7VGGfL2KiElabrO",
            "eTTNDggfPpRC22SEVNo9W0BPEWO4Cr57",
            "GW2JuUJmuCebia7RUiCNl2BTjukIzZWj",
            "oVFAvQEKmRTLBqdCuPoJNvzPvQ7UArWC",
            "zeMHFFKLr5j4DIFxRQ7jHWCMClrP3LmJ",
            "eECcArV5TZRftL6ZWaUDO6D2l3HiZj1Y",
            "xLNJXaCkOLrD6E0kgGaFOFwctNXjrd77",
            "1f8KOCkOvehXYvN8PKv1Ch6dzOjRAr01",
            "uVF6HJgjVmoipK1sEpVOFJYuv2TXXsOG",
            "agIk8H2nFa0K27IFr0VM2RNp6saihYI3",
            "cAUnysbb8SBLSTr0H7cA1fmnpaL80e0N",
            "fM1IzD5USx4lMYi6bqPCEZjd2aP7G9vv",
            "k8B9KCXhaQb6Q82zFbAzOESAtDxK174J",
            "i65d8jqET5FsVw9t5BwAvBjkEJI6eUMj",
            "HbT1b7DQL7n7ZEt2FsKHIggycT1XIYd8",
            "938eC0iGMSqZNlqgDNG9YVE7t4izO2Ev",
            "PyZetp4izgE4ymPcUXyImF5mm7I6zbta",
            "FaXA6YSUrvSnW7quAimLqQMNrU1Dxyjs",
            "PisVMvI9RsqQw21B7qYcKkRo5c8C2AKd",
            "eSQIxFqyYVf55UMzMEZrotPO74i3Sh03",
            "2b74DhJ6YFHrAkrjK4tvvKkYUKll44bR",
            "3svDRnrELyAsC69Phpnl2Os89856tFBJ",
            "ZcSGN9YYNHnHjUp0SktWoZI7JDmvRTTN",
            "m9eDkZ5oZEOFP3HUfaZEirecv2UhQ1B1",
            "wZTwJmMX5Q58DhDdmScdigTSyUUC04sO",
            "oRnY5jDWFw2KZRYLh6ihFd021ggy4UxJ",
            "KAuFgcmRKQPIIqGMAQQPfjyC1VXt40vs",
            "0S4iueoqKNjvS55O57BdY3DbfwhIDwKc",
            "ywbQfOLkvXEUzZISZp1cpwCenrrNPjfF",
            "Mayxk8JkV3Z6aROtnsKyqwVK5exiJa8i",
            "pXqIRP5fQzbDtj1xFqgJey6dyFOJ1YiU",
            "6Ba6RSM56x4MIaJ2wChQ3trBVOw1SWGM",
            "puqzOpRJyNVAwH2vLjVCL3uuggxO5aoB",
            "jOI4E43wA3lYBWbV0nMxqix885Tye1Pf",
            "YgTTYpRDrxU1dMKZeVHYzYNovH2mWGB7",
            "24yYfUg1ATvfI1PW79ytsEqHWJHI69wQ",
            "mS2AVcLFp6i36sX7yAUrdfM0g0RB2X4D",
            "hW0kFZ6ijfciJWN4vvgcFa6MWv8cTeVk",
            "ItvI4l02oAIZEd5cPtDf4OnyBazji0PL",
            "DW4oLNP49MNNENFoFf7jDTI04xdvCiWg",
            "vrOZrkAS9MCGOqzhCv4cmr5AGddVBShU",
            "NhTsracusfp5V6zVeWqLZnychDl7jjO4",
            "R74JT4EEhh3Xeu5tbx8bZFkXZRhx6HUn",
            "bd9yxS6b1QrKXuT4irY4kpjSyLmKZmx6",
            "UMdFQNSiJZtLK3jxBETZrINDKcRqRd0c",
            "He7xIY2BMNZ7vSO47KfKoYskVJeeedI7",
            "G8PqO0ADoKfDPsMT1K0uOrYf1AtwlTSR",
            "hqfmEBNCA7qgntcQVqB7beBt0hB7eaxF",
            "mlYdlfei13P6JrT7ZbSZdsudhE24aPYr",
            "gUTUoH9LycaItbwLZkK9qf0xbRDgOMN4",
            "xw3AuIPyHYq59Qbo5QkQnECSqd2UCvLo",
            "kbfzRyRqGZ9WvmTdYKDjyds6EK4fYCyx",
            "7AOZ3o2egl6aU1zOrS8CVwXYZMI8NTPg",
            "Wkh43H7t95kRb9oOMjTSqC7163SrI4rU",
            "x586wCHsLsOaXl3F9cYeaROwdFc2pbU1",
            "oOd7GdoPn4qqfAeFj2Z3ddyFdmkuPznh",
            "suns0vGgaMzasYpwDEEof2Ktovy0o4os",
            "of6W1csCTCBMBXli4a6cEmGZ9EFIOFRC",
            "mmTiWVje9SotwPgmRxrGrNeI9DssAaCj",
            "pIX0vhOzql5c6Z6NpLbzc8MvYiONyT54",
            "nvyCo3MkIK4tS6rkuL4Yw1RgGKwhm4c2",
            "prQGAOvQbB8fQIrp8xaLXmGwcxDcCnqt",
            "ajcLVizD2vwZlmmGKyXYki03SWn7fnt3",
            "mty9rQJBeTsBQ7ra8vWRbBaWulzhWRSG",
            "JL38Vw7yERPC4gBplBaixlbpDg8V7gC6",
            "MylTvGl5L1tzosEcgGCQPjIRN6bCUwtI",
            "hmr0LNyYObqe5sURs408IhRb50Lnek5K",
            "CZVYSnQhHhoti8mQ66XbDuIjE5FMeIHb",
            "cPWAg2MJjh8fkRRU1B9aD8vWq3P8KTxJ",
            "4tehKwWiCDpuOmTPRYYqTqM7TvEa8Zi7",
            "ZvlAnCGiGfkKgQoNrhnnyrjmU7sLsUZz",
            "AaqMhdYukVdexTk6LlWvzXYXTp5upPuf",
            "ZSKmXUB35K14khHGyjYtuCHuI8yeM7yR",
            "F1cwKp4HsCN2s2kXQGR5RUa3WAcibCq2",
            "coaX8bSHoVZ8FP8SuQ57SFbrvpRHcibq",
            "3IzmbSJF525qtn7O4AvfKONnz7eFgnyU",
            "gLCtw7435gaR532PNFVCtvk14lNJpZXv",
            "hNyjMYZkVlOKRjhg8cKymU5Bvnh0MK5R",
            "IqKC2auGTNehP8y24HzDQOdt9oysgFyx",
            "TePy034aBKlNeAmcJmKJ4p1yF7EUYEOg",
            "cIfDv6ieTAobe84P84InzDKrJrccmqbq",
            "m1979gfI6lVF9ijJA245bchYFd1EaMap",
            "T7EUE54HUhyJ9Hnxv1pKY0Bmg42qiggP",
            "7wcR161jyKYhFLEZkhFqSXLwXW46I5x8",
            "IpmNsUFgbbVnL0ljJZOBHnTV0FKARwSn",
            "hsA4btHJg6Gq1jwOuOc3pl2UPB5QUwZg",
            "vwZyG0jGUys3HQdUiOocIbzhUdUugwKX",
            "rTc9h94WjOXN5Wg40DyatFEFfp9mgWj6",
            "p1f20s14ZJGUTIBUNeBmJEkWKlwoyqjA",
            "VzgAIYNKHA0APN0oZtzMAfmbCzJenswy",
            "IO7BqR3iS136YMlLCEo6W3jKNOVJIlLG",
            "eTEyhiRuyEcTnHThi1W6yi1mxUjq8TEp",
            "4OHPKQgk3sPPYpKWcEWUtNZ0jv00UuPU",
            "ZJCstyyUvTR2gwSM6FLgkXYDwG54qo8u",
            "nGQsvDAzuL5Yc2XpqoG5P7RhpiTpJp8H",
            "NfX4KfEompMbbKloFq8NQpdXtk5PjaPe",
            "CP22IFHDX1maoSjTEdtBfrMHWQKACGDB",
            "2K8njWnvuq1u6tkzreNhxTEyO8PTeWer",
            "hGwZQW7ao9HqNV2xAovuMBdyafNDE8q6",
            "OJmDHbqP1wzarsaSwCphsqvdy5SnTQMT",
            "JQbXIcgwUhttfPIGB7VGGfL2KiElabrO",
            "eTTNDggfPpRC22SEVNo9W0BPEWO4Cr57",
            "GW2JuUJmuCebia7RUiCNl2BTjukIzZWj",
            "oVFAvQEKmRTLBqdCuPoJNvzPvQ7UArWC",
            "zeMHFFKLr5j4DIFxRQ7jHWCMClrP3LmJ",
            "eECcArV5TZRftL6ZWaUDO6D2l3HiZj1Y",
            "xLNJXaCkOLrD6E0kgGaFOFwctNXjrd77",
            "1f8KOCkOvehXYvN8PKv1Ch6dzOjRAr01",
            "uVF6HJgjVmoipK1sEpVOFJYuv2TXXsOG",
            "agIk8H2nFa0K27IFr0VM2RNp6saihYI3",
            "cAUnysbb8SBLSTr0H7cA1fmnpaL80e0N",
            "fM1IzD5USx4lMYi6bqPCEZjd2aP7G9vv",
            "k8B9KCXhaQb6Q82zFbAzOESAtDxK174J",
            "i65d8jqET5FsVw9t5BwAvBjkEJI6eUMj",
            "HbT1b7DQL7n7ZEt2FsKHIggycT1XIYd8",
            "938eC0iGMSqZNlqgDNG9YVE7t4izO2Ev",
            "PyZetp4izgE4ymPcUXyImF5mm7I6zbta",
            "FaXA6YSUrvSnW7quAimLqQMNrU1Dxyjs",
            "PisVMvI9RsqQw21B7qYcKkRo5c8C2AKd",
            "eSQIxFqyYVf55UMzMEZrotPO74i3Sh03",
            "2b74DhJ6YFHrAkrjK4tvvKkYUKll44bR",
            "3svDRnrELyAsC69Phpnl2Os89856tFBJ",
            "ZcSGN9YYNHnHjUp0SktWoZI7JDmvRTTN",
            "m9eDkZ5oZEOFP3HUfaZEirecv2UhQ1B1",
            "wZTwJmMX5Q58DhDdmScdigTSyUUC04sO",
            "oRnY5jDWFw2KZRYLh6ihFd021ggy4UxJ",
            "KAuFgcmRKQPIIqGMAQQPfjyC1VXt40vs",
            "0S4iueoqKNjvS55O57BdY3DbfwhIDwKc",
            "ywbQfOLkvXEUzZISZp1cpwCenrrNPjfF",
            "Mayxk8JkV3Z6aROtnsKyqwVK5exiJa8i",
            "pXqIRP5fQzbDtj1xFqgJey6dyFOJ1YiU",
            "6Ba6RSM56x4MIaJ2wChQ3trBVOw1SWGM",
            "puqzOpRJyNVAwH2vLjVCL3uuggxO5aoB",
            "jOI4E43wA3lYBWbV0nMxqix885Tye1Pf",
            "YgTTYpRDrxU1dMKZeVHYzYNovH2mWGB7",
            "24yYfUg1ATvfI1PW79ytsEqHWJHI69wQ",
            "mS2AVcLFp6i36sX7yAUrdfM0g0RB2X4D",
            "hW0kFZ6ijfciJWN4vvgcFa6MWv8cTeVk",
            "ItvI4l02oAIZEd5cPtDf4OnyBazji0PL",
            "DW4oLNP49MNNENFoFf7jDTI04xdvCiWg",
            "vrOZrkAS9MCGOqzhCv4cmr5AGddVBShU",
            "NhTsracusfp5V6zVeWqLZnychDl7jjO4",
            "R74JT4EEhh3Xeu5tbx8bZFkXZRhx6HUn",
            "bd9yxS6b1QrKXuT4irY4kpjSyLmKZmx6",
            "UMdFQNSiJZtLK3jxBETZrINDKcRqRd0c",
            "He7xIY2BMNZ7vSO47KfKoYskVJeeedI7",
            "G8PqO0ADoKfDPsMT1K0uOrYf1AtwlTSR",
            "hqfmEBNCA7qgntcQVqB7beBt0hB7eaxF",
            "mlYdlfei13P6JrT7ZbSZdsudhE24aPYr",
            "gUTUoH9LycaItbwLZkK9qf0xbRDgOMN4",
            "xw3AuIPyHYq59Qbo5QkQnECSqd2UCvLo",
            "kbfzRyRqGZ9WvmTdYKDjyds6EK4fYCyx",
            "7AOZ3o2egl6aU1zOrS8CVwXYZMI8NTPg",
            "Wkh43H7t95kRb9oOMjTSqC7163SrI4rU",
            "x586wCHsLsOaXl3F9cYeaROwdFc2pbU1",
            "oOd7GdoPn4qqfAeFj2Z3ddyFdmkuPznh",
            "suns0vGgaMzasYpwDEEof2Ktovy0o4os",
            "of6W1csCTCBMBXli4a6cEmGZ9EFIOFRC",
            "mmTiWVje9SotwPgmRxrGrNeI9DssAaCj",
            "pIX0vhOzql5c6Z6NpLbzc8MvYiONyT54",
            "nvyCo3MkIK4tS6rkuL4Yw1RgGKwhm4c2",
            "prQGAOvQbB8fQIrp8xaLXmGwcxDcCnqt",
            "ajcLVizD2vwZlmmGKyXYki03SWn7fnt3",
            "mty9rQJBeTsBQ7ra8vWRbBaWulzhWRSG",
            "JL38Vw7yERPC4gBplBaixlbpDg8V7gC6",
            "MylTvGl5L1tzosEcgGCQPjIRN6bCUwtI",
            "hmr0LNyYObqe5sURs408IhRb50Lnek5K",
        ],
        # Built from highcardnonnum using the following:
        # vals = pd.Series(data["highcardnonnum"])
        # sample_vals = vals.sample(n=10, random_state=42)
        # weights = np.random.RandomState(42).rand(10)
        # weights = weights / np.sum(weights)
        # new_vals = sample_vals.sample(n=200, weights=weights, replace=True, random_state=11)
        "medcardnonnum": [
            "T7EUE54HUhyJ9Hnxv1pKY0Bmg42qiggP",
            "ajcLVizD2vwZlmmGKyXYki03SWn7fnt3",
            "oRnY5jDWFw2KZRYLh6ihFd021ggy4UxJ",
            "hW0kFZ6ijfciJWN4vvgcFa6MWv8cTeVk",
            "oRnY5jDWFw2KZRYLh6ihFd021ggy4UxJ",
            "oRnY5jDWFw2KZRYLh6ihFd021ggy4UxJ",
            "ajcLVizD2vwZlmmGKyXYki03SWn7fnt3",
            "oRnY5jDWFw2KZRYLh6ihFd021ggy4UxJ",
            "k8B9KCXhaQb6Q82zFbAzOESAtDxK174J",
            "NhTsracusfp5V6zVeWqLZnychDl7jjO4",
            "hW0kFZ6ijfciJWN4vvgcFa6MWv8cTeVk",
            "T7EUE54HUhyJ9Hnxv1pKY0Bmg42qiggP",
            "k8B9KCXhaQb6Q82zFbAzOESAtDxK174J",
            "NhTsracusfp5V6zVeWqLZnychDl7jjO4",
            "T7EUE54HUhyJ9Hnxv1pKY0Bmg42qiggP",
            "hW0kFZ6ijfciJWN4vvgcFa6MWv8cTeVk",
            "ajcLVizD2vwZlmmGKyXYki03SWn7fnt3",
            "T7EUE54HUhyJ9Hnxv1pKY0Bmg42qiggP",
            "2K8njWnvuq1u6tkzreNhxTEyO8PTeWer",
            "T7EUE54HUhyJ9Hnxv1pKY0Bmg42qiggP",
            "NhTsracusfp5V6zVeWqLZnychDl7jjO4",
            "NhTsracusfp5V6zVeWqLZnychDl7jjO4",
            "2K8njWnvuq1u6tkzreNhxTEyO8PTeWer",
            "2K8njWnvuq1u6tkzreNhxTEyO8PTeWer",
            "T7EUE54HUhyJ9Hnxv1pKY0Bmg42qiggP",
            "T7EUE54HUhyJ9Hnxv1pKY0Bmg42qiggP",
            "hW0kFZ6ijfciJWN4vvgcFa6MWv8cTeVk",
            "hW0kFZ6ijfciJWN4vvgcFa6MWv8cTeVk",
            "ajcLVizD2vwZlmmGKyXYki03SWn7fnt3",
            "oRnY5jDWFw2KZRYLh6ihFd021ggy4UxJ",
            "oRnY5jDWFw2KZRYLh6ihFd021ggy4UxJ",
            "NhTsracusfp5V6zVeWqLZnychDl7jjO4",
            "hW0kFZ6ijfciJWN4vvgcFa6MWv8cTeVk",
            "hW0kFZ6ijfciJWN4vvgcFa6MWv8cTeVk",
            "T7EUE54HUhyJ9Hnxv1pKY0Bmg42qiggP",
            "k8B9KCXhaQb6Q82zFbAzOESAtDxK174J",
            "k8B9KCXhaQb6Q82zFbAzOESAtDxK174J",
            "2K8njWnvuq1u6tkzreNhxTEyO8PTeWer",
            "T7EUE54HUhyJ9Hnxv1pKY0Bmg42qiggP",
            "NhTsracusfp5V6zVeWqLZnychDl7jjO4",
            "ajcLVizD2vwZlmmGKyXYki03SWn7fnt3",
            "2K8njWnvuq1u6tkzreNhxTEyO8PTeWer",
            "ajcLVizD2vwZlmmGKyXYki03SWn7fnt3",
            "2K8njWnvuq1u6tkzreNhxTEyO8PTeWer",
            "ajcLVizD2vwZlmmGKyXYki03SWn7fnt3",
            "2K8njWnvuq1u6tkzreNhxTEyO8PTeWer",
            "NhTsracusfp5V6zVeWqLZnychDl7jjO4",
            "k8B9KCXhaQb6Q82zFbAzOESAtDxK174J",
            "NhTsracusfp5V6zVeWqLZnychDl7jjO4",
            "T7EUE54HUhyJ9Hnxv1pKY0Bmg42qiggP",
            "hW0kFZ6ijfciJWN4vvgcFa6MWv8cTeVk",
            "2K8njWnvuq1u6tkzreNhxTEyO8PTeWer",
            "T7EUE54HUhyJ9Hnxv1pKY0Bmg42qiggP",
            "oRnY5jDWFw2KZRYLh6ihFd021ggy4UxJ",
            "hW0kFZ6ijfciJWN4vvgcFa6MWv8cTeVk",
            "ajcLVizD2vwZlmmGKyXYki03SWn7fnt3",
            "ajcLVizD2vwZlmmGKyXYki03SWn7fnt3",
            "NhTsracusfp5V6zVeWqLZnychDl7jjO4",
            "2K8njWnvuq1u6tkzreNhxTEyO8PTeWer",
            "hW0kFZ6ijfciJWN4vvgcFa6MWv8cTeVk",
            "hW0kFZ6ijfciJWN4vvgcFa6MWv8cTeVk",
            "k8B9KCXhaQb6Q82zFbAzOESAtDxK174J",
            "oRnY5jDWFw2KZRYLh6ihFd021ggy4UxJ",
            "2K8njWnvuq1u6tkzreNhxTEyO8PTeWer",
            "NhTsracusfp5V6zVeWqLZnychDl7jjO4",
            "NhTsracusfp5V6zVeWqLZnychDl7jjO4",
            "hW0kFZ6ijfciJWN4vvgcFa6MWv8cTeVk",
            "NhTsracusfp5V6zVeWqLZnychDl7jjO4",
            "hW0kFZ6ijfciJWN4vvgcFa6MWv8cTeVk",
            "k8B9KCXhaQb6Q82zFbAzOESAtDxK174J",
            "2K8njWnvuq1u6tkzreNhxTEyO8PTeWer",
            "hW0kFZ6ijfciJWN4vvgcFa6MWv8cTeVk",
            "k8B9KCXhaQb6Q82zFbAzOESAtDxK174J",
            "2K8njWnvuq1u6tkzreNhxTEyO8PTeWer",
            "hW0kFZ6ijfciJWN4vvgcFa6MWv8cTeVk",
            "2K8njWnvuq1u6tkzreNhxTEyO8PTeWer",
            "oRnY5jDWFw2KZRYLh6ihFd021ggy4UxJ",
            "T7EUE54HUhyJ9Hnxv1pKY0Bmg42qiggP",
            "ajcLVizD2vwZlmmGKyXYki03SWn7fnt3",
            "NhTsracusfp5V6zVeWqLZnychDl7jjO4",
            "oRnY5jDWFw2KZRYLh6ihFd021ggy4UxJ",
            "hW0kFZ6ijfciJWN4vvgcFa6MWv8cTeVk",
            "hW0kFZ6ijfciJWN4vvgcFa6MWv8cTeVk",
            "oRnY5jDWFw2KZRYLh6ihFd021ggy4UxJ",
            "2K8njWnvuq1u6tkzreNhxTEyO8PTeWer",
            "T7EUE54HUhyJ9Hnxv1pKY0Bmg42qiggP",
            "NhTsracusfp5V6zVeWqLZnychDl7jjO4",
            "NhTsracusfp5V6zVeWqLZnychDl7jjO4",
            "hW0kFZ6ijfciJWN4vvgcFa6MWv8cTeVk",
            "k8B9KCXhaQb6Q82zFbAzOESAtDxK174J",
            "hW0kFZ6ijfciJWN4vvgcFa6MWv8cTeVk",
            "hW0kFZ6ijfciJWN4vvgcFa6MWv8cTeVk",
            "T7EUE54HUhyJ9Hnxv1pKY0Bmg42qiggP",
            "NhTsracusfp5V6zVeWqLZnychDl7jjO4",
            "2K8njWnvuq1u6tkzreNhxTEyO8PTeWer",
            "oRnY5jDWFw2KZRYLh6ihFd021ggy4UxJ",
            "2K8njWnvuq1u6tkzreNhxTEyO8PTeWer",
            "T7EUE54HUhyJ9Hnxv1pKY0Bmg42qiggP",
            "hW0kFZ6ijfciJWN4vvgcFa6MWv8cTeVk",
            "mS2AVcLFp6i36sX7yAUrdfM0g0RB2X4D",
            "2K8njWnvuq1u6tkzreNhxTEyO8PTeWer",
            "T7EUE54HUhyJ9Hnxv1pKY0Bmg42qiggP",
            "NhTsracusfp5V6zVeWqLZnychDl7jjO4",
            "2K8njWnvuq1u6tkzreNhxTEyO8PTeWer",
            "oRnY5jDWFw2KZRYLh6ihFd021ggy4UxJ",
            "T7EUE54HUhyJ9Hnxv1pKY0Bmg42qiggP",
            "2K8njWnvuq1u6tkzreNhxTEyO8PTeWer",
            "T7EUE54HUhyJ9Hnxv1pKY0Bmg42qiggP",
            "2K8njWnvuq1u6tkzreNhxTEyO8PTeWer",
            "hW0kFZ6ijfciJWN4vvgcFa6MWv8cTeVk",
            "k8B9KCXhaQb6Q82zFbAzOESAtDxK174J",
            "hW0kFZ6ijfciJWN4vvgcFa6MWv8cTeVk",
            "2K8njWnvuq1u6tkzreNhxTEyO8PTeWer",
            "hW0kFZ6ijfciJWN4vvgcFa6MWv8cTeVk",
            "hW0kFZ6ijfciJWN4vvgcFa6MWv8cTeVk",
            "NhTsracusfp5V6zVeWqLZnychDl7jjO4",
            "NfX4KfEompMbbKloFq8NQpdXtk5PjaPe",
            "k8B9KCXhaQb6Q82zFbAzOESAtDxK174J",
            "oRnY5jDWFw2KZRYLh6ihFd021ggy4UxJ",
            "2K8njWnvuq1u6tkzreNhxTEyO8PTeWer",
            "NfX4KfEompMbbKloFq8NQpdXtk5PjaPe",
            "k8B9KCXhaQb6Q82zFbAzOESAtDxK174J",
            "hW0kFZ6ijfciJWN4vvgcFa6MWv8cTeVk",
            "oRnY5jDWFw2KZRYLh6ihFd021ggy4UxJ",
            "oRnY5jDWFw2KZRYLh6ihFd021ggy4UxJ",
            "hW0kFZ6ijfciJWN4vvgcFa6MWv8cTeVk",
            "oRnY5jDWFw2KZRYLh6ihFd021ggy4UxJ",
            "T7EUE54HUhyJ9Hnxv1pKY0Bmg42qiggP",
            "k8B9KCXhaQb6Q82zFbAzOESAtDxK174J",
            "k8B9KCXhaQb6Q82zFbAzOESAtDxK174J",
            "NhTsracusfp5V6zVeWqLZnychDl7jjO4",
            "T7EUE54HUhyJ9Hnxv1pKY0Bmg42qiggP",
            "T7EUE54HUhyJ9Hnxv1pKY0Bmg42qiggP",
            "2K8njWnvuq1u6tkzreNhxTEyO8PTeWer",
            "k8B9KCXhaQb6Q82zFbAzOESAtDxK174J",
            "2K8njWnvuq1u6tkzreNhxTEyO8PTeWer",
            "k8B9KCXhaQb6Q82zFbAzOESAtDxK174J",
            "T7EUE54HUhyJ9Hnxv1pKY0Bmg42qiggP",
            "oRnY5jDWFw2KZRYLh6ihFd021ggy4UxJ",
            "k8B9KCXhaQb6Q82zFbAzOESAtDxK174J",
            "hW0kFZ6ijfciJWN4vvgcFa6MWv8cTeVk",
            "k8B9KCXhaQb6Q82zFbAzOESAtDxK174J",
            "NfX4KfEompMbbKloFq8NQpdXtk5PjaPe",
            "T7EUE54HUhyJ9Hnxv1pKY0Bmg42qiggP",
            "hW0kFZ6ijfciJWN4vvgcFa6MWv8cTeVk",
            "NfX4KfEompMbbKloFq8NQpdXtk5PjaPe",
            "oRnY5jDWFw2KZRYLh6ihFd021ggy4UxJ",
            "T7EUE54HUhyJ9Hnxv1pKY0Bmg42qiggP",
            "T7EUE54HUhyJ9Hnxv1pKY0Bmg42qiggP",
            "k8B9KCXhaQb6Q82zFbAzOESAtDxK174J",
            "k8B9KCXhaQb6Q82zFbAzOESAtDxK174J",
            "k8B9KCXhaQb6Q82zFbAzOESAtDxK174J",
            "2K8njWnvuq1u6tkzreNhxTEyO8PTeWer",
            "ajcLVizD2vwZlmmGKyXYki03SWn7fnt3",
            "T7EUE54HUhyJ9Hnxv1pKY0Bmg42qiggP",
            "hW0kFZ6ijfciJWN4vvgcFa6MWv8cTeVk",
            "hW0kFZ6ijfciJWN4vvgcFa6MWv8cTeVk",
            "ajcLVizD2vwZlmmGKyXYki03SWn7fnt3",
            "T7EUE54HUhyJ9Hnxv1pKY0Bmg42qiggP",
            "hW0kFZ6ijfciJWN4vvgcFa6MWv8cTeVk",
            "ajcLVizD2vwZlmmGKyXYki03SWn7fnt3",
            "NhTsracusfp5V6zVeWqLZnychDl7jjO4",
            "k8B9KCXhaQb6Q82zFbAzOESAtDxK174J",
            "T7EUE54HUhyJ9Hnxv1pKY0Bmg42qiggP",
            "ajcLVizD2vwZlmmGKyXYki03SWn7fnt3",
            "k8B9KCXhaQb6Q82zFbAzOESAtDxK174J",
            "NhTsracusfp5V6zVeWqLZnychDl7jjO4",
            "oRnY5jDWFw2KZRYLh6ihFd021ggy4UxJ",
            "oRnY5jDWFw2KZRYLh6ihFd021ggy4UxJ",
            "k8B9KCXhaQb6Q82zFbAzOESAtDxK174J",
            "2K8njWnvuq1u6tkzreNhxTEyO8PTeWer",
            "ajcLVizD2vwZlmmGKyXYki03SWn7fnt3",
            "hW0kFZ6ijfciJWN4vvgcFa6MWv8cTeVk",
            "2K8njWnvuq1u6tkzreNhxTEyO8PTeWer",
            "hW0kFZ6ijfciJWN4vvgcFa6MWv8cTeVk",
            "k8B9KCXhaQb6Q82zFbAzOESAtDxK174J",
            "2K8njWnvuq1u6tkzreNhxTEyO8PTeWer",
            "T7EUE54HUhyJ9Hnxv1pKY0Bmg42qiggP",
            "ajcLVizD2vwZlmmGKyXYki03SWn7fnt3",
            "NhTsracusfp5V6zVeWqLZnychDl7jjO4",
            "T7EUE54HUhyJ9Hnxv1pKY0Bmg42qiggP",
            "k8B9KCXhaQb6Q82zFbAzOESAtDxK174J",
            "hW0kFZ6ijfciJWN4vvgcFa6MWv8cTeVk",
            "k8B9KCXhaQb6Q82zFbAzOESAtDxK174J",
            "NhTsracusfp5V6zVeWqLZnychDl7jjO4",
            "T7EUE54HUhyJ9Hnxv1pKY0Bmg42qiggP",
            "T7EUE54HUhyJ9Hnxv1pKY0Bmg42qiggP",
            "k8B9KCXhaQb6Q82zFbAzOESAtDxK174J",
            "2K8njWnvuq1u6tkzreNhxTEyO8PTeWer",
            "NhTsracusfp5V6zVeWqLZnychDl7jjO4",
            "T7EUE54HUhyJ9Hnxv1pKY0Bmg42qiggP",
            "2K8njWnvuq1u6tkzreNhxTEyO8PTeWer",
            "hW0kFZ6ijfciJWN4vvgcFa6MWv8cTeVk",
            "T7EUE54HUhyJ9Hnxv1pKY0Bmg42qiggP",
            "NhTsracusfp5V6zVeWqLZnychDl7jjO4",
            "k8B9KCXhaQb6Q82zFbAzOESAtDxK174J",
            "2K8njWnvuq1u6tkzreNhxTEyO8PTeWer",
            "2K8njWnvuq1u6tkzreNhxTEyO8PTeWer",
            "ajcLVizD2vwZlmmGKyXYki03SWn7fnt3",
            "oRnY5jDWFw2KZRYLh6ihFd021ggy4UxJ",
        ],
    }
    schemas = {
        "pandas": {"highcardnonnum": "str", "medcardnonnum": "str",},
        "postgresql": {"highcardnonnum": "TEXT", "medcardnonnum": "TEXT",},
        "sqlite": {"highcardnonnum": "VARCHAR", "medcardnonnum": "VARCHAR",},
        "mysql": {"highcardnonnum": "TEXT", "medcardnonnum": "TEXT",},
        "mssql": {"highcardnonnum": "VARCHAR", "medcardnonnum": "VARCHAR",},
        "spark": {"highcardnonnum": "StringType", "medcardnonnum": "StringType",},
    }
    return get_dataset(test_backend, data, schemas=schemas)


@pytest.fixture
def periodic_table_of_elements():
    data = [
        "Hydrogen",
        "Helium",
        "Lithium",
        "Beryllium",
        "Boron",
        "Carbon",
        "Nitrogen",
        "Oxygen",
        "Fluorine",
        "Neon",
        "Sodium",
        "Magnesium",
        "Aluminum",
        "Silicon",
        "Phosphorus",
        "Sulfur",
        "Chlorine",
        "Argon",
        "Potassium",
        "Calcium",
        "Scandium",
        "Titanium",
        "Vanadium",
        "Chromium",
        "Manganese",
        "Iron",
        "Cobalt",
        "Nickel",
        "Copper",
        "Zinc",
        "Gallium",
        "Germanium",
        "Arsenic",
        "Selenium",
        "Bromine",
        "Krypton",
        "Rubidium",
        "Strontium",
        "Yttrium",
        "Zirconium",
        "Niobium",
        "Molybdenum",
        "Technetium",
        "Ruthenium",
        "Rhodium",
        "Palladium",
        "Silver",
        "Cadmium",
        "Indium",
        "Tin",
        "Antimony",
        "Tellurium",
        "Iodine",
        "Xenon",
        "Cesium",
        "Barium",
        "Lanthanum",
        "Cerium",
        "Praseodymium",
        "Neodymium",
        "Promethium",
        "Samarium",
        "Europium",
        "Gadolinium",
        "Terbium",
        "Dysprosium",
        "Holmium",
        "Erbium",
        "Thulium",
        "Ytterbium",
        "Lutetium",
        "Hafnium",
        "Tantalum",
        "Tungsten",
        "Rhenium",
        "Osmium",
        "Iridium",
        "Platinum",
        "Gold",
        "Mercury",
        "Thallium",
        "Lead",
        "Bismuth",
        "Polonium",
        "Astatine",
        "Radon",
        "Francium",
        "Radium",
        "Actinium",
        "Thorium",
        "Protactinium",
        "Uranium",
        "Neptunium",
        "Plutonium",
        "Americium",
        "Curium",
        "Berkelium",
        "Californium",
        "Einsteinium",
        "Fermium",
        "Mendelevium",
        "Nobelium",
        "Lawrencium",
        "Rutherfordium",
        "Dubnium",
        "Seaborgium",
        "Bohrium",
        "Hassium",
        "Meitnerium",
        "Darmstadtium",
        "Roentgenium",
        "Copernicium",
        "Nihomium",
        "Flerovium",
        "Moscovium",
        "Livermorium",
        "Tennessine",
        "Oganesson",
    ]
    return data


def dataset_sample_data(test_backend):
    # No infinities for mysql
    if test_backend == "mysql":
        data = {
            # "infinities": [-np.inf, -10, -np.pi, 0, np.pi, 10/2.2, np.inf],
            "nulls": [np.nan, None, 0, 1.1, 2.2, 3.3, None],
            "naturals": [1, 2, 3, 4, 5, 6, 7],
        }
    else:
        data = {
            "infinities": [-np.inf, -10, -np.pi, 0, np.pi, 10 / 2.2, np.inf],
            "nulls": [np.nan, None, 0, 1.1, 2.2, 3.3, None],
            "naturals": [1, 2, 3, 4, 5, 6, 7],
        }
    schemas = {
        "pandas": {"infinities": "float64", "nulls": "float64", "naturals": "float64"},
        "postgresql": {
            "infinities": "DOUBLE_PRECISION",
            "nulls": "DOUBLE_PRECISION",
            "naturals": "NUMERIC",
        },
        "sqlite": {"infinities": "FLOAT", "nulls": "FLOAT", "naturals": "FLOAT"},
        "mysql": {"nulls": "DOUBLE", "naturals": "DOUBLE"},
        "mssql": {"infinities": "FLOAT", "nulls": "FLOAT", "naturals": "FLOAT"},
        "spark": {
            "infinities": "FloatType",
            "nulls": "FloatType",
            "naturals": "FloatType",
        },
    }
    return data, schemas


@pytest.fixture
def dataset(test_backend):
    """Provide dataset fixtures that have special values and/or are otherwise useful outside
    the standard json testing framework"""
    data, schemas = dataset_sample_data(test_backend)
    return get_dataset(test_backend, data, schemas=schemas)


@pytest.fixture
def pandas_dataset():
    test_backend = "PandasDataset"
    data, schemas = dataset_sample_data(test_backend)
    return get_dataset(test_backend, data, schemas=schemas)


@pytest.fixture
def sqlalchemy_dataset(test_backends):
    """Provide dataset fixtures that have special values and/or are otherwise useful outside
    the standard json testing framework"""
    if "postgresql" in test_backends:
        backend = "postgresql"
    elif "sqlite" in test_backends:
        backend = "sqlite"
    else:
        return

    data = {
        "infinities": [-np.inf, -10, -np.pi, 0, np.pi, 10 / 2.2, np.inf],
        "nulls": [np.nan, None, 0, 1.1, 2.2, 3.3, None],
        "naturals": [1, 2, 3, 4, 5, 6, 7],
    }
    schemas = {
        "postgresql": {
            "infinities": "DOUBLE_PRECISION",
            "nulls": "DOUBLE_PRECISION",
            "naturals": "DOUBLE_PRECISION",
        },
        "sqlite": {"infinities": "FLOAT", "nulls": "FLOAT", "naturals": "FLOAT"},
    }
    return get_dataset(backend, data, schemas=schemas, profiler=None)


@pytest.fixture
def sqlitedb_engine(test_backend):
    if test_backend == "sqlite":
        import sqlalchemy as sa

        try:
            import sqlalchemy as sa

            return sa.create_engine("sqlite://")
        except ImportError:
            raise ValueError("sqlite tests require sqlalchemy to be installed")
    else:
        pytest.skip("Skipping test designed for sqlite on non-sqlite backend.")


@pytest.fixture
def postgresql_engine(test_backend):
    if test_backend == "postgresql":
        try:
            import sqlalchemy as sa

            engine = sa.create_engine(
                "postgresql://postgres@localhost/test_ci"
            ).connect()
            yield engine
            engine.close()
        except ImportError:
            raise ValueError("SQL Database tests require sqlalchemy to be installed.")
    else:
        pytest.skip("Skipping test designed for postgresql on non-postgresql backend.")


@pytest.fixture
def empty_data_context(tmp_path_factory):
    project_path = str(tmp_path_factory.mktemp("empty_data_context"))
    context = ge.data_context.DataContext.create(project_path)
    context_path = os.path.join(project_path, "great_expectations")
    asset_config_path = os.path.join(context_path, "expectations")
    os.makedirs(asset_config_path, exist_ok=True)
    return context


@pytest.fixture
def empty_data_context_v3(tmp_path_factory):
    project_path = str(tmp_path_factory.mktemp("empty_data_context_v3"))
    context = ge.data_context.DataContextV3.create(project_path)
    context_path = os.path.join(project_path, "great_expectations")
    asset_config_path = os.path.join(context_path, "expectations")
    os.makedirs(asset_config_path, exist_ok=True)
    return context


@pytest.fixture
def empty_data_context_with_config_variables(monkeypatch, empty_data_context):
    monkeypatch.setenv("FOO", "BAR")
    monkeypatch.setenv("REPLACE_ME_ESCAPED_ENV", "ive_been_$--replaced")
    root_dir = empty_data_context.root_directory
    ge_config_path = file_relative_path(
        __file__, "./test_fixtures/great_expectations_basic_with_variables.yml",
    )
    shutil.copy(ge_config_path, os.path.join(root_dir, "great_expectations.yml"))
    config_variables_path = file_relative_path(
        __file__, "./test_fixtures/config_variables.yml",
    )
    shutil.copy(config_variables_path, os.path.join(root_dir, "uncommitted"))
    return DataContext(context_root_dir=root_dir)


@pytest.fixture
def empty_context_with_checkpoint(empty_data_context):
    context = empty_data_context
    root_dir = empty_data_context.root_directory
    fixture_name = "my_checkpoint.yml"
    fixture_path = file_relative_path(
        __file__, f"./data_context/fixtures/contexts/{fixture_name}"
    )
    checkpoints_file = os.path.join(root_dir, "checkpoints", fixture_name)
    shutil.copy(fixture_path, checkpoints_file)
    assert os.path.isfile(checkpoints_file)
    return context


@pytest.fixture
def empty_context_with_checkpoint_stats_enabled(empty_data_context_stats_enabled):
    context = empty_data_context_stats_enabled
    root_dir = context.root_directory
    fixture_name = "my_checkpoint.yml"
    fixture_path = file_relative_path(
        __file__, f"./data_context/fixtures/contexts/{fixture_name}"
    )
    checkpoints_file = os.path.join(root_dir, "checkpoints", fixture_name)
    shutil.copy(fixture_path, checkpoints_file)
    return context


@pytest.fixture
def empty_data_context_stats_enabled(tmp_path_factory, monkeypatch):
    # Reenable GE_USAGE_STATS
    monkeypatch.delenv("GE_USAGE_STATS")
    project_path = str(tmp_path_factory.mktemp("empty_data_context"))
    context = ge.data_context.DataContext.create(project_path)
    context_path = os.path.join(project_path, "great_expectations")
    asset_config_path = os.path.join(context_path, "expectations")
    os.makedirs(asset_config_path, exist_ok=True)
    return context


@pytest.fixture
def titanic_data_context(tmp_path_factory):
    project_path = str(tmp_path_factory.mktemp("titanic_data_context"))
    context_path = os.path.join(project_path, "great_expectations")
    os.makedirs(os.path.join(context_path, "expectations"), exist_ok=True)
    os.makedirs(os.path.join(context_path, "checkpoints"), exist_ok=True)
    data_path = os.path.join(context_path, "../data")
    os.makedirs(os.path.join(data_path), exist_ok=True)
    titanic_yml_path = file_relative_path(
        __file__, "./test_fixtures/great_expectations_titanic.yml"
    )
    shutil.copy(
        titanic_yml_path, str(os.path.join(context_path, "great_expectations.yml"))
    )
    titanic_csv_path = file_relative_path(__file__, "./test_sets/Titanic.csv")
    shutil.copy(
        titanic_csv_path, str(os.path.join(context_path, "../data/Titanic.csv"))
    )
    return ge.data_context.DataContext(context_path)


@pytest.fixture
def titanic_data_context_no_data_docs(tmp_path_factory):
    project_path = str(tmp_path_factory.mktemp("titanic_data_context"))
    context_path = os.path.join(project_path, "great_expectations")
    os.makedirs(os.path.join(context_path, "expectations"), exist_ok=True)
    os.makedirs(os.path.join(context_path, "checkpoints"), exist_ok=True)
    data_path = os.path.join(context_path, "../data")
    os.makedirs(os.path.join(data_path), exist_ok=True)
    titanic_yml_path = file_relative_path(
        __file__, "./test_fixtures/great_expectations_titanic_no_data_docs.yml"
    )
    shutil.copy(
        titanic_yml_path, str(os.path.join(context_path, "great_expectations.yml"))
    )
    titanic_csv_path = file_relative_path(__file__, "./test_sets/Titanic.csv")
    shutil.copy(
        titanic_csv_path, str(os.path.join(context_path, "../data/Titanic.csv"))
    )
    return ge.data_context.DataContext(context_path)


@pytest.fixture
def titanic_data_context_stats_enabled(tmp_path_factory, monkeypatch):
    # Reenable GE_USAGE_STATS
    monkeypatch.delenv("GE_USAGE_STATS")
    project_path = str(tmp_path_factory.mktemp("titanic_data_context"))
    context_path = os.path.join(project_path, "great_expectations")
    os.makedirs(os.path.join(context_path, "expectations"), exist_ok=True)
    os.makedirs(os.path.join(context_path, "checkpoints"), exist_ok=True)
    data_path = os.path.join(context_path, "../data")
    os.makedirs(os.path.join(data_path), exist_ok=True)
    titanic_yml_path = file_relative_path(
        __file__, "./test_fixtures/great_expectations_titanic.yml"
    )
    shutil.copy(
        titanic_yml_path, str(os.path.join(context_path, "great_expectations.yml"))
    )
    titanic_csv_path = file_relative_path(__file__, "./test_sets/Titanic.csv")
    shutil.copy(
        titanic_csv_path, str(os.path.join(context_path, "../data/Titanic.csv"))
    )
    return ge.data_context.DataContext(context_path)


@pytest.fixture
def titanic_sqlite_db(sa):
    try:
        import sqlalchemy as sa
        from sqlalchemy import create_engine

        titanic_db_path = file_relative_path(__file__, "./test_sets/titanic.db")
        engine = create_engine("sqlite:///{}".format(titanic_db_path))
        assert engine.execute("select count(*) from titanic").fetchall()[0] == (1313,)
        return engine
    except ImportError:
        raise ValueError("sqlite tests require sqlalchemy to be installed")


@pytest.fixture
def titanic_expectation_suite():
    return ExpectationSuite(
        expectation_suite_name="Titanic.warning",
        meta={},
        data_asset_type="Dataset",
        expectations=[
            ExpectationConfiguration(
                expectation_type="expect_column_to_exist", kwargs={"column": "PClass"}
            ),
            ExpectationConfiguration(
                expectation_type="expect_column_values_to_not_be_null",
                kwargs={"column": "Name"},
            ),
        ],
    )


@pytest.fixture
def empty_sqlite_db(sa):
    """An empty in-memory sqlite db that always gets run."""
    try:
        import sqlalchemy as sa
        from sqlalchemy import create_engine

        engine = create_engine("sqlite://")
        assert engine.execute("select 1").fetchall()[0] == (1,)
        return engine
    except ImportError:
        raise ValueError("sqlite tests require sqlalchemy to be installed")


@pytest.fixture
@freeze_time("09/26/2019 13:42:41")
def site_builder_data_context_with_html_store_titanic_random(
    tmp_path_factory, filesystem_csv_3
):
    base_dir = str(tmp_path_factory.mktemp("project_dir"))
    project_dir = os.path.join(base_dir, "project_path")
    os.mkdir(project_dir)

    os.makedirs(os.path.join(project_dir, "data"))
    os.makedirs(os.path.join(project_dir, "data/titanic"))
    shutil.copy(
        file_relative_path(__file__, "./test_sets/Titanic.csv"),
        str(os.path.join(project_dir, "data/titanic/Titanic.csv")),
    )

    os.makedirs(os.path.join(project_dir, "data/random"))
    shutil.copy(
        os.path.join(filesystem_csv_3, "f1.csv"),
        str(os.path.join(project_dir, "data/random/f1.csv")),
    )
    shutil.copy(
        os.path.join(filesystem_csv_3, "f2.csv"),
        str(os.path.join(project_dir, "data/random/f2.csv")),
    )
    ge.data_context.DataContext.create(project_dir)
    shutil.copy(
        file_relative_path(
            __file__, "./test_fixtures/great_expectations_site_builder.yml"
        ),
        str(os.path.join(project_dir, "great_expectations", "great_expectations.yml")),
    )
    context = ge.data_context.DataContext(
        context_root_dir=os.path.join(project_dir, "great_expectations")
    )

    context.add_datasource(
        "titanic",
        class_name="PandasDatasource",
        batch_kwargs_generators={
            "subdir_reader": {
                "class_name": "SubdirReaderBatchKwargsGenerator",
                "base_directory": os.path.join(project_dir, "data/titanic/"),
            }
        },
    )
    context.add_datasource(
        "random",
        class_name="PandasDatasource",
        batch_kwargs_generators={
            "subdir_reader": {
                "class_name": "SubdirReaderBatchKwargsGenerator",
                "base_directory": os.path.join(project_dir, "data/random/"),
            }
        },
    )

    context.profile_datasource("titanic")
    context.profile_datasource("random")
    context.profile_datasource(context.list_datasources()[0]["name"])

    context._project_config.anonymous_usage_statistics = {
        "enabled": True,
        "data_context_id": "f43d4897-385f-4366-82b0-1a8eda2bf79c",
    }

    return context


@pytest.fixture
def titanic_multibatch_data_context(tmp_path_factory):
    """
    Based on titanic_data_context, but with 2 identical batches of
    data asset "titanic"
    :param tmp_path_factory:
    :return:
    """
    project_path = str(tmp_path_factory.mktemp("titanic_data_context"))
    context_path = os.path.join(project_path, "great_expectations")
    os.makedirs(os.path.join(context_path, "expectations"), exist_ok=True)
    data_path = os.path.join(context_path, "../data/titanic")
    os.makedirs(os.path.join(data_path), exist_ok=True)
    shutil.copy(
        file_relative_path(__file__, "./test_fixtures/great_expectations_titanic.yml"),
        str(os.path.join(context_path, "great_expectations.yml")),
    )
    shutil.copy(
        file_relative_path(__file__, "./test_sets/Titanic.csv"),
        str(os.path.join(context_path, "../data/titanic/Titanic_1911.csv")),
    )
    shutil.copy(
        file_relative_path(__file__, "./test_sets/Titanic.csv"),
        str(os.path.join(context_path, "../data/titanic/Titanic_1912.csv")),
    )
    return ge.data_context.DataContext(context_path)


@pytest.fixture
def v10_project_directory(tmp_path_factory):
    """
    GE 0.10.x project for testing upgrade helper
    """
    project_path = str(tmp_path_factory.mktemp("v10_project"))
    context_root_dir = os.path.join(project_path, "great_expectations")
    shutil.copytree(
        file_relative_path(
            __file__, "./test_fixtures/upgrade_helper/great_expectations_v10_project/"
        ),
        context_root_dir,
    )
    shutil.copy(
        file_relative_path(
            __file__, "./test_fixtures/upgrade_helper/great_expectations_v1_basic.yml"
        ),
        os.path.join(context_root_dir, "great_expectations.yml"),
    )
    return context_root_dir


@pytest.fixture
def data_context_parameterized_expectation_suite(tmp_path_factory):
    """
    This data_context is *manually* created to have the config we want, vs
    created with DataContext.create()
    """
    project_path = str(tmp_path_factory.mktemp("data_context"))
    context_path = os.path.join(project_path, "great_expectations")
    asset_config_path = os.path.join(context_path, "expectations")
    fixture_dir = file_relative_path(__file__, "./test_fixtures")
    os.makedirs(
        os.path.join(asset_config_path, "my_dag_node"), exist_ok=True,
    )
    shutil.copy(
        os.path.join(fixture_dir, "great_expectations_basic.yml"),
        str(os.path.join(context_path, "great_expectations.yml")),
    )
    shutil.copy(
        os.path.join(
            fixture_dir,
            "expectation_suites/parameterized_expectation_suite_fixture.json",
        ),
        os.path.join(asset_config_path, "my_dag_node/default.json"),
    )
    os.makedirs(os.path.join(context_path, "plugins"), exist_ok=True)
    shutil.copy(
        os.path.join(fixture_dir, "custom_pandas_dataset.py"),
        str(os.path.join(context_path, "plugins", "custom_pandas_dataset.py")),
    )
    shutil.copy(
        os.path.join(fixture_dir, "custom_sqlalchemy_dataset.py"),
        str(os.path.join(context_path, "plugins", "custom_sqlalchemy_dataset.py")),
    )
    shutil.copy(
        os.path.join(fixture_dir, "custom_sparkdf_dataset.py"),
        str(os.path.join(context_path, "plugins", "custom_sparkdf_dataset.py")),
    )
    return ge.data_context.DataContext(context_path)


@pytest.fixture
def data_context_with_bad_notebooks(tmp_path_factory):
    """
    This data_context is *manually* created to have the config we want, vs
    created with DataContext.create()
    """
    project_path = str(tmp_path_factory.mktemp("data_context"))
    context_path = os.path.join(project_path, "great_expectations")
    asset_config_path = os.path.join(context_path, "expectations")
    fixture_dir = file_relative_path(__file__, "./test_fixtures")
    custom_notebook_assets_dir = "notebook_assets"

    os.makedirs(
        os.path.join(asset_config_path, "my_dag_node"), exist_ok=True,
    )
    shutil.copy(
        os.path.join(fixture_dir, "great_expectations_basic_with_bad_notebooks.yml"),
        str(os.path.join(context_path, "great_expectations.yml")),
    )
    shutil.copy(
        os.path.join(
            fixture_dir,
            "expectation_suites/parameterized_expectation_suite_fixture.json",
        ),
        os.path.join(asset_config_path, "my_dag_node/default.json"),
    )

    os.makedirs(os.path.join(context_path, "plugins"), exist_ok=True)
    shutil.copytree(
        os.path.join(fixture_dir, custom_notebook_assets_dir),
        str(os.path.join(context_path, "plugins", custom_notebook_assets_dir)),
    )
    return ge.data_context.DataContext(context_path)


@pytest.fixture
def data_context_custom_notebooks(tmp_path_factory):
    """
    This data_context is *manually* created to have the config we want, vs
    created with DataContext.create()
    """
    project_path = str(tmp_path_factory.mktemp("data_context"))
    context_path = os.path.join(project_path, "great_expectations")
    asset_config_path = os.path.join(context_path, "expectations")
    fixture_dir = file_relative_path(__file__, "./test_fixtures")
    os.makedirs(
        os.path.join(asset_config_path, "my_dag_node"), exist_ok=True,
    )
    shutil.copy(
        os.path.join(fixture_dir, "great_expectations_custom_notebooks.yml"),
        str(os.path.join(context_path, "great_expectations.yml")),
    )
    shutil.copy(
        os.path.join(
            fixture_dir,
            "expectation_suites/parameterized_expectation_suite_fixture.json",
        ),
        os.path.join(asset_config_path, "my_dag_node/default.json"),
    )

    os.makedirs(os.path.join(context_path, "plugins"), exist_ok=True)

    return ge.data_context.DataContext(context_path)


@pytest.fixture
def data_context_simple_expectation_suite(tmp_path_factory):
    """
    This data_context is *manually* created to have the config we want, vs
    created with DataContext.create()
    """
    project_path = str(tmp_path_factory.mktemp("data_context"))
    context_path = os.path.join(project_path, "great_expectations")
    asset_config_path = os.path.join(context_path, "expectations")
    fixture_dir = file_relative_path(__file__, "./test_fixtures")
    os.makedirs(
        os.path.join(asset_config_path, "my_dag_node"), exist_ok=True,
    )
    shutil.copy(
        os.path.join(fixture_dir, "great_expectations_basic.yml"),
        str(os.path.join(context_path, "great_expectations.yml")),
    )
    shutil.copy(
        os.path.join(fixture_dir, "rendering_fixtures/expectations_suite_1.json",),
        os.path.join(asset_config_path, "default.json"),
    )
    os.makedirs(os.path.join(context_path, "plugins"), exist_ok=True)
    shutil.copy(
        os.path.join(fixture_dir, "custom_pandas_dataset.py"),
        str(os.path.join(context_path, "plugins", "custom_pandas_dataset.py")),
    )
    shutil.copy(
        os.path.join(fixture_dir, "custom_sqlalchemy_dataset.py"),
        str(os.path.join(context_path, "plugins", "custom_sqlalchemy_dataset.py")),
    )
    shutil.copy(
        os.path.join(fixture_dir, "custom_sparkdf_dataset.py"),
        str(os.path.join(context_path, "plugins", "custom_sparkdf_dataset.py")),
    )
    return ge.data_context.DataContext(context_path)


@pytest.fixture()
def filesystem_csv_data_context(empty_data_context, filesystem_csv_2):
    empty_data_context.add_datasource(
        "rad_datasource",
        module_name="great_expectations.datasource",
        class_name="PandasDatasource",
        batch_kwargs_generators={
            "subdir_reader": {
                "class_name": "SubdirReaderBatchKwargsGenerator",
                "base_directory": str(filesystem_csv_2),
            }
        },
    )
    return empty_data_context


@pytest.fixture
def filesystem_csv(tmp_path_factory):
    base_dir = tmp_path_factory.mktemp("filesystem_csv")
    base_dir = str(base_dir)
    # Put a few files in the directory
    with open(os.path.join(base_dir, "f1.csv"), "w") as outfile:
        outfile.writelines(["a,b,c\n"])
    with open(os.path.join(base_dir, "f2.csv"), "w") as outfile:
        outfile.writelines(["a,b,c\n"])

    os.makedirs(os.path.join(base_dir, "f3"), exist_ok=True)
    with open(os.path.join(base_dir, "f3", "f3_20190101.csv"), "w") as outfile:
        outfile.writelines(["a,b,c\n"])
    with open(os.path.join(base_dir, "f3", "f3_20190102.csv"), "w") as outfile:
        outfile.writelines(["a,b,c\n"])

    return base_dir


@pytest.fixture
def filesystem_csv_2(tmp_path_factory):
    base_dir = tmp_path_factory.mktemp("test_files")
    base_dir = str(base_dir)

    # Put a file in the directory
    toy_dataset = PandasDataset({"x": [1, 2, 3]})
    toy_dataset.to_csv(os.path.join(base_dir, "f1.csv"), index=None)

    return base_dir


@pytest.fixture
def filesystem_csv_3(tmp_path_factory):
    base_dir = tmp_path_factory.mktemp("test_files")
    base_dir = str(base_dir)

    # Put a file in the directory
    toy_dataset = PandasDataset({"x": [1, 2, 3]})
    toy_dataset.to_csv(os.path.join(base_dir, "f1.csv"), index=None)

    toy_dataset_2 = PandasDataset({"y": [1, 2, 3]})
    toy_dataset_2.to_csv(os.path.join(base_dir, "f2.csv"), index=None)

    return base_dir


@pytest.fixture()
def filesystem_csv_4(tmp_path_factory):
    base_dir = tmp_path_factory.mktemp("test_files")
    base_dir = str(base_dir)

    # Put a file in the directory
    toy_dataset = PandasDataset({"x": [1, 2, 3], "y": [1, 2, 3],})
    toy_dataset.to_csv(os.path.join(base_dir, "f1.csv"), index=None)

    return base_dir


@pytest.fixture
def titanic_profiled_evrs_1():
    with open(
        file_relative_path(
            __file__, "./render/fixtures/BasicDatasetProfiler_evrs.json"
        ),
    ) as infile:
        return expectationSuiteValidationResultSchema.loads(infile.read())


@pytest.fixture
def titanic_profiled_name_column_evrs():
    # This is a janky way to fetch expectations matching a specific name from an EVR suite.
    # TODO: It will no longer be necessary once we implement ValidationResultSuite._group_evrs_by_column
    from great_expectations.render.renderer.renderer import Renderer

    with open(
        file_relative_path(
            __file__, "./render/fixtures/BasicDatasetProfiler_evrs.json"
        ),
    ) as infile:
        titanic_profiled_evrs_1 = expectationSuiteValidationResultSchema.load(
            json.load(infile)
        )

    evrs_by_column = Renderer()._group_evrs_by_column(titanic_profiled_evrs_1)
    name_column_evrs = evrs_by_column["Name"]

    return name_column_evrs


@pytest.fixture
def titanic_profiled_expectations_1():
    with open(
        file_relative_path(
            __file__, "./render/fixtures/BasicDatasetProfiler_expectations.json"
        ),
    ) as infile:
        return expectationSuiteSchema.load(json.load(infile))


@pytest.fixture
def titanic_profiled_name_column_expectations():
    from great_expectations.render.renderer.renderer import Renderer

    with open(
        file_relative_path(
            __file__, "./render/fixtures/BasicDatasetProfiler_expectations.json"
        ),
    ) as infile:
        titanic_profiled_expectations = expectationSuiteSchema.load(json.load(infile))

    columns, ordered_columns = Renderer()._group_and_order_expectations_by_column(
        titanic_profiled_expectations
    )
    name_column_expectations = columns["Name"]

    return name_column_expectations


@pytest.fixture
def titanic_validation_results():
    with open(
        file_relative_path(__file__, "./test_sets/expected_cli_results_default.json"),
    ) as infile:
        return expectationSuiteValidationResultSchema.load(json.load(infile))


# various types of evr
@pytest.fixture
def evr_failed():
    return ExpectationValidationResult(
        success=False,
        result={
            "element_count": 1313,
            "missing_count": 0,
            "missing_percent": 0.0,
            "unexpected_count": 3,
            "unexpected_percent": 0.2284843869002285,
            "unexpected_percent_nonmissing": 0.2284843869002285,
            "partial_unexpected_list": [
                "Daly, Mr Peter Denis ",
                "Barber, Ms ",
                "Geiger, Miss Emily ",
            ],
            "partial_unexpected_index_list": [77, 289, 303],
            "partial_unexpected_counts": [
                {"value": "Barber, Ms ", "count": 1},
                {"value": "Daly, Mr Peter Denis ", "count": 1},
                {"value": "Geiger, Miss Emily ", "count": 1},
            ],
        },
        exception_info={
            "raised_exception": False,
            "exception_message": None,
            "exception_traceback": None,
        },
        expectation_config=ExpectationConfiguration(
            expectation_type="expect_column_values_to_not_match_regex",
            kwargs={
                "column": "Name",
                "regex": "^\\s+|\\s+$",
                "result_format": "SUMMARY",
            },
        ),
    )


@pytest.fixture
def evr_failed_with_exception():
    return ExpectationValidationResult(
        success=False,
        exception_info={
            "raised_exception": True,
            "exception_message": "Invalid partition object.",
            "exception_traceback": 'Traceback (most recent call last):\n  File "/great_expectations/great_expectations/data_asset/data_asset.py", line 216, in wrapper\n    return_obj = func(self, **evaluation_args)\n  File "/great_expectations/great_expectations/dataset/dataset.py", line 106, in inner_wrapper\n    evaluation_result = func(self, column, *args, **kwargs)\n  File "/great_expectations/great_expectations/dataset/dataset.py", line 3381, in expect_column_kl_divergence_to_be_less_than\n    raise ValueError("Invalid partition object.")\nValueError: Invalid partition object.\n',
        },
        expectation_config=ExpectationConfiguration(
            expectation_type="expect_column_kl_divergence_to_be_less_than",
            kwargs={
                "column": "live",
                "partition_object": None,
                "threshold": None,
                "result_format": "SUMMARY",
            },
            meta={"BasicDatasetProfiler": {"confidence": "very low"}},
        ),
    )


@pytest.fixture
def evr_success():
    return ExpectationValidationResult(
        success=True,
        result={"observed_value": 1313},
        exception_info={
            "raised_exception": False,
            "exception_message": None,
            "exception_traceback": None,
        },
        expectation_config=ExpectationConfiguration(
            expectation_type="expect_table_row_count_to_be_between",
            kwargs={"min_value": 0, "max_value": None, "result_format": "SUMMARY"},
        ),
    )


@pytest.fixture
def sqlite_view_engine(test_backends):
    # Create a small in-memory engine with two views, one of which is temporary
    if "sqlite" in test_backends:
        try:
            import sqlalchemy as sa

            sqlite_engine = sa.create_engine("sqlite://")
            df = pd.DataFrame({"a": [1, 2, 3, 4, 5]})
            df.to_sql("test_table", con=sqlite_engine)
            sqlite_engine.execute(
                "CREATE TEMP VIEW test_temp_view AS SELECT * FROM test_table where a < 4;"
            )
            sqlite_engine.execute(
                "CREATE VIEW test_view AS SELECT * FROM test_table where a > 4;"
            )
            return sqlite_engine
        except ImportError:
            sa = None
    else:
        pytest.skip("SqlAlchemy tests disabled; not testing views")


@pytest.fixture
def expectation_suite_identifier():
    return ExpectationSuiteIdentifier("my.expectation.suite.name")


@pytest.fixture
def basic_sqlalchemy_datasource(sqlitedb_engine):
    return SqlAlchemyDatasource("basic_sqlalchemy_datasource", engine=sqlitedb_engine)


@pytest.fixture
def test_cases_for_sql_data_connector_sqlite_execution_engine(sa):
    if sa is None:
        raise ValueError("SQL Database tests require sqlalchemy to be installed.")

    db_file = file_relative_path(
        __file__, os.path.join("test_sets", "test_cases_for_sql_data_connector.db"),
    )

    engine = sa.create_engine(f"sqlite:////{db_file}")
    conn = engine.connect()

    # Build a SqlAlchemyDataset using that database
    return SqlAlchemyExecutionEngine(name="test_sql_execution_engine", engine=conn,)


@pytest.fixture
def test_folder_connection_path_csv(tmp_path_factory):
    df1 = pd.DataFrame({"col_1": [1, 2, 3, 4, 5], "col_2": ["a", "b", "c", "d", "e"]})
    path = str(tmp_path_factory.mktemp("test_folder_connection_path_csv"))
    df1.to_csv(path_or_buf=os.path.join(path, "test.csv"), index=False)
    return str(path)


@pytest.fixture
def test_folder_connection_path_tsv(tmp_path_factory):
    df1 = pd.DataFrame({"col_1": [1, 2, 3, 4, 5], "col_2": ["a", "b", "c", "d", "e"]})
    path = str(tmp_path_factory.mktemp("test_folder_connection_path_tsv"))
    df1.to_csv(path_or_buf=os.path.join(path, "test.tsv"), sep="\t", index=False)
    return str(path)


@pytest.fixture
def test_folder_connection_path_parquet(tmp_path_factory):
    df1 = pd.DataFrame({"col_1": [1, 2, 3, 4, 5], "col_2": ["a", "b", "c", "d", "e"]})
    path = str(tmp_path_factory.mktemp("test_folder_connection_path_parquet"))
    df1.to_parquet(path=os.path.join(path, "test.parquet"))
    return str(path)


@pytest.fixture
def test_db_connection_string(tmp_path_factory, test_backends):
    if "sqlite" not in test_backends:
        pytest.skip("skipping fixture because sqlite not selected")
    df1 = pd.DataFrame({"col_1": [1, 2, 3, 4, 5], "col_2": ["a", "b", "c", "d", "e"]})
    df2 = pd.DataFrame({"col_1": [0, 1, 2, 3, 4], "col_2": ["b", "c", "d", "e", "f"]})

    try:
        import sqlalchemy as sa

        basepath = str(tmp_path_factory.mktemp("db_context"))
        path = os.path.join(basepath, "test.db")
        engine = sa.create_engine("sqlite:///" + str(path))
        df1.to_sql("table_1", con=engine, index=True)
        df2.to_sql("table_2", con=engine, index=True, schema="main")

        # Return a connection string to this newly-created db
        return "sqlite:///" + str(path)
    except ImportError:
        raise ValueError("SQL Database tests require sqlalchemy to be installed.")


@pytest.fixture
def test_df(tmp_path_factory):
    def generate_ascending_list_of_datetimes(
        k, start_date=datetime.date(2020, 1, 1), end_date=datetime.date(2020, 12, 31)
    ):
        start_time = datetime.datetime(
            start_date.year, start_date.month, start_date.day
        )
        days_between_dates = (end_date - start_date).total_seconds()

        datetime_list = [
            start_time
            + datetime.timedelta(seconds=random.randrange(days_between_dates))
            for i in range(k)
        ]
        datetime_list.sort()
        return datetime_list

    k = 120
    random.seed(1)

    timestamp_list = generate_ascending_list_of_datetimes(
        k, end_date=datetime.date(2020, 1, 31)
    )
    date_list = [datetime.date(ts.year, ts.month, ts.day) for ts in timestamp_list]

    batch_ids = [random.randint(0, 10) for i in range(k)]
    batch_ids.sort()

    session_ids = [random.randint(2, 60) for i in range(k)]
    session_ids.sort()
    session_ids = [i - random.randint(0, 2) for i in session_ids]

    events_df = pd.DataFrame(
        {
            "id": range(k),
            "batch_id": batch_ids,
            "date": date_list,
            "y": [d.year for d in date_list],
            "m": [d.month for d in date_list],
            "d": [d.day for d in date_list],
            "timestamp": timestamp_list,
            "session_ids": session_ids,
            "event_type": [
                random.choice(["start", "stop", "continue"]) for i in range(k)
            ],
            "favorite_color": [
                "#"
                + "".join([random.choice(list("0123456789ABCDEF")) for j in range(6)])
                for i in range(k)
            ],
        }
    )
    return events_df


@pytest.fixture
def test_connectable_postgresql_db(sa, test_backends, test_df):
    """Populates a postgres DB with a `test_df` table in the `connection_test` schema to test DataConnectors against"""

    if "postgresql" not in test_backends:
        pytest.skip("skipping fixture because postgresql not selected")

    import sqlalchemy as sa

    url = sa.engine.url.URL(
        drivername="postgresql",
        username="postgres",
        password="",
        host="localhost",
        port="5432",
        database="test_ci",
    )
    engine = sa.create_engine(url)

    schema_check_results = engine.execute(
        "SELECT schema_name FROM information_schema.schemata WHERE schema_name = 'connection_test';"
    ).fetchall()
    if len(schema_check_results) == 0:
        engine.execute("CREATE SCHEMA connection_test;")

    table_check_results = engine.execute(
        """
SELECT EXISTS (
   SELECT FROM information_schema.tables
   WHERE  table_schema = 'connection_test'
   AND    table_name   = 'test_df'
);
"""
    ).fetchall()
    if table_check_results != [(True,)]:
        test_df.to_sql("test_df", con=engine, index=True, schema="connection_test")

    # Return a connection string to this newly-created db
    return engine


@pytest.fixture
def data_context_with_sql_datasource_for_testing_get_batch(empty_data_context_v3,):
    context = empty_data_context_v3

    db_file = file_relative_path(
        __file__, "test_sets/test_cases_for_sql_data_connector.db",
    )

    config = yaml.load(
        f"""
<<<<<<< HEAD
class_name: StreamlinedSqlDatasource
=======
class_name: SimpleSqlalchemyDatasource
>>>>>>> ce658dca
connection_string: sqlite:///{db_file}
"""
        + """
introspection:
    whole_table: {}

    daily:
        splitter_method: _split_on_converted_datetime
        splitter_kwargs:
            column_name: date
            date_format_string: "%Y-%m-%d"

    weekly:
        splitter_method: _split_on_converted_datetime
        splitter_kwargs:
            column_name: date
            date_format_string: "%Y-%W"

    by_id_dozens:
        splitter_method: _split_on_divided_integer
        splitter_kwargs:
            column_name: id
            divisor: 12
""",
    )

    try:
        context.add_datasource("my_sqlite_db", config)
    except AttributeError:
        pytest.skip("SQL Database tests require sqlalchemy to be installed.")

    return context


@pytest.fixture
def basic_datasource(tmp_path_factory):
    base_directory: str = str(
        tmp_path_factory.mktemp("basic_datasource_runtime_data_connector")
    )

    basic_datasource: Datasource = instantiate_class_from_config(
        config=yaml.load(
            f"""
class_name: Datasource

data_connectors:
    test_runtime_data_connector:
        module_name: great_expectations.datasource.data_connector
        class_name: RuntimeDataConnector
        runtime_keys:
        - pipeline_stage_name
        - run_id
        - custom_key_0

execution_engine:
    class_name: PandasExecutionEngine

    """,
        ),
        runtime_environment={"name": "my_datasource",},
        config_defaults={"module_name": "great_expectations.datasource",},
    )

    return basic_datasource<|MERGE_RESOLUTION|>--- conflicted
+++ resolved
@@ -3052,11 +3052,7 @@
 
     config = yaml.load(
         f"""
-<<<<<<< HEAD
-class_name: StreamlinedSqlDatasource
-=======
 class_name: SimpleSqlalchemyDatasource
->>>>>>> ce658dca
 connection_string: sqlite:///{db_file}
 """
         + """
