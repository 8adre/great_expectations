import logging

import numpy as np
import pandas as pd

from great_expectations.execution_engine import (
    PandasExecutionEngine,
    SparkDFExecutionEngine,
)
from great_expectations.execution_engine.sqlalchemy_execution_engine import (
    SqlAlchemyBatchData,
    SqlAlchemyExecutionEngine,
)
from great_expectations.expectations.registry import get_metric_provider
from great_expectations.validator.validation_graph import MetricConfiguration


def _build_spark_engine(df, spark_session):
    df = spark_session.createDataFrame(
        [
            tuple(
                None if isinstance(x, (float, int)) and np.isnan(x) else x
                for x in record.tolist()
            )
            for record in df.to_records(index=False)
        ],
        df.columns.tolist(),
    )
    engine = SparkDFExecutionEngine(batch_data_dict={"my_id": df})
    return engine


def _build_sa_engine(df, sa):
    eng = sa.create_engine("sqlite://", echo=False)
    df.to_sql("test", eng, index=False)
    batch_data = SqlAlchemyBatchData(engine=eng, table_name="test")
    engine = SqlAlchemyExecutionEngine(
        engine=eng, batch_data_dict={"my_id": batch_data}
    )
    return engine


def _build_pandas_engine(df):
    engine = PandasExecutionEngine(batch_data_dict={"my_id": df})
    return engine


def test_metric_loads():
    assert get_metric_provider("column.max", PandasExecutionEngine()) is not None


def test_basic_metric():
    df = pd.DataFrame({"a": [1, 2, 3, 3, None]})
<<<<<<< HEAD
    batch = Batch(data=df)
    engine = PandasExecutionEngine(batch_data_dict={batch.id: batch.data})

=======
    engine = PandasExecutionEngine(batch_data_dict={"my_id": df})
>>>>>>> beff8a02
    desired_metric = MetricConfiguration(
        metric_name="column.max",
        metric_domain_kwargs={"column": "a"},
        metric_value_kwargs=dict(),
    )

    results = engine.resolve_metrics(metrics_to_resolve=(desired_metric,))
    assert results == {desired_metric.id: 3}


def test_column_max():
    df = pd.DataFrame({"a": [1, 2, 3, 3, None]})
    batch = Batch(data=df)
    engine = PandasExecutionEngine(batch_data_dict={batch.id: batch.data})
    desired_metric = MetricConfiguration(
        metric_name="column.max",
        metric_domain_kwargs={"column": "a"},
        metric_value_kwargs=dict(),
    )
    results = engine.resolve_metrics(metrics_to_resolve=(desired_metric,))
    assert results == {desired_metric.id: 3}


def test_mean_metric_pd():
    engine = _build_pandas_engine(pd.DataFrame({"a": [1, 2, 3, None]}))
    desired_metric = MetricConfiguration(
        metric_name="column.mean",
        metric_domain_kwargs={"column": "a"},
        metric_value_kwargs=dict(),
    )
    results = engine.resolve_metrics(metrics_to_resolve=(desired_metric,))
    assert results == {desired_metric.id: 2}


def test_stdev_metric_pd():
    engine = _build_pandas_engine(pd.DataFrame({"a": [1, 2, 3, None]}))
    desired_metric = MetricConfiguration(
        metric_name="column.standard_deviation",
        metric_domain_kwargs={"column": "a"},
        metric_value_kwargs=dict(),
    )
    results = engine.resolve_metrics(metrics_to_resolve=(desired_metric,))
    assert results == {desired_metric.id: 1}


def test_max_metric_sa(sa):
    engine = _build_sa_engine(pd.DataFrame({"a": [1, 2, 1, None]}), sa)

    partial_metric = MetricConfiguration(
        metric_name="column.max.aggregate_fn",
        metric_domain_kwargs={"column": "a"},
        metric_value_kwargs=dict(),
    )

    metrics = engine.resolve_metrics(metrics_to_resolve=(partial_metric,))
    desired_metric = MetricConfiguration(
        metric_name="column.max",
        metric_domain_kwargs={"column": "a"},
        metric_value_kwargs=dict(),
        metric_dependencies={"metric_partial_fn": partial_metric},
    )

    results = engine.resolve_metrics(
        metrics_to_resolve=(desired_metric,), metrics=metrics
    )
    assert results == {desired_metric.id: 2}


def test_max_metric_spark(spark_session):
    engine = _build_spark_engine(pd.DataFrame({"a": [1, 2, 1]}), spark_session)
    partial_metric = MetricConfiguration(
        metric_name="column.max.aggregate_fn",
        metric_domain_kwargs={"column": "a"},
        metric_value_kwargs=dict(),
    )

    metrics = engine.resolve_metrics(metrics_to_resolve=(partial_metric,))
    desired_metric = MetricConfiguration(
        metric_name="column.max",
        metric_domain_kwargs={"column": "a"},
        metric_value_kwargs=dict(),
        metric_dependencies={"metric_partial_fn": partial_metric},
    )

    results = engine.resolve_metrics(
        metrics_to_resolve=(desired_metric,), metrics=metrics
    )
    assert results == {desired_metric.id: 2}


def test_map_value_set_sa(sa):
    engine = _build_sa_engine(pd.DataFrame({"a": [1, 2, 3, 3, None]}), sa)
    desired_metric = MetricConfiguration(
        metric_name="column_values.in_set.condition",
        metric_domain_kwargs={"column": "a"},
        metric_value_kwargs={"value_set": [1, 2, 3]},
    )
    metrics = engine.resolve_metrics(metrics_to_resolve=(desired_metric,))

    # Note: metric_dependencies is optional here in the config when called from a validator.
    aggregate_partial = MetricConfiguration(
        metric_name="column_values.in_set.unexpected_count.aggregate_fn",
        metric_domain_kwargs={"column": "a"},
        metric_value_kwargs={"value_set": [1, 2, 3]},
        metric_dependencies={"unexpected_condition": desired_metric},
    )

    metrics = engine.resolve_metrics(
        metrics_to_resolve=(aggregate_partial,), metrics=metrics
    )
    desired_metric = MetricConfiguration(
        metric_name="column_values.in_set.unexpected_count",
        metric_domain_kwargs={"column": "a"},
        metric_value_kwargs={"value_set": [1, 2, 3]},
        metric_dependencies={"metric_partial_fn": aggregate_partial},
    )
    results = engine.resolve_metrics(
        metrics_to_resolve=(desired_metric,), metrics=metrics
    )
    assert results == {desired_metric.id: 0}


def test_map_of_type_sa(sa):
    eng = sa.create_engine("sqlite://")
    df = pd.DataFrame({"a": [1, 2, 3, 3, None]})
    df.to_sql("test", eng, index=False)
    batch_data = SqlAlchemyBatchData(engine=eng, table_name="test")
    engine = SqlAlchemyExecutionEngine(
        engine=eng, batch_data_dict={"my_id": batch_data}
    )
    desired_metric = MetricConfiguration(
        metric_name="table.column_types",
        metric_domain_kwargs={},
        metric_value_kwargs={},
    )

    results = engine.resolve_metrics(metrics_to_resolve=(desired_metric,))
    assert results[desired_metric.id][0]["name"] == "a"
    assert isinstance(results[desired_metric.id][0]["type"], sa.FLOAT)


def test_map_value_set_spark(spark_session):
    engine = _build_spark_engine(pd.DataFrame({"a": [1, 2, 3, 3, None]}), spark_session)

    condition_metric = MetricConfiguration(
        metric_name="column_values.in_set.condition",
        metric_domain_kwargs={"column": "a"},
        metric_value_kwargs={"value_set": [1, 2, 3]},
    )
    metrics = engine.resolve_metrics(metrics_to_resolve=(condition_metric,))

    # Note: metric_dependencies is optional here in the config when called from a validator.
    aggregate_partial = MetricConfiguration(
        metric_name="column_values.in_set.unexpected_count.aggregate_fn",
        metric_domain_kwargs={"column": "a"},
        metric_value_kwargs={"value_set": [1, 2, 3]},
        metric_dependencies={"unexpected_condition": condition_metric},
    )
    metrics = engine.resolve_metrics(
        metrics_to_resolve=(aggregate_partial,), metrics=metrics
    )
    desired_metric = MetricConfiguration(
        metric_name="column_values.in_set.unexpected_count",
        metric_domain_kwargs={"column": "a"},
        metric_value_kwargs={"value_set": [1, 2, 3]},
        metric_dependencies={"metric_partial_fn": aggregate_partial},
    )

    results = engine.resolve_metrics(
        metrics_to_resolve=(desired_metric,), metrics=metrics
    )
    assert results == {desired_metric.id: 0}

    # We run the same computation again, this time with None being replaced by nan instead of NULL
    # to demonstrate this behavior
    df = pd.DataFrame({"a": [1, 2, 3, 3, None]})
    df = spark_session.createDataFrame(df)
    engine = SparkDFExecutionEngine(batch_data_dict={"my_id": df})

    condition_metric = MetricConfiguration(
        metric_name="column_values.in_set.condition",
        metric_domain_kwargs={"column": "a"},
        metric_value_kwargs={"value_set": [1, 2, 3]},
    )
    metrics = engine.resolve_metrics(metrics_to_resolve=(condition_metric,))

    # Note: metric_dependencies is optional here in the config when called from a validator.
    aggregate_partial = MetricConfiguration(
        metric_name="column_values.in_set.unexpected_count.aggregate_fn",
        metric_domain_kwargs={"column": "a"},
        metric_value_kwargs={"value_set": [1, 2, 3]},
        metric_dependencies={"unexpected_condition": condition_metric},
    )
    metrics = engine.resolve_metrics(
        metrics_to_resolve=(aggregate_partial,), metrics=metrics
    )
    desired_metric = MetricConfiguration(
        metric_name="column_values.in_set.unexpected_count",
        metric_domain_kwargs={"column": "a"},
        metric_value_kwargs={"value_set": [1, 2, 3]},
        metric_dependencies={"metric_partial_fn": aggregate_partial},
    )

    results = engine.resolve_metrics(
        metrics_to_resolve=(desired_metric,), metrics=metrics
    )
    assert results == {desired_metric.id: 1}


def test_map_column_value_lengths_between_pd():
    engine = _build_pandas_engine(
        pd.DataFrame({"a": ["a", "aaa", "bcbc", "defgh", None]})
    )
    desired_metric = MetricConfiguration(
        metric_name="column_values.value_length.map",
        metric_domain_kwargs={"column": "a"},
        metric_value_kwargs=dict(),
    )
    results = engine.resolve_metrics(metrics_to_resolve=(desired_metric,))
    ser_expected_lengths = pd.Series([1, 3, 4, 5])
    result_series, _, _ = results[desired_metric.id]
    assert ser_expected_lengths.equals(result_series)


def test_map_unique_pd():
    engine = _build_pandas_engine(pd.DataFrame({"a": [1, 2, 3, 3, None]}))
    desired_metric = MetricConfiguration(
        metric_name="column_values.unique.condition",
        metric_domain_kwargs={"column": "a"},
        metric_value_kwargs=dict(),
    )

    results = engine.resolve_metrics(metrics_to_resolve=(desired_metric,))
    assert list(results[desired_metric.id][0]) == [False, False, True, True]


def test_map_unique_spark(spark_session):
    engine = _build_spark_engine(
        pd.DataFrame(
            {
                "a": [1, 2, 3, 3, 4, None],
                "b": [None, "foo", "bar", "baz", "qux", "fish"],
            }
        ),
        spark_session,
    )

    condition_metric = MetricConfiguration(
        metric_name="column_values.unique.condition",
        metric_domain_kwargs={"column": "a"},
        metric_value_kwargs=dict(),
    )
    metrics = engine.resolve_metrics(metrics_to_resolve=(condition_metric,))

    # unique is a *window* function so does not use the aggregate_fn version of unexpected count
    desired_metric = MetricConfiguration(
        metric_name="column_values.unique.unexpected_count",
        metric_domain_kwargs={"column": "a"},
        metric_value_kwargs=dict(),
        metric_dependencies={"unexpected_condition": condition_metric},
    )
    results = engine.resolve_metrics(
        metrics_to_resolve=(desired_metric,), metrics=metrics
    )
    assert results[desired_metric.id] == 2

    desired_metric = MetricConfiguration(
        metric_name="column_values.unique.unexpected_values",
        metric_domain_kwargs={"column": "a"},
        metric_value_kwargs={
            "result_format": {"result_format": "BASIC", "partial_unexpected_count": 20}
        },
        metric_dependencies={"unexpected_condition": condition_metric},
    )
    results = engine.resolve_metrics(
        metrics_to_resolve=(desired_metric,), metrics=metrics
    )
    assert results[desired_metric.id] == [3, 3]

    desired_metric = MetricConfiguration(
        metric_name="column_values.unique.unexpected_value_counts",
        metric_domain_kwargs={"column": "a"},
        metric_value_kwargs={
            "result_format": {"result_format": "BASIC", "partial_unexpected_count": 20}
        },
        metric_dependencies={"unexpected_condition": condition_metric},
    )
    results = engine.resolve_metrics(
        metrics_to_resolve=(desired_metric,), metrics=metrics
    )
    assert results[desired_metric.id] == [(3, 2)]

    desired_metric = MetricConfiguration(
        metric_name="column_values.unique.unexpected_rows",
        metric_domain_kwargs={"column": "a"},
        metric_value_kwargs={
            "result_format": {"result_format": "BASIC", "partial_unexpected_count": 20}
        },
        metric_dependencies={"unexpected_condition": condition_metric},
    )
    results = engine.resolve_metrics(
        metrics_to_resolve=(desired_metric,), metrics=metrics
    )
    assert results[desired_metric.id] == [(3, "bar"), (3, "baz")]


def test_map_unique_sa(sa):
    engine = _build_sa_engine(
        pd.DataFrame(
            {"a": [1, 2, 3, 3, None], "b": ["foo", "bar", "baz", "qux", "fish"]}
        ),
        sa,
    )
    condition_metric = MetricConfiguration(
        metric_name="column_values.unique.condition",
        metric_domain_kwargs={"column": "a"},
        metric_value_kwargs=dict(),
    )
    metrics = engine.resolve_metrics(metrics_to_resolve=(condition_metric,))

    aggregate_fn = MetricConfiguration(
        metric_name="column_values.unique.unexpected_count.aggregate_fn",
        metric_domain_kwargs={"column": "a"},
        metric_value_kwargs=dict(),
        metric_dependencies={"unexpected_condition": condition_metric},
    )
    aggregate_fn_metrics = engine.resolve_metrics(
        metrics_to_resolve=(aggregate_fn,), metrics=metrics
    )

    desired_metric = MetricConfiguration(
        metric_name="column_values.unique.unexpected_count",
        metric_domain_kwargs={"column": "a"},
        metric_value_kwargs=dict(),
        metric_dependencies={"metric_partial_fn": aggregate_fn},
    )
    results = engine.resolve_metrics(
        metrics_to_resolve=(desired_metric,), metrics=aggregate_fn_metrics
    )
    assert results[desired_metric.id] == 2

    desired_metric = MetricConfiguration(
        metric_name="column_values.unique.unexpected_values",
        metric_domain_kwargs={"column": "a"},
        metric_value_kwargs={
            "result_format": {"result_format": "BASIC", "partial_unexpected_count": 20}
        },
        metric_dependencies={"unexpected_condition": condition_metric},
    )
    results = engine.resolve_metrics(
        metrics_to_resolve=(desired_metric,), metrics=metrics
    )
    assert results[desired_metric.id] == [3, 3]

    desired_metric = MetricConfiguration(
        metric_name="column_values.unique.unexpected_value_counts",
        metric_domain_kwargs={"column": "a"},
        metric_value_kwargs={
            "result_format": {"result_format": "BASIC", "partial_unexpected_count": 20}
        },
        metric_dependencies={"unexpected_condition": condition_metric},
    )
    results = engine.resolve_metrics(
        metrics_to_resolve=(desired_metric,), metrics=metrics
    )
    assert results[desired_metric.id] == [(3, 2)]

    desired_metric = MetricConfiguration(
        metric_name="column_values.unique.unexpected_rows",
        metric_domain_kwargs={"column": "a"},
        metric_value_kwargs={
            "result_format": {"result_format": "BASIC", "partial_unexpected_count": 20}
        },
        metric_dependencies={"unexpected_condition": condition_metric},
    )
    results = engine.resolve_metrics(
        metrics_to_resolve=(desired_metric,), metrics=metrics
    )
    assert results[desired_metric.id] == [(3, "baz"), (3, "qux")]


def test_z_score_under_threshold_pd():
    df = pd.DataFrame({"a": [1, 2, 3, None]})
    engine = PandasExecutionEngine(batch_data_dict={"my_id": df})
    mean = MetricConfiguration(
        metric_name="column.mean",
        metric_domain_kwargs={"column": "a"},
        metric_value_kwargs=dict(),
    )
    stdev = MetricConfiguration(
        metric_name="column.standard_deviation",
        metric_domain_kwargs={"column": "a"},
        metric_value_kwargs=dict(),
    )
    desired_metrics = (mean, stdev)
    metrics = engine.resolve_metrics(metrics_to_resolve=desired_metrics)

    desired_metric = MetricConfiguration(
        metric_name="column_values.z_score.map",
        metric_domain_kwargs={"column": "a"},
        metric_value_kwargs=dict(),
        metric_dependencies={"column.standard_deviation": stdev, "column.mean": mean,},
    )
    results = engine.resolve_metrics(
        metrics_to_resolve=(desired_metric,), metrics=metrics
    )
    metrics.update(results)
    desired_metric = MetricConfiguration(
        metric_name="column_values.z_score.under_threshold.condition",
        metric_domain_kwargs={"column": "a"},
        metric_value_kwargs={"double_sided": True, "threshold": 2},
        metric_dependencies={"column_values.z_score.map": desired_metric},
    )
    results = engine.resolve_metrics(
        metrics_to_resolve=(desired_metric,), metrics=metrics
    )
    assert list(results[desired_metric.id][0]) == [False, False, False]
    metrics.update(results)
    desired_metric = MetricConfiguration(
        metric_name="column_values.z_score.under_threshold.unexpected_count",
        metric_domain_kwargs={"column": "a"},
        metric_value_kwargs={"double_sided": True, "threshold": 2},
        metric_dependencies={"unexpected_condition": desired_metric},
    )
    results = engine.resolve_metrics(
        metrics_to_resolve=(desired_metric,), metrics=metrics
    )
    assert results[desired_metric.id] == 0


def test_z_score_under_threshold_spark(spark_session):
    engine = _build_spark_engine(pd.DataFrame({"a": [1, 2, 3, 3, None]}), spark_session)

    mean = MetricConfiguration(
        metric_name="column.mean.aggregate_fn",
        metric_domain_kwargs={"column": "a"},
        metric_value_kwargs=dict(),
    )
    stdev = MetricConfiguration(
        metric_name="column.standard_deviation.aggregate_fn",
        metric_domain_kwargs={"column": "a"},
        metric_value_kwargs=dict(),
    )
    desired_metrics = (mean, stdev)
    metrics = engine.resolve_metrics(metrics_to_resolve=desired_metrics)

    mean = MetricConfiguration(
        metric_name="column.mean",
        metric_domain_kwargs={"column": "a"},
        metric_value_kwargs=dict(),
        metric_dependencies={"metric_partial_fn": mean},
    )
    stdev = MetricConfiguration(
        metric_name="column.standard_deviation",
        metric_domain_kwargs={"column": "a"},
        metric_value_kwargs=dict(),
        metric_dependencies={"metric_partial_fn": stdev},
    )
    desired_metrics = (mean, stdev)
    metrics = engine.resolve_metrics(
        metrics_to_resolve=(desired_metrics), metrics=metrics
    )

    desired_metric = MetricConfiguration(
        metric_name="column_values.z_score.map",
        metric_domain_kwargs={"column": "a"},
        metric_value_kwargs=dict(),
        metric_dependencies={"column.standard_deviation": stdev, "column.mean": mean},
    )
    results = engine.resolve_metrics(
        metrics_to_resolve=(desired_metric,), metrics=metrics
    )
    metrics.update(results)
    desired_metric = MetricConfiguration(
        metric_name="column_values.z_score.under_threshold.condition",
        metric_domain_kwargs={"column": "a"},
        metric_value_kwargs={"double_sided": True, "threshold": 2},
        metric_dependencies={"column_values.z_score.map": desired_metric},
    )
    results = engine.resolve_metrics(
        metrics_to_resolve=(desired_metric,), metrics=metrics
    )
    metrics.update(results)

    desired_metric = MetricConfiguration(
        metric_name="column_values.z_score.under_threshold.unexpected_count.aggregate_fn",
        metric_domain_kwargs={"column": "a"},
        metric_value_kwargs={"double_sided": True, "threshold": 2},
        metric_dependencies={"unexpected_condition": desired_metric},
    )
    results = engine.resolve_metrics(
        metrics_to_resolve=(desired_metric,), metrics=metrics
    )
    metrics.update(results)

    desired_metric = MetricConfiguration(
        metric_name="column_values.z_score.under_threshold.unexpected_count",
        metric_domain_kwargs={"column": "a"},
        metric_value_kwargs={"double_sided": True, "threshold": 2},
        metric_dependencies={"metric_partial_fn": desired_metric},
    )
    results = engine.resolve_metrics(
        metrics_to_resolve=(desired_metric,), metrics=metrics
    )
    assert results[desired_metric.id] == 0


def test_table_metric_pd():
    df = pd.DataFrame({"a": [1, 2, 3, 3, None], "b": [1, 2, 3, 3, None]})
    engine = PandasExecutionEngine(batch_data_dict={"my_id": df})
    desired_metric = MetricConfiguration(
        metric_name="table.row_count",
        metric_domain_kwargs={"column": "a"},
        metric_value_kwargs=dict(),
    )
    results = engine.resolve_metrics(metrics_to_resolve=(desired_metric,))
    assert results == {desired_metric.id: 5}


def test_column_pairs_equal_metric_pd():
    df = pd.DataFrame({"a": [1, 2, 3, 3], "b": [1, 2, 3, 3]})
    engine = PandasExecutionEngine(batch_data_dict={"my_id": df})
    desired_metric = MetricConfiguration(
        metric_name="column_pair_values.equal.condition",
        metric_domain_kwargs={"column_A": "a", "column_B": "b"},
        metric_value_kwargs=dict(),
    )
    results = engine.resolve_metrics(metrics_to_resolve=(desired_metric,))
    assert results[desired_metric.id][0].equals(pd.Series([True, True, True, True]))


def test_column_pairs_greater_metric_pd():
    df = pd.DataFrame({"a": [2, 3, 4, None, 3, None], "b": [1, 2, 3, None, 3, 5]})
    engine = PandasExecutionEngine(batch_data_dict={"my_id": df})
    desired_metric = MetricConfiguration(
        metric_name="column_pair_values.a_greater_than_b.condition",
        metric_domain_kwargs={"column_A": "a", "column_B": "b"},
        metric_value_kwargs={
            "or_equal": True,
            "ignore_row_if": "either_value_is_missing",
        },
    )
    results = engine.resolve_metrics(metrics_to_resolve=(desired_metric,))
    assert (
        results[desired_metric.id][0]
        .reset_index(drop=True)
        .equals(pd.Series([True, True, True, True]))
    )


def test_column_pairs_in_set_metric_pd():
    df = pd.DataFrame({"a": [10, 3, 4, None, 3, None], "b": [1, 2, 3, None, 3, 5]})
    engine = PandasExecutionEngine(batch_data_dict={"my_id": df})
    desired_metric = MetricConfiguration(
        metric_name="column_pair_values.in_set.condition",
        metric_domain_kwargs={"column_A": "a", "column_B": "b"},
        metric_value_kwargs={
            "value_pairs_set": [(2, 1), (3, 2), (4, 3), (3, 3)],
            "ignore_row_if": "either_value_is_missing",
        },
    )
    results = engine.resolve_metrics(metrics_to_resolve=(desired_metric,))
    assert (
        results[desired_metric.id][0]
        .reset_index(drop=True)
        .equals(pd.Series([False, True, True, True]))
    )


def test_table_metric_spark(spark_session):
    engine = _build_spark_engine(pd.DataFrame({"a": [1, 2, 1]}), spark_session)

    desired_metric = MetricConfiguration(
        metric_name="table.row_count.aggregate_fn",
        metric_domain_kwargs={"column": "a"},
        metric_value_kwargs=dict(),
    )
    results = engine.resolve_metrics(metrics_to_resolve=(desired_metric,))

    desired_metric = MetricConfiguration(
        metric_name="table.row_count",
        metric_domain_kwargs={"column": "a"},
        metric_value_kwargs=dict(),
        metric_dependencies={"metric_partial_fn": desired_metric},
    )
    results = engine.resolve_metrics(
        metrics_to_resolve=(desired_metric,), metrics=results
    )

    assert results == {desired_metric.id: 3}


def test_median_metric_spark(spark_session):
    engine = _build_spark_engine(pd.DataFrame({"a": [1, 2, 3]}), spark_session)

    desired_metric = MetricConfiguration(
        metric_name="table.row_count.aggregate_fn",
        metric_domain_kwargs={"column": "a"},
        metric_value_kwargs=dict(),
    )
    metrics = engine.resolve_metrics(metrics_to_resolve=(desired_metric,))

    row_count = MetricConfiguration(
        metric_name="table.row_count",
        metric_domain_kwargs={},
        metric_value_kwargs=dict(),
        metric_dependencies={"metric_partial_fn": desired_metric},
    )
    metrics = engine.resolve_metrics(metrics_to_resolve=(row_count,), metrics=metrics)

    desired_metric = MetricConfiguration(
        metric_name="column.median",
        metric_domain_kwargs={"column": "a"},
        metric_value_kwargs=dict(),
        metric_dependencies={"table.row_count": row_count},
    )
    results = engine.resolve_metrics(
        metrics_to_resolve=(desired_metric,), metrics=metrics
    )
    assert results == {desired_metric.id: 2}


def test_distinct_metric_spark(spark_session):
    engine = _build_spark_engine(pd.DataFrame({"a": [1, 2, 1, 2, 3, 3]}), spark_session)

    desired_metric = MetricConfiguration(
        metric_name="column.value_counts",
        metric_domain_kwargs={"column": "a"},
        metric_value_kwargs={"sort": "value", "collate": None},
    )

    metrics = engine.resolve_metrics(metrics_to_resolve=(desired_metric,))
    assert pd.Series(index=[1, 2, 3], data=[2, 2, 2]).equals(metrics[desired_metric.id])

    desired_metric = MetricConfiguration(
        metric_name="column.distinct_values",
        metric_domain_kwargs={"column": "a"},
        metric_value_kwargs=dict(),
        metric_dependencies={"column.value_counts": desired_metric},
    )

    results = engine.resolve_metrics(
        metrics_to_resolve=(desired_metric,), metrics=metrics
    )
    assert results == {desired_metric.id: {1, 2, 3}}


def test_distinct_metric_sa(sa):
    engine = _build_sa_engine(
        pd.DataFrame({"a": [1, 2, 1, 2, 3, 3], "b": [4, 4, 4, 4, 4, 4]}), sa
    )

    desired_metric = MetricConfiguration(
        metric_name="column.value_counts",
        metric_domain_kwargs={"column": "a"},
        metric_value_kwargs={"sort": "value", "collate": None},
    )
    desired_metric_b = MetricConfiguration(
        metric_name="column.value_counts",
        metric_domain_kwargs={"column": "b"},
        metric_value_kwargs={"sort": "value", "collate": None},
    )

    metrics = engine.resolve_metrics(
        metrics_to_resolve=(desired_metric, desired_metric_b)
    )
    assert pd.Series(index=[1, 2, 3], data=[2, 2, 2]).equals(metrics[desired_metric.id])
    assert pd.Series(index=[4], data=[6]).equals(metrics[desired_metric_b.id])

    desired_metric = MetricConfiguration(
        metric_name="column.distinct_values",
        metric_domain_kwargs={"column": "a"},
        metric_value_kwargs=dict(),
        metric_dependencies={"column.value_counts": desired_metric},
    )
    desired_metric_b = MetricConfiguration(
        metric_name="column.distinct_values",
        metric_domain_kwargs={"column": "b"},
        metric_value_kwargs=dict(),
        metric_dependencies={"column.value_counts": desired_metric_b},
    )
    results = engine.resolve_metrics(
        metrics_to_resolve=(desired_metric, desired_metric_b), metrics=metrics
    )
    assert results[desired_metric.id] == {1, 2, 3}
    assert results[desired_metric_b.id] == {4}


def test_distinct_metric_pd():
    engine = _build_pandas_engine(pd.DataFrame({"a": [1, 2, 1, 2, 3, 3]}))

    desired_metric = MetricConfiguration(
        metric_name="column.value_counts",
        metric_domain_kwargs={"column": "a"},
        metric_value_kwargs={"sort": "value", "collate": None},
    )

    metrics = engine.resolve_metrics(metrics_to_resolve=(desired_metric,))
    assert pd.Series(index=[1, 2, 3], data=[2, 2, 2]).equals(metrics[desired_metric.id])

    desired_metric = MetricConfiguration(
        metric_name="column.distinct_values",
        metric_domain_kwargs={"column": "a"},
        metric_value_kwargs=dict(),
        metric_dependencies={"column.value_counts": desired_metric},
    )

    results = engine.resolve_metrics(
        metrics_to_resolve=(desired_metric,), metrics=metrics
    )
    assert results == {desired_metric.id: {1, 2, 3}}


def test_sa_batch_aggregate_metrics(caplog, sa):
    import datetime

    engine = _build_sa_engine(
        pd.DataFrame({"a": [1, 2, 1, 2, 3, 3], "b": [4, 4, 4, 4, 4, 4]}), sa
    )

    desired_metric_1 = MetricConfiguration(
        metric_name="column.max.aggregate_fn",
        metric_domain_kwargs={"column": "a"},
        metric_value_kwargs=dict(),
    )
    desired_metric_2 = MetricConfiguration(
        metric_name="column.min.aggregate_fn",
        metric_domain_kwargs={"column": "a"},
        metric_value_kwargs=dict(),
    )
    desired_metric_3 = MetricConfiguration(
        metric_name="column.max.aggregate_fn",
        metric_domain_kwargs={"column": "b"},
        metric_value_kwargs=dict(),
    )
    desired_metric_4 = MetricConfiguration(
        metric_name="column.min.aggregate_fn",
        metric_domain_kwargs={"column": "b"},
        metric_value_kwargs=dict(),
    )
    metrics = engine.resolve_metrics(
        metrics_to_resolve=(
            desired_metric_1,
            desired_metric_2,
            desired_metric_3,
            desired_metric_4,
        )
    )
    desired_metric_1 = MetricConfiguration(
        metric_name="column.max",
        metric_domain_kwargs={"column": "a"},
        metric_value_kwargs=dict(),
        metric_dependencies={"metric_partial_fn": desired_metric_1},
    )
    desired_metric_2 = MetricConfiguration(
        metric_name="column.min",
        metric_domain_kwargs={"column": "a"},
        metric_value_kwargs=dict(),
        metric_dependencies={"metric_partial_fn": desired_metric_2},
    )
    desired_metric_3 = MetricConfiguration(
        metric_name="column.max",
        metric_domain_kwargs={"column": "b"},
        metric_value_kwargs=dict(),
        metric_dependencies={"metric_partial_fn": desired_metric_3},
    )
    desired_metric_4 = MetricConfiguration(
        metric_name="column.min",
        metric_domain_kwargs={"column": "b"},
        metric_value_kwargs=dict(),
        metric_dependencies={"metric_partial_fn": desired_metric_4},
    )
    caplog.clear()
    caplog.set_level(logging.DEBUG, logger="great_expectations")
    start = datetime.datetime.now()
    res = engine.resolve_metrics(
        metrics_to_resolve=(
            desired_metric_1,
            desired_metric_2,
            desired_metric_3,
            desired_metric_4,
        ),
        metrics=metrics,
    )
    end = datetime.datetime.now()
    print("t1")
    print(end - start)
    assert res[desired_metric_1.id] == 3
    assert res[desired_metric_2.id] == 1
    assert res[desired_metric_3.id] == 4
    assert res[desired_metric_4.id] == 4

    # Check that all four of these metrics were computed on a single domain
    found_message = False
    for record in caplog.records:
        if (
            record.message
            == "SqlAlchemyExecutionEngine computed 4 metrics on domain_id ()"
        ):
            found_message = True
    assert found_message


def test_sparkdf_batch_aggregate_metrics(caplog, spark_session):
    import datetime

    engine = _build_spark_engine(
        pd.DataFrame({"a": [1, 2, 1, 2, 3, 3], "b": [4, 4, 4, 4, 4, 4]}), spark_session
    )

    desired_metric_1 = MetricConfiguration(
        metric_name="column.max.aggregate_fn",
        metric_domain_kwargs={"column": "a"},
        metric_value_kwargs=dict(),
    )
    desired_metric_2 = MetricConfiguration(
        metric_name="column.min.aggregate_fn",
        metric_domain_kwargs={"column": "a"},
        metric_value_kwargs=dict(),
    )
    desired_metric_3 = MetricConfiguration(
        metric_name="column.max.aggregate_fn",
        metric_domain_kwargs={"column": "b"},
        metric_value_kwargs=dict(),
    )
    desired_metric_4 = MetricConfiguration(
        metric_name="column.min.aggregate_fn",
        metric_domain_kwargs={"column": "b"},
        metric_value_kwargs=dict(),
    )
    metrics = engine.resolve_metrics(
        metrics_to_resolve=(
            desired_metric_1,
            desired_metric_2,
            desired_metric_3,
            desired_metric_4,
        )
    )
    desired_metric_1 = MetricConfiguration(
        metric_name="column.max",
        metric_domain_kwargs={"column": "a"},
        metric_value_kwargs=dict(),
        metric_dependencies={"metric_partial_fn": desired_metric_1},
    )
    desired_metric_2 = MetricConfiguration(
        metric_name="column.min",
        metric_domain_kwargs={"column": "a"},
        metric_value_kwargs=dict(),
        metric_dependencies={"metric_partial_fn": desired_metric_2},
    )
    desired_metric_3 = MetricConfiguration(
        metric_name="column.max",
        metric_domain_kwargs={"column": "b"},
        metric_value_kwargs=dict(),
        metric_dependencies={"metric_partial_fn": desired_metric_3},
    )
    desired_metric_4 = MetricConfiguration(
        metric_name="column.min",
        metric_domain_kwargs={"column": "b"},
        metric_value_kwargs=dict(),
        metric_dependencies={"metric_partial_fn": desired_metric_4},
    )
    start = datetime.datetime.now()
    caplog.clear()
    caplog.set_level(logging.DEBUG, logger="great_expectations")
    res = engine.resolve_metrics(
        metrics_to_resolve=(
            desired_metric_1,
            desired_metric_2,
            desired_metric_3,
            desired_metric_4,
        ),
        metrics=metrics,
    )
    end = datetime.datetime.now()
    print(end - start)
    assert res[desired_metric_1.id] == 3
    assert res[desired_metric_2.id] == 1
    assert res[desired_metric_3.id] == 4
    assert res[desired_metric_4.id] == 4

    # Check that all four of these metrics were computed on a single domain
    found_message = False
    for record in caplog.records:
        if (
            record.message
            == "SparkDFExecutionEngine computed 4 metrics on domain_id ()"
        ):
            found_message = True
    assert found_message<|MERGE_RESOLUTION|>--- conflicted
+++ resolved
@@ -3,6 +3,7 @@
 import numpy as np
 import pandas as pd
 
+from great_expectations.core.batch import Batch
 from great_expectations.execution_engine import (
     PandasExecutionEngine,
     SparkDFExecutionEngine,
@@ -51,13 +52,9 @@
 
 def test_basic_metric():
     df = pd.DataFrame({"a": [1, 2, 3, 3, None]})
-<<<<<<< HEAD
     batch = Batch(data=df)
     engine = PandasExecutionEngine(batch_data_dict={batch.id: batch.data})
 
-=======
-    engine = PandasExecutionEngine(batch_data_dict={"my_id": df})
->>>>>>> beff8a02
     desired_metric = MetricConfiguration(
         metric_name="column.max",
         metric_domain_kwargs={"column": "a"},
