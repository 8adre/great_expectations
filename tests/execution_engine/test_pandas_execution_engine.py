import numpy as np
import pandas as pd
import pytest

from great_expectations.core.batch import Batch
from great_expectations.exceptions.metric_exceptions import MetricProviderError
from great_expectations.execution_engine import PandasExecutionEngine
<<<<<<< HEAD
from great_expectations.execution_engine.execution_engine import MetricDomainTypes
from great_expectations.expectations.metrics import ColumnMean, ColumnStandardDeviation, ColumnValuesZScore
=======
from great_expectations.expectations.metrics import (
    ColumnMean,
    ColumnStandardDeviation,
    ColumnValuesZScore,
)
>>>>>>> d0bf71f4
from great_expectations.validator.validation_graph import MetricConfiguration


def test_reader_fn():
    engine = PandasExecutionEngine()

    # Testing that can recognize basic excel file
    fn = engine._get_reader_fn(path="myfile.xlsx")
    assert "<function read_excel" in str(fn)

    # Ensuring that other way around works as well - reader_method should always override path
    fn_new = engine._get_reader_fn(reader_method="read_csv")
    assert "<function" in str(fn_new)


def test_get_compute_domain_with_no_domain_kwargs():
    engine = PandasExecutionEngine()
    df = pd.DataFrame({"a": [1, 2, 3, 4], "b": [2, 3, 4, None]})

    # Loading batch data
    engine.load_batch_data(batch_data=df, batch_id="1234")
    data, compute_kwargs, accessor_kwargs = engine.get_compute_domain(domain_kwargs={}, domain_type="identity")
    assert data.equals(df), "Data does not match after getting compute domain"
    assert compute_kwargs is not None, "Compute domain kwargs should be existent"
    assert accessor_kwargs == {}, "Accessor kwargs have been modified"

    # Trying same test with enum form of table domain - should work the same way
    data, compute_kwargs, accessor_kwargs = engine.get_compute_domain(domain_kwargs={}, domain_type= MetricDomainTypes.TABLE)
    assert data.equals(df), "Data does not match after getting compute domain"
    assert compute_kwargs is not None, "Compute domain kwargs should be existent"
    assert accessor_kwargs == {}, "Accessor kwargs have been modified"


def test_get_compute_domain_with_column_pair_domain():
    engine = PandasExecutionEngine()
    df = pd.DataFrame({"a": [1, 2, 3, 4], "b":[2, 3, 4, 5], "c": [1, 2, 3, 4]})
    expected_identity = df.drop(columns = ['c'])

    # Loading batch data
    engine.load_batch_data(batch_data=df, batch_id="1234")
    data, compute_kwargs, accessor_kwargs = engine.get_compute_domain(domain_kwargs={"column_A": "a", "column_B" : "b"},
                                                                      domain_type="column_pair")
    assert data.equals(df), "Data does not match after getting compute domain"
    assert compute_kwargs is not None, "Compute domain kwargs should be existent"
    assert accessor_kwargs == {"column_A": "a", "column_B" : "b"}, "Accessor kwargs have been modified"

    # Trying same test with enum form of table domain - should work the same way
    data, compute_kwargs, accessor_kwargs = engine.get_compute_domain(domain_kwargs={"column_A": "a", "column_B" : "b"},
                                                                      domain_type= "identity")

    assert data.equals(expected_identity), "Data does not match after getting compute domain"
    assert compute_kwargs is not None, "Compute domain kwargs should be existent"
    assert accessor_kwargs == {}, "Accessor kwargs have been modified"


def test_get_compute_domain_with_multicolumn_domain():
    engine = PandasExecutionEngine()
    df = pd.DataFrame({"a": [1, 2, 3, 4], "b": [2, 3, 4, None], "c": [1, 2, 2, 3], "d":  [2, 7, 9, 2]})
    expected_identity = df.drop(columns = ['d'])

    # Loading batch data
    engine.load_batch_data(batch_data=df, batch_id="1234")
    data, compute_kwargs, accessor_kwargs = engine.get_compute_domain(domain_kwargs={"columns": ['a', 'b', 'c']},
                                                                      domain_type="multicolumn")
    assert data.equals(df), "Data does not match after getting compute domain"
    assert compute_kwargs is not None, "Compute domain kwargs should be existent"
    assert accessor_kwargs == {"columns": ['a', 'b', 'c']}, "Accessor kwargs have been modified"

    # Trying same test with enum form of table domain - should work the same way
    data, compute_kwargs, accessor_kwargs = engine.get_compute_domain(domain_kwargs={"columns": ['a', 'b', 'c']},
                                                                      domain_type= "identity")
    assert data.equals(expected_identity), "Data does not match after getting compute domain"
    assert compute_kwargs is not None, "Compute domain kwargs should be existent"
    assert accessor_kwargs == {}, "Accessor kwargs have been modified"


def test_get_compute_domain_with_column_domain():
    engine = PandasExecutionEngine()
    df = pd.DataFrame({"a": [1, 2, 3, 4], "b": [2, 3, 4, None]})
    expected_identity = df.drop(columns= ['b'])

    # Loading batch data
    engine.load_batch_data(batch_data=df, batch_id="1234")
<<<<<<< HEAD
    data, compute_kwargs, accessor_kwargs = engine.get_compute_domain(domain_kwargs={"column": "a"}, domain_type =
                                                                      MetricDomainTypes.COLUMN)
=======
    data, compute_kwargs, accessor_kwargs = engine.get_compute_domain(
        domain_kwargs={"column": "a"}
    )
>>>>>>> d0bf71f4
    assert data.equals(df), "Data does not match after getting compute domain"
    assert compute_kwargs is not None, "Compute domain kwargs should be existent"
    assert accessor_kwargs == {"column": "a"}, "Accessor kwargs have been modified"

    # Doing this using identity domain should yield different results
    data, compute_kwargs, accessor_kwargs = engine.get_compute_domain(domain_kwargs={"column": "a"}, domain_type=
    MetricDomainTypes.IDENTITY)

    assert data.equals(expected_identity), "Data does not match after getting compute domain"
    assert compute_kwargs is not None, "Compute domain kwargs should be existent"
    assert accessor_kwargs == {}, "Accessor kwargs have been modified"


def test_get_compute_domain_with_row_condition():
    engine = PandasExecutionEngine()
    df = pd.DataFrame({"a": [1, 2, 3, 4], "b": [2, 3, 4, None]})
    expected_df = df[df["b"] > 2].reset_index()

    # Loading batch data
    engine.load_batch_data(batch_data=df, batch_id="1234")

<<<<<<< HEAD
    data, compute_kwargs, accessor_kwargs = engine.get_compute_domain(domain_kwargs={"row_condition": "b > 2",
                                                                                     "condition_parser": "pandas"},
                                                                                        domain_type= "table")
=======
    data, compute_kwargs, accessor_kwargs = engine.get_compute_domain(
        domain_kwargs={"row_condition": "b > 2", "condition_parser": "pandas"}
    )
>>>>>>> d0bf71f4
    # Ensuring data has been properly queried
    assert data["b"].equals(
        expected_df["b"]
    ), "Data does not match after getting compute domain"

    # Ensuring compute kwargs have not been modified
    assert (
        "row_condition" in compute_kwargs.keys()
    ), "Row condition should be located within compute kwargs"
    assert accessor_kwargs == {}, "Accessor kwargs have been modified"


# What happens when we filter such that no value meets the condition?
def test_get_compute_domain_with_unmeetable_row_condition():
    engine = PandasExecutionEngine()
    df = pd.DataFrame({"a": [1, 2, 3, 4], "b": [2, 3, 4, None]})
    expected_df = df[df["b"] > 24].reset_index()

    # Loading batch data
    engine.load_batch_data(batch_data=df, batch_id="1234")

<<<<<<< HEAD
    data, compute_kwargs, accessor_kwargs = engine.get_compute_domain(domain_kwargs={"row_condition": "b > 24",
                                                                                     "condition_parser": "pandas",},
                                                                                        domain_type= "identity")
=======
    data, compute_kwargs, accessor_kwargs = engine.get_compute_domain(
        domain_kwargs={"row_condition": "b > 24", "condition_parser": "pandas"}
    )
>>>>>>> d0bf71f4
    # Ensuring data has been properly queried
    assert data["b"].equals(
        expected_df["b"]
    ), "Data does not match after getting compute domain"

    # Ensuring compute kwargs have not been modified
    assert (
        "row_condition" in compute_kwargs.keys()
    ), "Row condition should be located within compute kwargs"
    assert accessor_kwargs == {}, "Accessor kwargs have been modified"


# Just checking that the Pandas Execution Engine can perform these in sequence
def test_resolve_metric_bundle():
    df = pd.DataFrame({"a": [1, 2, 3, None]})
    batch = Batch(data=df)

    # Building engine and configurations in attempt to resolve metrics
    engine = PandasExecutionEngine(batch_data_dict={batch.id: batch.data})
    mean = MetricConfiguration(
        metric_name="column.mean",
        metric_domain_kwargs={"column": "a"},
        metric_value_kwargs=dict(),
    )
    stdev = MetricConfiguration(
        metric_name="column.standard_deviation",
        metric_domain_kwargs={"column": "a"},
        metric_value_kwargs=dict(),
    )
    desired_metrics = (mean, stdev)
    metrics = engine.resolve_metrics(metrics_to_resolve=desired_metrics)

    # Ensuring metrics have been properly resolved
    assert (
        metrics[("column.mean", "column=a", ())] == 2.0
    ), "mean metric not properly computed"
    assert metrics[("column.standard_deviation", "column=a", ())] == 1.0, (
        "standard deviation " "metric not properly computed"
    )


# Ensuring that we can properly inform user when metric doesn't exist - should get a metric provider error
def test_resolve_metric_bundle_with_nonexistent_metric():
    df = pd.DataFrame({"a": [1, 2, 3, None]})
    batch = Batch(data=df)

    # Building engine and configurations in attempt to resolve metrics
    engine = PandasExecutionEngine(batch_data_dict={batch.id: batch.data})
    mean = MetricConfiguration(
        metric_name="column.i_don't_exist",
        metric_domain_kwargs={"column": "a"},
        metric_value_kwargs=dict(),
    )
    stdev = MetricConfiguration(
        metric_name="column.nonexistent",
        metric_domain_kwargs={"column": "a"},
        metric_value_kwargs=dict(),
    )
    desired_metrics = (mean, stdev)

    with pytest.raises(MetricProviderError) as e:
        metrics = engine.resolve_metrics(metrics_to_resolve=desired_metrics)


# Making sure dataframe property is functional
def test_dataframe_property_given_loaded_batch():
    engine = PandasExecutionEngine()
    df = pd.DataFrame({"a": [1, 2, 3, 4]})

    # Loading batch data
    engine.load_batch_data(batch_data=df, batch_id="1234")

    # Ensuring Data not distorted
    assert engine.dataframe.equals(df)<|MERGE_RESOLUTION|>--- conflicted
+++ resolved
@@ -5,17 +5,13 @@
 from great_expectations.core.batch import Batch
 from great_expectations.exceptions.metric_exceptions import MetricProviderError
 from great_expectations.execution_engine import PandasExecutionEngine
-<<<<<<< HEAD
-from great_expectations.execution_engine.execution_engine import MetricDomainTypes
-from great_expectations.expectations.metrics import ColumnMean, ColumnStandardDeviation, ColumnValuesZScore
-=======
 from great_expectations.expectations.metrics import (
     ColumnMean,
     ColumnStandardDeviation,
     ColumnValuesZScore,
 )
->>>>>>> d0bf71f4
 from great_expectations.validator.validation_graph import MetricConfiguration
+from great_expectations.execution_engine.execution_engine import MetricDomainTypes
 
 
 def test_reader_fn():
@@ -98,14 +94,8 @@
 
     # Loading batch data
     engine.load_batch_data(batch_data=df, batch_id="1234")
-<<<<<<< HEAD
     data, compute_kwargs, accessor_kwargs = engine.get_compute_domain(domain_kwargs={"column": "a"}, domain_type =
                                                                       MetricDomainTypes.COLUMN)
-=======
-    data, compute_kwargs, accessor_kwargs = engine.get_compute_domain(
-        domain_kwargs={"column": "a"}
-    )
->>>>>>> d0bf71f4
     assert data.equals(df), "Data does not match after getting compute domain"
     assert compute_kwargs is not None, "Compute domain kwargs should be existent"
     assert accessor_kwargs == {"column": "a"}, "Accessor kwargs have been modified"
@@ -127,15 +117,9 @@
     # Loading batch data
     engine.load_batch_data(batch_data=df, batch_id="1234")
 
-<<<<<<< HEAD
     data, compute_kwargs, accessor_kwargs = engine.get_compute_domain(domain_kwargs={"row_condition": "b > 2",
                                                                                      "condition_parser": "pandas"},
                                                                                         domain_type= "table")
-=======
-    data, compute_kwargs, accessor_kwargs = engine.get_compute_domain(
-        domain_kwargs={"row_condition": "b > 2", "condition_parser": "pandas"}
-    )
->>>>>>> d0bf71f4
     # Ensuring data has been properly queried
     assert data["b"].equals(
         expected_df["b"]
@@ -157,15 +141,9 @@
     # Loading batch data
     engine.load_batch_data(batch_data=df, batch_id="1234")
 
-<<<<<<< HEAD
     data, compute_kwargs, accessor_kwargs = engine.get_compute_domain(domain_kwargs={"row_condition": "b > 24",
                                                                                      "condition_parser": "pandas",},
                                                                                         domain_type= "identity")
-=======
-    data, compute_kwargs, accessor_kwargs = engine.get_compute_domain(
-        domain_kwargs={"row_condition": "b > 24", "condition_parser": "pandas"}
-    )
->>>>>>> d0bf71f4
     # Ensuring data has been properly queried
     assert data["b"].equals(
         expected_df["b"]
