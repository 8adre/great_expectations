{
  "expectation_type" : "expect_column_values_to_not_match_like_pattern_list",
  "datasets" : [{
    "data" : {
      "w" : ["111", "222", "333", "123", "321", "444", "456", "654", "555", null],
      "x" : ["man", "plan", "canal", "panama", "hat", "bat", "bit", "bot", "but", "bet"]
    },
    "schemas": {
      "spark": {
        "w": "StringType",
        "x": "StringType"
      },
      "mssql": {
        "w": "NVARCHAR",
        "x": "VARCHAR"
      }
    },
    "tests" : [
    {
<<<<<<< HEAD
      "title" : "Basic_positive_test",
=======
      "title" : "basic_positive_test",
>>>>>>> 566d7c45
      "exact_match_out" : false,
      "in": {
        "column": "w",
        "like_pattern_list": ["[^ ]"]
      },
      "out": {
        "unexpected_list": [],
        "unexpected_index_list": [],
        "success": true
      },
      "only_for": ["sqlalchemy"]
    },
    {
<<<<<<< HEAD
      "title" : "Positive_test_with_multiple_like_patternes",
=======
      "title" : "positive_test_with_multiple_like_patternes",
>>>>>>> 566d7c45
      "exact_match_out" : false,
      "in": {
        "column": "w",
        "like_pattern_list": ["^ ", "^a-zA-Z"]
      },
      "out": {
        "unexpected_list": [],
        "unexpected_index_list": [],
        "success": true
      },
      "only_for": ["sqlalchemy"]
    },
    {
<<<<<<< HEAD
      "title" : "Basic_negative_test",
=======
      "title" : "basic_negative_test",
>>>>>>> 566d7c45
      "exact_match_out" : false,
      "in": {
        "column": "w",
        "like_pattern_list": ["%[12]%", "%[45]%"]
      },
      "out": {
        "unexpected_list": ["111", "222", "123", "321", "444", "456", "654", "555"],
        "unexpected_index_list": [0,1,3,4,5,6,7,8],
        "success": false
      },
      "only_for": ["mssql"]
    },
    {
<<<<<<< HEAD
      "title" : "Negative_test_with_more_string-ish_strings",
=======
      "title" : "negative_test_with_more_string-ish_strings",
>>>>>>> 566d7c45
      "exact_match_out" : false,
      "in": {
        "column": "x",
        "like_pattern_list": ["opatomus", "ovat", "h%t"]
      },
      "out": {
        "unexpected_list": ["hat"],
        "unexpected_index_list": [4],
        "success": false
      },
      "only_for": ["sqlalchemy"]
    },
    {
<<<<<<< HEAD
      "title" : "Basic_negative_test",
=======
      "title" : "basic_negative_test",
>>>>>>> 566d7c45
      "exact_match_out" : false,
      "in": {
        "column": "w",
        "like_pattern_list": ["%1%", "%2%", "%4%", "%5%"]
      },
      "out": {
        "unexpected_list": ["111", "222", "123", "321", "444", "456", "654", "555"],
        "unexpected_index_list": [0,1,3,4,5,6,7,8],
        "success": false
      },
      "only_for": ["sqlite", "postresql", "mysql"]
    }
   ]
  }]
}<|MERGE_RESOLUTION|>--- conflicted
+++ resolved
@@ -17,11 +17,7 @@
     },
     "tests" : [
     {
-<<<<<<< HEAD
-      "title" : "Basic_positive_test",
-=======
       "title" : "basic_positive_test",
->>>>>>> 566d7c45
       "exact_match_out" : false,
       "in": {
         "column": "w",
@@ -35,11 +31,7 @@
       "only_for": ["sqlalchemy"]
     },
     {
-<<<<<<< HEAD
-      "title" : "Positive_test_with_multiple_like_patternes",
-=======
       "title" : "positive_test_with_multiple_like_patternes",
->>>>>>> 566d7c45
       "exact_match_out" : false,
       "in": {
         "column": "w",
@@ -53,11 +45,7 @@
       "only_for": ["sqlalchemy"]
     },
     {
-<<<<<<< HEAD
-      "title" : "Basic_negative_test",
-=======
       "title" : "basic_negative_test",
->>>>>>> 566d7c45
       "exact_match_out" : false,
       "in": {
         "column": "w",
@@ -71,11 +59,7 @@
       "only_for": ["mssql"]
     },
     {
-<<<<<<< HEAD
-      "title" : "Negative_test_with_more_string-ish_strings",
-=======
       "title" : "negative_test_with_more_string-ish_strings",
->>>>>>> 566d7c45
       "exact_match_out" : false,
       "in": {
         "column": "x",
@@ -89,11 +73,7 @@
       "only_for": ["sqlalchemy"]
     },
     {
-<<<<<<< HEAD
-      "title" : "Basic_negative_test",
-=======
       "title" : "basic_negative_test",
->>>>>>> 566d7c45
       "exact_match_out" : false,
       "in": {
         "column": "w",
