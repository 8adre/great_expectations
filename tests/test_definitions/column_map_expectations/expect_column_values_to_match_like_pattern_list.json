--- conflicted
+++ resolved
@@ -20,11 +20,7 @@
     },
     "tests" : [
     {
-<<<<<<< HEAD
-      "title" : "Basic_positive_test",
-=======
       "title" : "basic_positive_test",
->>>>>>> 566d7c45
       "exact_match_out" : false,
       "in": {
         "column": "w",
@@ -38,11 +34,7 @@
       "only_for": ["mssql"]
     },
     {
-<<<<<<< HEAD
-      "title" : "Positive_test_with_multiple_like_patternes",
-=======
       "title" : "positive_test_with_multiple_like_patternes",
->>>>>>> 566d7c45
       "exact_match_out" : false,
       "in": {
         "column": "w",
@@ -57,11 +49,7 @@
       "only_for": ["mssql"]
     },
     {
-<<<<<<< HEAD
-      "title" : "Basic_negative_test",
-=======
       "title" : "basic_negative_test",
->>>>>>> 566d7c45
       "exact_match_out" : false,
       "in": {
         "column": "w",
@@ -76,11 +64,7 @@
       "only_for": ["sqlalchemy"]
     },
     {
-<<<<<<< HEAD
-      "title" : "Negative_test_with_more_string-ish_strings",
-=======
       "title" : "negative_test_with_more_string-ish_strings",
->>>>>>> 566d7c45
       "exact_match_out" : false,
       "in": {
         "column": "x",
@@ -94,11 +78,7 @@
       "only_for": ["sqlalchemy"]
     },
     {
-<<<<<<< HEAD
-      "title" : "Positive_test_with_match_on__any",
-=======
       "title" : "positive_test_with_match_on__any",
->>>>>>> 566d7c45
       "exact_match_out" : false,
       "in": {
         "column": "x",
@@ -113,11 +93,7 @@
       "only_for": ["mssql"]
     },
     {
-<<<<<<< HEAD
-      "title" : "Positive_test_column_name_has_space_and_match_on__any",
-=======
       "title" : "positive_test_column_name_has_space_and_match_on__any",
->>>>>>> 566d7c45
       "exact_match_out" : false,
       "in": {
         "column": "column_name with space",
@@ -132,11 +108,7 @@
       "only_for": ["mssql"]
     },
     {
-<<<<<<< HEAD
-      "title" : "Basic_positive_test",
-=======
       "title" : "basic_positive_test",
->>>>>>> 566d7c45
       "exact_match_out" : false,
       "in": {
         "column": "w",
@@ -150,11 +122,7 @@
       "only_for": ["sqlite", "postresql", "mysql"]
     },
     {
-<<<<<<< HEAD
-      "title" : "Positive_test_with_multiple_like_patternes",
-=======
       "title" : "positive_test_with_multiple_like_patternes",
->>>>>>> 566d7c45
       "exact_match_out" : false,
       "in": {
         "column": "w",
@@ -169,11 +137,7 @@
       "only_for": ["sqlite", "postresql", "mysql"]
     },
     {
-<<<<<<< HEAD
-      "title" : "Positive_test_with_match_on__any",
-=======
       "title" : "positive_test_with_match_on__any",
->>>>>>> 566d7c45
       "exact_match_out" : false,
       "in": {
         "column": "x",
@@ -188,11 +152,7 @@
       "only_for": ["sqlite", "postresql", "mysql"]
     },
     {
-<<<<<<< HEAD
-      "title" : "Positive_test_column_name_has_space_and_match_on__any",
-=======
       "title" : "positive_test_column_name_has_space_and_match_on__any",
->>>>>>> 566d7c45
       "exact_match_out" : false,
       "in": {
         "column": "column_name with space",
