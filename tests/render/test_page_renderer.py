import json
import os
from collections import OrderedDict

import mistune
import pytest

from great_expectations.core.expectation_configuration import ExpectationConfiguration
from great_expectations.core.expectation_suite import ExpectationSuite
from great_expectations.data_context.util import file_relative_path
from great_expectations.render.renderer import (
    ExpectationSuitePageRenderer,
    ProfilingResultsPageRenderer,
    ValidationResultsPageRenderer,
)
from great_expectations.render.types import RenderedContent


def test_ExpectationSuitePageRenderer_render_expectation_suite_notes():
    result = ExpectationSuitePageRenderer._render_expectation_suite_notes(
        ExpectationSuite(expectation_suite_name="test", meta={"notes": "*hi*"})
    )
    # print(RenderedContent.rendered_content_list_to_json(result.text))
    assert RenderedContent.rendered_content_list_to_json(result.text) == [
        "This Expectation suite currently contains 0 total Expectations across 0 columns.",
        "*hi*",
    ]

    result = ExpectationSuitePageRenderer._render_expectation_suite_notes(
        ExpectationSuite(
            expectation_suite_name="test",
            meta={"notes": ["*alpha*", "_bravo_", "charlie"]},
        )
    )
    # print(RenderedContent.rendered_content_list_to_json(result.text))
    assert RenderedContent.rendered_content_list_to_json(result.text) == [
        "This Expectation suite currently contains 0 total Expectations across 0 columns.",
        "*alpha*",
        "_bravo_",
        "charlie",
    ]

    result = ExpectationSuitePageRenderer._render_expectation_suite_notes(
        ExpectationSuite(
            expectation_suite_name="test",
            meta={
                "notes": {
                    "format": "string",
                    "content": ["*alpha*", "_bravo_", "charlie"],
                }
            },
        )
    )
    # print(RenderedContent.rendered_content_list_to_json(result.text))
    assert RenderedContent.rendered_content_list_to_json(result.text) == [
        "This Expectation suite currently contains 0 total Expectations across 0 columns.",
        "*alpha*",
        "_bravo_",
        "charlie",
    ]

    result = ExpectationSuitePageRenderer._render_expectation_suite_notes(
        ExpectationSuite(
            expectation_suite_name="test",
            meta={"notes": {"format": "markdown", "content": "*alpha*"}},
        )
    )
    # print(RenderedContent.rendered_content_list_to_json(result.text))

    try:
        mistune.markdown("*test*")
        assert RenderedContent.rendered_content_list_to_json(result.text) == [
            "This Expectation suite currently contains 0 total Expectations across 0 columns.",
            {
                "content_block_type": "markdown",
                "styling": {"parent": {}},
                "markdown": "*alpha*",
            },
        ]
    except OSError:
        assert RenderedContent.rendered_content_list_to_json(result.text) == [
            "This Expectation suite currently contains 0 total Expectations across 0 columns.",
            "*alpha*",
        ]

    result = ExpectationSuitePageRenderer._render_expectation_suite_notes(
        ExpectationSuite(
            expectation_suite_name="test",
            meta={
                "notes": {
                    "format": "markdown",
                    "content": ["*alpha*", "_bravo_", "charlie"],
                }
            },
        )
    )
    # print(RenderedContent.rendered_content_list_to_json(result.text))

    try:
        mistune.markdown("*test*")
        assert RenderedContent.rendered_content_list_to_json(result.text) == [
            "This Expectation suite currently contains 0 total Expectations across 0 columns.",
            {
                "content_block_type": "markdown",
                "styling": {"parent": {}},
                "markdown": "*alpha*",
            },
            {
                "content_block_type": "markdown",
                "styling": {"parent": {}},
                "markdown": "_bravo_",
            },
            {
                "content_block_type": "markdown",
                "styling": {"parent": {}},
                "markdown": "charlie",
            },
        ]
    except OSError:
        assert RenderedContent.rendered_content_list_to_json(result.text) == [
            "This Expectation suite currently contains 0 total Expectations across 0 columns.",
            "*alpha*",
            "_bravo_",
            "charlie",
        ]


def test_expectation_summary_in_ExpectationSuitePageRenderer_render_expectation_suite_notes():
    result = ExpectationSuitePageRenderer._render_expectation_suite_notes(
        ExpectationSuite(expectation_suite_name="test", meta={}, expectations=None)
    )
    # print(RenderedContent.rendered_content_list_to_json(result.text))
    assert RenderedContent.rendered_content_list_to_json(result.text) == [
        "This Expectation suite currently contains 0 total Expectations across 0 columns."
    ]

    result = ExpectationSuitePageRenderer._render_expectation_suite_notes(
        ExpectationSuite(
            expectation_suite_name="test",
            meta={"notes": {"format": "markdown", "content": ["hi"]}},
        )
    )
    # print(RenderedContent.rendered_content_list_to_json(result.text))

    try:
        mistune.markdown("*test*")
        assert RenderedContent.rendered_content_list_to_json(result.text) == [
            "This Expectation suite currently contains 0 total Expectations across 0 columns.",
            {
                "content_block_type": "markdown",
                "styling": {"parent": {}},
                "markdown": "hi",
            },
        ]
    except OSError:
        assert RenderedContent.rendered_content_list_to_json(result.text) == [
            "This Expectation suite currently contains 0 total Expectations across 0 columns.",
            "hi",
        ]

    result = ExpectationSuitePageRenderer._render_expectation_suite_notes(
        ExpectationSuite(
            expectation_suite_name="test",
            meta={},
            expectations=[
                ExpectationConfiguration(
                    expectation_type="expect_table_row_count_to_be_between",
                    kwargs={"min_value": 0, "max_value": None},
                ),
                ExpectationConfiguration(
                    expectation_type="expect_column_to_exist", kwargs={"column": "x"}
                ),
                ExpectationConfiguration(
                    expectation_type="expect_column_to_exist", kwargs={"column": "y"}
                ),
            ],
        )
    )
    # print(RenderedContent.rendered_content_list_to_json(result.text)[0])
    assert (
        RenderedContent.rendered_content_list_to_json(result.text)[0]
        == "This Expectation suite currently contains 3 total Expectations across 2 columns."
    )


def test_ProfilingResultsPageRenderer(titanic_profiled_evrs_1):
    document = ProfilingResultsPageRenderer().render(titanic_profiled_evrs_1)
    # print(document)
    # assert document == 0


def test_ValidationResultsPageRenderer_render_validation_header(
    titanic_profiled_evrs_1,
):
    validation_header = ValidationResultsPageRenderer._render_validation_header(
        titanic_profiled_evrs_1
    ).to_json_dict()

    expected_validation_header = {
        "content_block_type": "header",
        "styling": {
            "classes": ["col-12", "p-0"],
            "header": {"classes": ["alert", "alert-secondary"]},
        },
        "header": {
            "content_block_type": "string_template",
            "string_template": {
                "template": "Overview",
                "tag": "h5",
                "styling": {"classes": ["m-0"]},
            },
        },
        "subheader": {
            "content_block_type": "string_template",
            "string_template": {
                "template": "${suite_title} ${expectation_suite_name}\n ${data_asset} ${data_asset_name}\n ${status_title} ${html_success_icon} ${success}",
                "params": {
                    "suite_title": "Expectation Suite:",
                    "data_asset": "Data asset:",
                    "data_asset_name": None,
                    "status_title": "Status:",
                    "expectation_suite_name": "default",
                    "success": "Failed",
                    "html_success_icon": '<i class="fas fa-times text-danger" aria-hidden="true"></i>',
                },
                "styling": {
                    "params": {
                        "suite_title": {"classes": ["h6"]},
                        "status_title": {"classes": ["h6"]},
                        "expectation_suite_name": {
                            "tag": "a",
                            "attributes": {
                                "href": "../../../../expectations/default.html"
                            },
                        },
                    },
                    "classes": ["mb-0", "mt-1"],
                },
            },
        },
    }
    import pprint

    pprint.pprint(validation_header)
    assert validation_header == expected_validation_header


def test_ValidationResultsPageRenderer_render_validation_info(titanic_profiled_evrs_1):
    validation_info = ValidationResultsPageRenderer._render_validation_info(
        titanic_profiled_evrs_1
    ).to_json_dict()
    print(validation_info)

    expected_validation_info = {
        "content_block_type": "table",
        "styling": {
            "classes": ["col-12", "table-responsive", "mt-1"],
            "body": {
                "classes": ["table", "table-sm"],
                "styles": {
                    "margin-bottom": "0.5rem !important",
                    "margin-top": "0.5rem !important",
                },
            },
        },
        "header": {
            "content_block_type": "string_template",
            "string_template": {
                "template": "Info",
                "tag": "h6",
                "styling": {"classes": ["m-0"]},
            },
        },
        "table": [
            ["Great Expectations Version", "0.9.7+17.g02805059.dirty"],
            ["Run Name", "20200322T170247.671855Z"],
            ["Run Time", "2020-03-22T17:02:47.671855Z"],
        ],
    }

    assert validation_info == expected_validation_info


def test_ValidationResultsPageRenderer_render_validation_statistics(
    titanic_profiled_evrs_1,
):
    validation_statistics = ValidationResultsPageRenderer._render_validation_statistics(
        titanic_profiled_evrs_1
    ).to_json_dict()
    print(validation_statistics)
    expected_validation_statistics = {
        "content_block_type": "table",
        "styling": {
            "classes": ["col-6", "table-responsive", "mt-1", "p-1"],
            "body": {
                "classes": ["table", "table-sm"],
                "styles": {
                    "margin-bottom": "0.5rem !important",
                    "margin-top": "0.5rem !important",
                },
            },
        },
        "header": {
            "content_block_type": "string_template",
            "string_template": {
                "template": "Statistics",
                "tag": "h6",
                "styling": {"classes": ["m-0"]},
            },
        },
        "table": [
            ["Evaluated Expectations", 51],
            ["Successful Expectations", 43],
            ["Unsuccessful Expectations", 8],
            ["Success Percent", "≈84.31%"],
        ],
    }

    assert validation_statistics == expected_validation_statistics


def test_ValidationResultsPageRenderer_render_nested_table_from_dict():
    batch_kwargs = {
        "path": "project_dir/project_path/data/titanic/Titanic.csv",
        "datasource": "Titanic",
        "reader_options": {"sep": None, "engine": "python"},
    }
    batch_kwargs_table = ValidationResultsPageRenderer._render_nested_table_from_dict(
        batch_kwargs, header="Batch Kwargs"
    ).to_json_dict()
    print(batch_kwargs_table)

    expected_batch_kwarg_table = {
        "content_block_type": "table",
        "styling": {
            "body": {
                "classes": ["table", "table-sm"],
                "styles": {
                    "margin-bottom": "0.5rem !important",
                    "margin-top": "0.5rem !important",
                },
            }
        },
        "header": {
            "content_block_type": "string_template",
            "string_template": {
                "template": "Batch Kwargs",
                "tag": "h6",
                "styling": {"classes": ["m-0"]},
            },
        },
        "table": [
            [
                {
                    "content_block_type": "string_template",
                    "styling": {"parent": {"classes": ["pr-3"]}},
                    "string_template": {
                        "template": "$value",
                        "params": {"value": "datasource"},
                        "styling": {"default": {"styles": {"word-break": "break-all"}}},
                    },
                },
                {
                    "content_block_type": "string_template",
                    "styling": {"parent": {"classes": []}},
                    "string_template": {
                        "template": "$value",
                        "params": {"value": "Titanic"},
                        "styling": {"default": {"styles": {"word-break": "break-all"}}},
                    },
                },
            ],
            [
                {
                    "content_block_type": "string_template",
                    "styling": {"parent": {"classes": ["pr-3"]}},
                    "string_template": {
                        "template": "$value",
                        "params": {"value": "path"},
                        "styling": {"default": {"styles": {"word-break": "break-all"}}},
                    },
                },
                {
                    "content_block_type": "string_template",
                    "styling": {"parent": {"classes": []}},
                    "string_template": {
                        "template": "$value",
                        "params": {
                            "value": "project_dir/project_path/data/titanic/Titanic.csv"
                        },
                        "styling": {"default": {"styles": {"word-break": "break-all"}}},
                    },
                },
            ],
            [
                {
                    "content_block_type": "string_template",
                    "styling": {"parent": {"classes": ["pr-3"]}},
                    "string_template": {
                        "template": "$value",
                        "params": {"value": "reader_options"},
                        "styling": {"default": {"styles": {"word-break": "break-all"}}},
                    },
                },
                {
                    "content_block_type": "table",
                    "styling": {
                        "classes": ["col-6", "table-responsive"],
                        "body": {"classes": ["table", "table-sm", "m-0"]},
                        "parent": {"classes": ["pt-0", "pl-0", "border-top-0"]},
                    },
                    "table": [
                        [
                            {
                                "content_block_type": "string_template",
                                "styling": {"parent": {"classes": ["pr-3"]}},
                                "string_template": {
                                    "template": "$value",
                                    "params": {"value": "engine"},
                                    "styling": {
                                        "default": {
                                            "styles": {"word-break": "break-all"}
                                        }
                                    },
                                },
                            },
                            {
                                "content_block_type": "string_template",
                                "styling": {"parent": {"classes": []}},
                                "string_template": {
                                    "template": "$value",
                                    "params": {"value": "python"},
                                    "styling": {
                                        "default": {
                                            "styles": {"word-break": "break-all"}
                                        }
                                    },
                                },
                            },
                        ],
                        [
                            {
                                "content_block_type": "string_template",
                                "styling": {"parent": {"classes": ["pr-3"]}},
                                "string_template": {
                                    "template": "$value",
                                    "params": {"value": "sep"},
                                    "styling": {
                                        "default": {
                                            "styles": {"word-break": "break-all"}
                                        }
                                    },
                                },
                            },
                            {
                                "content_block_type": "string_template",
                                "styling": {"parent": {"classes": []}},
                                "string_template": {
                                    "template": "$value",
                                    "params": {"value": "None"},
                                    "styling": {
                                        "default": {
                                            "styles": {"word-break": "break-all"}
                                        }
                                    },
                                },
                            },
                        ],
                    ],
                },
            ],
        ],
    }

    assert batch_kwargs_table == expected_batch_kwarg_table


@pytest.fixture()
def ValidationResultsPageRenderer_render_with_run_info_at_end():
    """
    Rendered validation results with run info at the end
    Returns:
        json string of rendered validation results
    """
    fixture_filename = file_relative_path(
        __file__,
        "./fixtures/ValidationResultsPageRenderer_render_with_run_info_at_end.json",
    )
    with open(fixture_filename) as infile:
        rendered_validation_results = json.load(infile)
        return rendered_validation_results


@pytest.fixture()
def ValidationResultsPageRenderer_render_with_run_info_at_start():
    """
    Rendered validation results with run info at the start
    Returns:
        json string of rendered validation results
    """
    fixture_filename = file_relative_path(
        __file__,
        "./fixtures/ValidationResultsPageRenderer_render_with_run_info_at_start.json",
    )
    with open(fixture_filename) as infile:
        rendered_validation_results = json.load(infile)
        return rendered_validation_results


def test_snapshot_ValidationResultsPageRenderer_render_with_run_info_at_end(
    titanic_profiled_evrs_1, ValidationResultsPageRenderer_render_with_run_info_at_end,
):
    validation_results_page_renderer = ValidationResultsPageRenderer(
        run_info_at_end=True
    )
    rendered_validation_results = validation_results_page_renderer.render(
        titanic_profiled_evrs_1
    ).to_json_dict()
<<<<<<< HEAD

=======
    import pprint

    pprint.pprint(rendered_validation_results["sections"])
    # with open(file_relative_path(__file__, "./fixtures/ValidationResultsPageRenderer_render_with_run_info_at_end_nc.json"), "w") as f:
    #     json.dump(rendered_validation_results, f, indent=2)
    pprint.pprint(ValidationResultsPageRenderer_render_with_run_info_at_end)
>>>>>>> c6d064ab
    assert (
        rendered_validation_results
        == ValidationResultsPageRenderer_render_with_run_info_at_end
    )


def test_snapshot_ValidationResultsPageRenderer_render_with_run_info_at_start(
    titanic_profiled_evrs_1,
    ValidationResultsPageRenderer_render_with_run_info_at_start,
):
    validation_results_page_renderer = ValidationResultsPageRenderer(
        run_info_at_end=False
    )
    rendered_validation_results = validation_results_page_renderer.render(
        titanic_profiled_evrs_1
    ).to_json_dict()
<<<<<<< HEAD
=======
    print(rendered_validation_results)
    # with open(file_relative_path(__file__, "./fixtures/ValidationResultsPageRenderer_render_with_run_info_at_start_nc.json"), "w") as f:
    #     json.dump(rendered_validation_results, f, indent=2)
>>>>>>> c6d064ab

    assert (
        rendered_validation_results
        == ValidationResultsPageRenderer_render_with_run_info_at_start
    )<|MERGE_RESOLUTION|>--- conflicted
+++ resolved
@@ -516,16 +516,12 @@
     rendered_validation_results = validation_results_page_renderer.render(
         titanic_profiled_evrs_1
     ).to_json_dict()
-<<<<<<< HEAD
-
-=======
     import pprint
 
     pprint.pprint(rendered_validation_results["sections"])
     # with open(file_relative_path(__file__, "./fixtures/ValidationResultsPageRenderer_render_with_run_info_at_end_nc.json"), "w") as f:
     #     json.dump(rendered_validation_results, f, indent=2)
     pprint.pprint(ValidationResultsPageRenderer_render_with_run_info_at_end)
->>>>>>> c6d064ab
     assert (
         rendered_validation_results
         == ValidationResultsPageRenderer_render_with_run_info_at_end
@@ -542,12 +538,9 @@
     rendered_validation_results = validation_results_page_renderer.render(
         titanic_profiled_evrs_1
     ).to_json_dict()
-<<<<<<< HEAD
-=======
     print(rendered_validation_results)
     # with open(file_relative_path(__file__, "./fixtures/ValidationResultsPageRenderer_render_with_run_info_at_start_nc.json"), "w") as f:
     #     json.dump(rendered_validation_results, f, indent=2)
->>>>>>> c6d064ab
 
     assert (
         rendered_validation_results
