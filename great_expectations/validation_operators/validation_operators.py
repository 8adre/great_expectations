import logging
import warnings
from collections import OrderedDict

<<<<<<< HEAD
from dateutil.parser import ParserError, parse

from great_expectations.core import RunIdentifier
=======
>>>>>>> fb1b1ce7
from great_expectations.data_asset import DataAsset
from great_expectations.data_context.util import instantiate_class_from_config
from great_expectations.exceptions import ClassInstantiationError

from ..data_context.types.resource_identifiers import (
    ExpectationSuiteIdentifier,
    ValidationResultIdentifier,
)
from .util import send_slack_notification

logger = logging.getLogger(__name__)


# NOTE: Abe 2019/08/24 : This is first implementation of all these classes. Consider them UNSTABLE for now.


class ValidationOperator(object):
    """
    The base class of all validation operators.

    It defines the signature of the public run method - this is the only
    contract re operators' API. Everything else is up to the implementors
    of validation operator classes that will be the descendants of this base class.
    """

    def run(
        self,
        assets_to_validate,
        run_id=None,
        evaluation_parameters=None,
        run_name=None,
        run_time=None,
    ):
        raise NotImplementedError


class ActionListValidationOperator(ValidationOperator):
    """
    ActionListValidationOperator is a validation operator
    that validates each batch in the list that is passed to its run
    method and then invokes a list of configured actions on every
    validation result.

    A user can configure the list of actions to invoke.

    Each action in the list must be an instance of ValidationAction
    class (or its descendants).

    Below is an example of this operator's configuration::

        action_list_operator:
            class_name: ActionListValidationOperator
            action_list:
              - name: store_validation_result
                action:
                  class_name: StoreValidationResultAction
                  target_store_name: validations_store
              - name: store_evaluation_params
                action:
                  class_name: StoreEvaluationParametersAction
                  target_store_name: evaluation_parameter_store
              - name: send_slack_notification_on_validation_result
                action:
                  class_name: SlackNotificationAction
                  # put the actual webhook URL in the uncommitted/config_variables.yml file
                  slack_webhook: ${validation_notification_slack_webhook}
                 notify_on: all # possible values: "all", "failure", "success"
                  renderer:
                    module_name: great_expectations.render.renderer.slack_renderer
                    class_name: SlackRenderer
    """

    def __init__(self, data_context, action_list):
        self.data_context = data_context

        self.action_list = action_list
        self.actions = OrderedDict()
        for action_config in action_list:
            assert isinstance(action_config, dict)
            # NOTE: Eugene: 2019-09-23: need a better way to validate an action config:
            if not set(action_config.keys()) == {"name", "action"}:
                raise KeyError(
                    'Action config keys must be ("name", "action"). Instead got {}'.format(
                        action_config.keys()
                    )
                )

            config = action_config["action"]
            module_name = "great_expectations.validation_operators"
            new_action = instantiate_class_from_config(
                config=config,
                runtime_environment={"data_context": self.data_context,},
                config_defaults={"module_name": module_name},
            )
            if not new_action:
                raise ClassInstantiationError(
                    module_name=module_name,
                    package_name=None,
                    class_name=config["class_name"],
                )
            self.actions[action_config["name"]] = new_action

    def _build_batch_from_item(self, item):
        """Internal helper method to take an asset to validate, which can be either:
          (1) a DataAsset; or
          (2) a tuple of data_asset_name, expectation_suite_name, and batch_kwargs (suitable for passing to get_batch)

        Args:
            item: The item to convert to a batch (see above)

        Returns:
            A batch of data

        """
        if not isinstance(item, DataAsset):
            if not (
                isinstance(item, tuple)
                and len(item) == 2
                and isinstance(item[0], dict)
                and isinstance(item[1], str)
            ):
                raise ValueError("Unable to build batch from item.")
            batch = self.data_context.get_batch(
                batch_kwargs=item[0], expectation_suite_name=item[1]
            )
        else:
            batch = item

        return batch

<<<<<<< HEAD
    def run(
        self,
        assets_to_validate,
        run_id=None,
        evaluation_parameters=None,
        run_name=None,
        run_time=None,
    ):
        assert not (run_id and run_name) and not (
            run_id and run_time
        ), "Please provide either a run_id or run_name and/or run_time."
        if isinstance(run_id, str) and not run_name:
            warnings.warn(
                "String run_ids will be deprecated in the future. Please provide a run_id of type "
                "RunIdentifier(run_name=None, run_time=None), or a dictionary containing run_name "
                "and run_time (both optional). Instead of providing a run_id, you may also provide"
                "run_name and run_time separately.",
                DeprecationWarning,
            )
            try:
                run_time = parse(run_id)
            except ParserError:
                pass
            run_id = RunIdentifier(run_name=run_id, run_time=run_time)
        elif isinstance(run_id, dict):
            run_id = RunIdentifier(**run_id)
        elif not isinstance(run_id, RunIdentifier):
            run_id = RunIdentifier(run_name=run_name, run_time=run_time)

=======
    def run(self, assets_to_validate, run_id, evaluation_parameters=None):
>>>>>>> fb1b1ce7
        result_object = {"success": None, "details": {}}

        for item in assets_to_validate:
            batch = self._build_batch_from_item(item)
            expectation_suite_identifier = ExpectationSuiteIdentifier(
                expectation_suite_name=batch._expectation_suite.expectation_suite_name
            )
            result_object["details"][expectation_suite_identifier] = {}
            batch_validation_result = batch.validate(
                run_id=run_id,
                result_format="SUMMARY",
                evaluation_parameters=evaluation_parameters,
            )
            result_object["details"][expectation_suite_identifier][
                "validation_result"
            ] = batch_validation_result
            batch_actions_results = self._run_actions(
                batch,
                expectation_suite_identifier,
                batch._expectation_suite,
                batch_validation_result,
                run_id,
            )
            result_object["details"][expectation_suite_identifier][
                "actions_results"
            ] = batch_actions_results

        result_object["success"] = all(
            [
                val["validation_result"].success
                for val in result_object["details"].values()
            ]
        )

        return result_object

    def _run_actions(
        self,
        batch,
        expectation_suite_identifier,
        expectation_suite,
        batch_validation_result,
        run_id,
    ):
        """
        Runs all actions configured for this operator on the result of validating one
        batch against one expectation suite.

        If an action fails with an exception, the method does not continue.

        :param batch:
        :param expectation_suite:
        :param batch_validation_result:
        :param run_id:
        :return: a dictionary: {action name -> result returned by the action}
        """
        batch_actions_results = {}
        for action in self.action_list:
            # NOTE: Eugene: 2019-09-23: log the info about the batch and the expectation suite
            logger.debug(
                "Processing validation action with name {}".format(action["name"])
            )

            validation_result_id = ValidationResultIdentifier(
                expectation_suite_identifier=expectation_suite_identifier,
                run_id=run_id,
                batch_identifier=batch.batch_id,
            )
            try:
                action_result = self.actions[action["name"]].run(
                    validation_result_suite_identifier=validation_result_id,
                    validation_result_suite=batch_validation_result,
                    data_asset=batch,
                )

                batch_actions_results[action["name"]] = (
                    {} if action_result is None else action_result
                )
            except Exception as e:
                logger.exception(
                    "Error running action with name {}".format(action["name"])
                )
                raise e

        return batch_actions_results

        # TODO: Note that the following code is unreachable
        result_object = {}

        for item in assets_to_validate:
            batch = self._build_batch_from_item(item)
            expectation_suite_identifier = ExpectationSuiteIdentifier(
                expectation_suite_name=batch.expectation_suite_name
            )
            validation_result_id = ValidationResultIdentifier(
                expectation_suite_identifier=expectation_suite_identifier,
                run_id=run_id,
                batch_identifier=batch.batch_id,
            )
            result_object[validation_result_id] = {}
            batch_validation_result = batch.validate(result_format="SUMMARY")
            result_object[validation_result_id][
                "validation_result"
            ] = batch_validation_result
            batch_actions_results = self._run_actions(
                batch, batch._expectation_suite, batch_validation_result, run_id
            )
            result_object[validation_result_id][
                "actions_results"
            ] = batch_actions_results

        # NOTE: Eugene: 2019-09-24: Need to define this result object. Discussion required!
        return result_object


class WarningAndFailureExpectationSuitesValidationOperator(
    ActionListValidationOperator
):
    """WarningAndFailureExpectationSuitesValidationOperator is a validation operator
    that accepts a list batches of data assets (or the information necessary to fetch these batches).
    The operator retrieves 2 expectation suites for each data asset/batch - one containing
    the critical expectations ("failure") and the other containing non-critical expectations
    ("warning"). By default, the operator assumes that the first is called "failure" and the
    second is called "warning", but "base_expectation_suite_name" attribute can be specified
    in the operator's configuration to make sure it searched for "{base_expectation_suite_name}.failure"
    and {base_expectation_suite_name}.warning" expectation suites for each data asset.

    The operator validates each batch against its "failure" and "warning" expectation suites and
    invokes a list of actions on every validation result.

    The list of these actions is specified in the operator's configuration

    Each action in the list must be an instance of ValidationAction
    class (or its descendants).

    The operator sends a Slack notification (if "slack_webhook" is present in its
    config). The "notify_on" config property controls whether the notification
    should be sent only in the case of failure ("failure"), only in the case
    of success ("success"), or always ("all").

    Below is an example of this operator's configuration::


        run_warning_and_failure_expectation_suites:
            class_name: WarningAndFailureExpectationSuitesValidationOperator
            # put the actual webhook URL in the uncommitted/config_variables.yml file
            slack_webhook: ${validation_notification_slack_webhook}
            action_list:
              - name: store_validation_result
                action:
                  class_name: StoreValidationResultAction
                  target_store_name: validations_store
              - name: store_evaluation_params
                action:
                  class_name: StoreEvaluationParametersAction
                  target_store_name: evaluation_parameter_store


    The operator returns an object that looks like the example below.

    The value of "success" is True if no critical expectation suites ("failure")
    failed to validate (non-critial ("warning") expectation suites
    are allowed to fail without affecting the success status of the run::


        {
            "batch_identifiers": [list, of, batch, identifiers],
            "success": True/False,
            "failure": {
                "expectation_suite_identifier": {
                    "validation_result": validation_result,
                    "action_results": {
                        "action name": "action result object"
                    }
                }
            },
            "warning": {
                "expectation_suite_identifier": {
                    "validation_result": validation_result,
                    "action_results": {
                        "action name": "action result object"
                    }
                }
            }
        }

    """

    def __init__(
        self,
        data_context,
        action_list,
        base_expectation_suite_name=None,
        expectation_suite_name_suffixes=None,
        stop_on_first_error=False,
        slack_webhook=None,
        notify_on="all",
    ):
        super(WarningAndFailureExpectationSuitesValidationOperator, self).__init__(
            data_context, action_list,
        )

        if expectation_suite_name_suffixes is None:
            expectation_suite_name_suffixes = [".failure", ".warning"]

        self.stop_on_first_error = stop_on_first_error
        self.base_expectation_suite_name = base_expectation_suite_name

        assert len(expectation_suite_name_suffixes) == 2
        for suffix in expectation_suite_name_suffixes:
            assert isinstance(suffix, str)
        self.expectation_suite_name_suffixes = expectation_suite_name_suffixes

        self.slack_webhook = slack_webhook
        self.notify_on = notify_on

    def _build_slack_query(self, run_return_obj):
        success = run_return_obj.get("success")
        status_text = "Success :tada:" if success else "Failed :x:"
        run_id = run_return_obj.get("run_id")
        run_name = run_id.run_name
        run_time = run_id.run_time.strftime("%x %X")
        batch_identifiers = run_return_obj.get("batch_identifiers")
        failed_data_assets = []

        if run_return_obj.get("failure"):
            failed_data_assets = [
                validation_result_identifier.expectation_suite_identifier.expectation_suite_name
                + "-"
                + validation_result_identifier.batch_identifier
                for validation_result_identifier, value in run_return_obj.get(
                    "failure"
                ).items()
                if not value["validation_result"].success
            ]

        title_block = {
            "type": "section",
            "text": {
                "type": "mrkdwn",
                "text": "*FailureVsWarning Validation Operator Completed.*",
            },
        }
        divider_block = {"type": "divider"}

        query = {"blocks": [divider_block, title_block, divider_block]}

        status_element = {
            "type": "section",
            "text": {"type": "mrkdwn", "text": "*Status*: {}".format(status_text)},
        }
        query["blocks"].append(status_element)

        batch_identifiers_element = {
            "type": "section",
            "text": {
                "type": "mrkdwn",
                "text": "*Batch Id List:* {}".format(batch_identifiers),
            },
        }
        query["blocks"].append(batch_identifiers_element)

        if not success:
            failed_data_assets_element = {
                "type": "section",
                "text": {
                    "type": "mrkdwn",
                    "text": "*Failed Batches:* {}".format(failed_data_assets),
                },
            }
            query["blocks"].append(failed_data_assets_element)

        run_name_element = {
            "type": "section",
<<<<<<< HEAD
            "text": {"type": "mrkdwn", "text": "*Run Name:* {}".format(run_name),},
=======
            "text": {"type": "mrkdwn", "text": "*Run ID:* {}".format(run_id),},
>>>>>>> fb1b1ce7
        }
        query["blocks"].append(run_name_element)

        run_time_element = {
            "type": "section",
<<<<<<< HEAD
            "text": {"type": "mrkdwn", "text": "*Run Time:* {}".format(run_time),},
=======
            "text": {"type": "mrkdwn", "text": "*Timestamp:* {}".format(timestamp),},
>>>>>>> fb1b1ce7
        }
        query["blocks"].append(run_time_element)

        query["blocks"].append(divider_block)

        documentation_url = "https://docs.greatexpectations.io/en/latest/reference/validation_operators/warning_and_failure_expectation_suites_validation_operator.html"
        footer_section = {
            "type": "context",
            "elements": [
                {
                    "type": "mrkdwn",
                    "text": "Learn about FailureVsWarning Validation Operators at {}".format(
                        documentation_url
                    ),
                }
            ],
        }
        query["blocks"].append(footer_section)

        return query

    def run(
        self,
        assets_to_validate,
<<<<<<< HEAD
        run_id=None,
        base_expectation_suite_name=None,
        evaluation_parameters=None,
        run_name=None,
        run_time=None,
    ):
        assert not (run_id and run_name) and not (
            run_id and run_time
        ), "Please provide either a run_id or run_name and/or run_time."
        if isinstance(run_id, str) and not run_name:
            warnings.warn(
                "String run_ids will be deprecated in the future. Please provide a run_id of type "
                "RunIdentifier(run_name=None, run_time=None), or a dictionary containing run_name "
                "and run_time (both optional). Instead of providing a run_id, you may also provide"
                "run_name and run_time separately.",
                DeprecationWarning,
            )
            try:
                run_time = parse(run_id)
            except ParserError:
                pass
            run_id = RunIdentifier(run_name=run_id, run_time=run_time)
        elif isinstance(run_id, dict):
            run_id = RunIdentifier(**run_id)
        elif not isinstance(run_id, RunIdentifier):
            run_id = RunIdentifier(run_name=run_name, run_time=run_time)

=======
        run_id,
        base_expectation_suite_name=None,
        evaluation_parameters=None,
    ):
>>>>>>> fb1b1ce7
        if base_expectation_suite_name is None:
            if self.base_expectation_suite_name is None:
                raise ValueError(
                    "base_expectation_suite_name must be configured in the validation operator or passed at runtime"
                )
            base_expectation_suite_name = self.base_expectation_suite_name

        return_obj = {
            "batch_identifiers": [],
            "success": None,
            "failure": {},
            "warning": {},
            "run_id": run_id,
        }

        for item in assets_to_validate:
            batch = self._build_batch_from_item(item)

            batch_id = batch.batch_id
            run_id = run_id

            assert not batch_id is None
            assert not run_id is None

            return_obj["batch_identifiers"].append(batch_id)

            failure_expectation_suite_identifier = ExpectationSuiteIdentifier(
                expectation_suite_name=base_expectation_suite_name
                + self.expectation_suite_name_suffixes[0]
            )

            failure_validation_result_id = ValidationResultIdentifier(
                expectation_suite_identifier=failure_expectation_suite_identifier,
                run_id=run_id,
                batch_identifier=batch_id,
            )

            failure_expectation_suite = None
            try:
                failure_expectation_suite = self.data_context.stores[
                    self.data_context.expectations_store_name
                ].get(failure_expectation_suite_identifier)

            # NOTE : Abe 2019/09/17 : I'm concerned that this may be too permissive, since
            # it will catch any error in the Store, not just KeyErrors. In the longer term, a better
            # solution will be to have the Stores catch other known errors and raise KeyErrors,
            # so that methods like this can catch and handle a single error type.
            except Exception:
                logger.debug(
                    "Failure expectation suite not found: {}".format(
                        failure_expectation_suite_identifier
                    )
                )

            if failure_expectation_suite:
                return_obj["failure"][failure_validation_result_id] = {}
                failure_validation_result = batch.validate(
                    failure_expectation_suite,
                    result_format="SUMMARY",
                    evaluation_parameters=evaluation_parameters,
                )
                return_obj["failure"][failure_validation_result_id][
                    "validation_result"
                ] = failure_validation_result
                failure_actions_results = self._run_actions(
                    batch,
                    failure_expectation_suite_identifier,
                    failure_expectation_suite,
                    failure_validation_result,
                    run_id,
                )
                return_obj["failure"][failure_validation_result_id][
                    "actions_results"
                ] = failure_actions_results

                if not failure_validation_result.success and self.stop_on_first_error:
                    break

            warning_expectation_suite_identifier = ExpectationSuiteIdentifier(
                expectation_suite_name=base_expectation_suite_name
                + self.expectation_suite_name_suffixes[1]
            )

            warning_validation_result_id = ValidationResultIdentifier(
                expectation_suite_identifier=warning_expectation_suite_identifier,
                run_id=run_id,
                batch_identifier=batch.batch_id,
            )

            warning_expectation_suite = None
            try:
                warning_expectation_suite = self.data_context.stores[
                    self.data_context.expectations_store_name
                ].get(warning_expectation_suite_identifier)
            except Exception:
                logger.debug(
                    "Warning expectation suite not found: {}".format(
                        warning_expectation_suite_identifier
                    )
                )

            if warning_expectation_suite:
                return_obj["warning"][warning_validation_result_id] = {}
                warning_validation_result = batch.validate(
                    warning_expectation_suite,
                    result_format="SUMMARY",
                    evaluation_parameters=evaluation_parameters,
                )
                return_obj["warning"][warning_validation_result_id][
                    "validation_result"
                ] = warning_validation_result
                warning_actions_results = self._run_actions(
                    batch,
                    warning_expectation_suite_identifier,
                    warning_expectation_suite,
                    warning_validation_result,
                    run_id,
                )
                return_obj["warning"][warning_validation_result_id][
                    "actions_results"
                ] = warning_actions_results

        return_obj["success"] = all(
            [val["validation_result"].success for val in return_obj["failure"].values()]
        )

        # NOTE: Eugene: 2019-09-24: Update the data doc sites?
        if self.slack_webhook:
            if (
                self.notify_on == "all"
                or self.notify_on == "success"
                and return_obj.success
                or self.notify_on == "failure"
                and not return_obj.success
            ):
                slack_query = self._build_slack_query(run_return_obj=return_obj)
                send_slack_notification(
                    query=slack_query, slack_webhook=self.slack_webhook
                )

        return return_obj<|MERGE_RESOLUTION|>--- conflicted
+++ resolved
@@ -2,12 +2,9 @@
 import warnings
 from collections import OrderedDict
 
-<<<<<<< HEAD
 from dateutil.parser import ParserError, parse
 
 from great_expectations.core import RunIdentifier
-=======
->>>>>>> fb1b1ce7
 from great_expectations.data_asset import DataAsset
 from great_expectations.data_context.util import instantiate_class_from_config
 from great_expectations.exceptions import ClassInstantiationError
@@ -19,9 +16,6 @@
 from .util import send_slack_notification
 
 logger = logging.getLogger(__name__)
-
-
-# NOTE: Abe 2019/08/24 : This is first implementation of all these classes. Consider them UNSTABLE for now.
 
 
 class ValidationOperator(object):
@@ -138,7 +132,6 @@
 
         return batch
 
-<<<<<<< HEAD
     def run(
         self,
         assets_to_validate,
@@ -168,9 +161,6 @@
         elif not isinstance(run_id, RunIdentifier):
             run_id = RunIdentifier(run_name=run_name, run_time=run_time)
 
-=======
-    def run(self, assets_to_validate, run_id, evaluation_parameters=None):
->>>>>>> fb1b1ce7
         result_object = {"success": None, "details": {}}
 
         for item in assets_to_validate:
@@ -445,21 +435,13 @@
 
         run_name_element = {
             "type": "section",
-<<<<<<< HEAD
             "text": {"type": "mrkdwn", "text": "*Run Name:* {}".format(run_name),},
-=======
-            "text": {"type": "mrkdwn", "text": "*Run ID:* {}".format(run_id),},
->>>>>>> fb1b1ce7
         }
         query["blocks"].append(run_name_element)
 
         run_time_element = {
             "type": "section",
-<<<<<<< HEAD
             "text": {"type": "mrkdwn", "text": "*Run Time:* {}".format(run_time),},
-=======
-            "text": {"type": "mrkdwn", "text": "*Timestamp:* {}".format(timestamp),},
->>>>>>> fb1b1ce7
         }
         query["blocks"].append(run_time_element)
 
@@ -484,7 +466,6 @@
     def run(
         self,
         assets_to_validate,
-<<<<<<< HEAD
         run_id=None,
         base_expectation_suite_name=None,
         evaluation_parameters=None,
@@ -512,12 +493,6 @@
         elif not isinstance(run_id, RunIdentifier):
             run_id = RunIdentifier(run_name=run_name, run_time=run_time)
 
-=======
-        run_id,
-        base_expectation_suite_name=None,
-        evaluation_parameters=None,
-    ):
->>>>>>> fb1b1ce7
         if base_expectation_suite_name is None:
             if self.base_expectation_suite_name is None:
                 raise ValueError(
