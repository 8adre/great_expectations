--- conflicted
+++ resolved
@@ -25,13 +25,6 @@
     SLACK_WEBHOOK_PROMPT,
 )
 from great_expectations.cli.util import cli_message, is_sane_slack_webhook
-<<<<<<< HEAD
-from great_expectations.core import (
-    ExpectationSuite,
-    ExpectationSuiteValidationResult,
-)
-from great_expectations.render.renderer.notebook_renderer import NotebookRenderer
-=======
 from great_expectations.exceptions import DatasourceInitializationError
 
 try:
@@ -40,7 +33,6 @@
     # We'll redefine this error in code below to catch ProfilerError, which is caught above, so SA errors will
     # just fall through
     SQLAlchemyError = ge_exceptions.ProfilerError
->>>>>>> 6533f965
 
 
 @click.command()
