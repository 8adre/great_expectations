--- conflicted
+++ resolved
@@ -3,17 +3,10 @@
 import re
 import warnings
 
-<<<<<<< HEAD
-from great_expectations.datasource.batch_kwargs_generator.batch_kwargs_generator import \
-    BatchKwargsGenerator
-from great_expectations.exceptions import (BatchKwargsError,
-                                           GreatExpectationsError)
-=======
 from great_expectations.datasource.batch_kwargs_generator.batch_kwargs_generator import (
     BatchKwargsGenerator,
 )
 from great_expectations.exceptions import BatchKwargsError, GreatExpectationsError
->>>>>>> effbbf10
 from great_expectations.execution_environment.types import S3BatchKwargs
 
 try:
