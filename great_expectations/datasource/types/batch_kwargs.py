--- conflicted
+++ resolved
@@ -3,21 +3,6 @@
 from abc import ABC
 from hashlib import md5
 import datetime
-<<<<<<< HEAD
-=======
-
-import pandas as pd
-from six import string_types
-from great_expectations.types import RequiredKeysDotDict, ClassConfig
-from great_expectations.data_context.types.base_resource_identifiers import OrderedDataContextKey
-
-try:
-    import pyspark
-except ImportError:
-    pyspark = None
-
-logger = logging.getLogger(__name__)
->>>>>>> 4f304488
 
 from great_expectations.core import DataContextKey
 from great_expectations.exceptions import InvalidBatchKwargsError, InvalidBatchIdError
@@ -132,7 +117,6 @@
 
 
 class PathBatchKwargs(PandasDatasourceBatchKwargs, SparkDFDatasourceBatchKwargs):
-<<<<<<< HEAD
     def __init__(self, *args, **kwargs):
         super(PathBatchKwargs, self).__init__(*args, **kwargs)
         if "path" not in self:
@@ -142,6 +126,10 @@
     def path(self):
         return self.get("path")
 
+    @property
+    def reader_method(self):
+        return self.get("reader_method")
+
 
 class S3BatchKwargs(PandasDatasourceBatchKwargs, SparkDFDatasourceBatchKwargs):
     def __init__(self, *args, **kwargs):
@@ -152,28 +140,10 @@
     @property
     def s3(self):
         return self.get("s3")
-=======
-    """PathBatchKwargs represents kwargs suitable for reading a file from a given path."""
-    _required_keys = {
-        "path"
-    }
-    _key_types = {
-        "path": string_types,
-        "reader_method": string_types
-    }
-
-
-class S3BatchKwargs(PandasDatasourceBatchKwargs, SparkDFDatasourceBatchKwargs):
-    """PathBatchKwargs represents kwargs suitable for reading a file from a given path."""
-    _required_keys = {
-        "s3"
-    }
-    _key_types = {
-        "s3": string_types,
-        "reader_method": string_types
-    }
->>>>>>> 4f304488
-
+
+    @property
+    def reader_method(self):
+        return self.get("reader_method")
 
 class InMemoryBatchKwargs(PandasDatasourceBatchKwargs, SparkDFDatasourceBatchKwargs):
     def __init__(self, *args, **kwargs):
