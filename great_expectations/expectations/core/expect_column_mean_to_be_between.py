--- conflicted
+++ resolved
@@ -36,12 +36,7 @@
         "catch_exceptions": False,
     }
 
-<<<<<<< HEAD
-    """ A Column Map Metric Decorator for the Mean"""
-
-=======
     """ A Column Aggregate Metric Decorator for the Mean"""
->>>>>>> 6b190233
     @PandasExecutionEngine.metric(
         metric_name="column.aggregate.mean",
         metric_domain_keys=ColumnMapDatasetExpectation.domain_keys,
