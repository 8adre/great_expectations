from typing import Dict, List, Optional, Union

import numpy as np
import pandas as pd

from great_expectations.core.expectation_configuration import ExpectationConfiguration
from great_expectations.execution_engine import (
    ExecutionEngine,
    PandasExecutionEngine,
    SparkDFExecutionEngine,
)

from ...core.batch import Batch
from ...data_asset.util import parse_result_format
from ...execution_engine.sqlalchemy_execution_engine import SqlAlchemyExecutionEngine
from ...render.renderer.renderer import renderer
from ...render.types import RenderedStringTemplateContent
from ...render.util import (
    num_to_str,
    parse_row_condition_string_pandas_engine,
    substitute_none_for_missing,
)
from ..expectation import (
    ColumnMapExpectation,
    Expectation,
    InvalidExpectationConfigurationError,
    _format_map_output,
)
from ..registry import extract_metrics, get_metric_kwargs

try:
    import sqlalchemy as sa
except ImportError:
    pass


class ExpectColumnValueLengthsToEqual(ColumnMapExpectation):
    """Expect column entries to be strings with length equal to the provided value.

    This expectation only works for string-type values. Invoking it on ints or floats will raise a TypeError.

    expect_column_values_to_be_between is a \
    :func:`column_map_expectation <great_expectations.execution_engine.execution_engine.MetaExecutionEngine
    .column_map_expectation>`.

    Args:
        column (str): \
            The column name.
        value (int or None): \
            The expected value for a column entry length.

    Keyword Args:
        mostly (None or a float between 0 and 1): \
            Return `"success": True` if at least mostly fraction of values match the expectation. \
            For more detail, see :ref:`mostly`.

    Other Parameters:
        result_format (str or None): \
            Which output mode to use: `BOOLEAN_ONLY`, `BASIC`, `COMPLETE`, or `SUMMARY`.
            For more detail, see :ref:`result_format <result_format>`.
        include_config (boolean): \
            If True, then include the expectation config as part of the result object. \
            For more detail, see :ref:`include_config`.
        catch_exceptions (boolean or None): \
            If True, then catch exceptions and include them as part of the result object. \
            For more detail, see :ref:`catch_exceptions`.
        meta (dict or None): \
            A JSON-serializable dictionary (nesting allowed) that will be included in the output without \
            modification. For more detail, see :ref:`meta`.

    Returns:
        An ExpectationSuiteValidationResult

        Exact fields vary depending on the values passed to :ref:`result_format <result_format>` and
        :ref:`include_config`, :ref:`catch_exceptions`, and :ref:`meta`.

    See Also:
        :func:`expect_column_value_lengths_to_be_between \
        <great_expectations.execution_engine.execution_engine.ExecutionEngine
        .expect_column_value_lengths_to_be_between>`

    """

<<<<<<< HEAD
    map_metric = "column_values.value_lengths_equal"
=======
    map_metric = "column_values.value_length.equals"
>>>>>>> 23516045
    success_keys = ("value", "mostly", "parse_strings_as_datetimes")

    default_kwarg_values = {
        "row_condition": None,
        "condition_parser": None,  # we expect this to be explicitly set whenever a row_condition is passed
        "mostly": 1,
        "parse_strings_as_datetimes": None,
        "result_format": "BASIC",
        "include_config": True,
        "catch_exceptions": False,
    }

    def validate_configuration(self, configuration: Optional[ExpectationConfiguration]):
        super().validate_configuration(configuration)
        if configuration is None:
            configuration = self.configuration
        try:
            assert (
                "value" in configuration.kwargs
            ), "The length parameter 'value' is required"
            assert isinstance(
                configuration.kwargs["value"], (float, int)
            ), "given value must be numerical"
        except AssertionError as e:
            raise InvalidExpectationConfigurationError(str(e))
        return True

    @classmethod
    @renderer(renderer_type="renderer.prescriptive")
    def _prescriptive_renderer(
        cls,
        configuration=None,
        result=None,
        language=None,
        runtime_configuration=None,
        **kwargs
    ):
        runtime_configuration = runtime_configuration or {}
        include_column_name = runtime_configuration.get("include_column_name", True)
        include_column_name = (
            include_column_name if include_column_name is not None else True
        )
        styling = runtime_configuration.get("styling")
        params = substitute_none_for_missing(
            configuration.kwargs,
            ["column", "value", "mostly", "row_condition", "condition_parser"],
        )

        if params.get("value") is None:
            template_str = "values may have any length."
        else:
            template_str = "values must be $value characters long"
            if params["mostly"] is not None:
                params["mostly_pct"] = num_to_str(
                    params["mostly"] * 100, precision=15, no_scientific=True
                )
                # params["mostly_pct"] = "{:.14f}".format(params["mostly"]*100).rstrip("0").rstrip(".")
                template_str += ", at least $mostly_pct % of the time."
            else:
                template_str += "."

        if include_column_name:
            template_str = "$column " + template_str

        if params["row_condition"] is not None:
            (
                conditional_template_str,
                conditional_params,
            ) = parse_row_condition_string_pandas_engine(params["row_condition"])
            template_str = conditional_template_str + ", then " + template_str
            params.update(conditional_params)

        return [
            RenderedStringTemplateContent(
                **{
                    "content_block_type": "string_template",
                    "string_template": {
                        "template": template_str,
                        "params": params,
                        "styling": styling,
                    },
                }
            )
        ]<|MERGE_RESOLUTION|>--- conflicted
+++ resolved
@@ -81,11 +81,7 @@
 
     """
 
-<<<<<<< HEAD
-    map_metric = "column_values.value_lengths_equal"
-=======
     map_metric = "column_values.value_length.equals"
->>>>>>> 23516045
     success_keys = ("value", "mostly", "parse_strings_as_datetimes")
 
     default_kwarg_values = {
