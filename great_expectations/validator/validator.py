--- conflicted
+++ resolved
@@ -50,8 +50,7 @@
 logging.captureWarnings(True)
 
 
-<<<<<<< HEAD
-class Validator(object):
+class Validator:
     def __init__(self, *args, **kwargs):
         """
         Initialize the DataAsset.
@@ -1008,7 +1007,7 @@
                         expectation_suite = expectationSuiteSchema.loads(infile.read())
                 except ValidationError:
                     raise
-                except IOError:
+                except OSError:
                     raise GreatExpectationsError(
                         "Unable to load expectation suite: IO error while reading %s"
                         % expectation_suite
@@ -1332,10 +1331,7 @@
 """This is currently helping bridge APIs"""
 
 
-class BridgeValidator(object):
-=======
-class Validator:
->>>>>>> 8421c503
+class BridgeValidator:
     def __init__(self, batch, expectation_suite, expectation_engine=None, **kwargs):
         self.batch = batch
         self.expectation_suite = expectation_suite
