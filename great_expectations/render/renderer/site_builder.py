--- conflicted
+++ resolved
@@ -550,11 +550,7 @@
         run_name=None,
         asset_name=None,
         batch_kwargs=None,
-<<<<<<< HEAD
-        batch_spec=None
-=======
         batch_spec=None,
->>>>>>> 8e4262f9
     ):
         import os
 
@@ -813,16 +809,10 @@
                         run_id=profiling_result_key.run_id,
                         run_time=profiling_result_key.run_id.run_time,
                         run_name=profiling_result_key.run_id.run_name,
-<<<<<<< HEAD
-                        asset_name=batch_kwargs.get("data_asset_name") or batch_spec.get("data_asset_name"),
-                        batch_kwargs=batch_kwargs,
-                        batch_spec=batch_spec
-=======
                         asset_name=batch_kwargs.get("data_asset_name")
                         or batch_spec.get("data_asset_name"),
                         batch_kwargs=batch_kwargs,
                         batch_spec=batch_spec,
->>>>>>> 8e4262f9
                     )
                 except Exception:
                     error_msg = "Profiling result not found: {0:s} - skipping".format(
@@ -876,16 +866,10 @@
                         validation_success=validation_success,
                         run_time=validation_result_key.run_id.run_time,
                         run_name=validation_result_key.run_id.run_name,
-<<<<<<< HEAD
-                        asset_name=batch_kwargs.get("data_asset_name") or batch_spec.get("data_asset_name"),
-                        batch_kwargs=batch_kwargs,
-                        batch_spec=batch_spec
-=======
                         asset_name=batch_kwargs.get("data_asset_name")
                         or batch_spec.get("data_asset_name"),
                         batch_kwargs=batch_kwargs,
                         batch_spec=batch_spec,
->>>>>>> 8e4262f9
                     )
                 except Exception:
                     error_msg = "Validation result not found: {0:s} - skipping".format(
