--- conflicted
+++ resolved
@@ -1,11 +1,4 @@
 import logging
-<<<<<<< HEAD
-from typing import Any, List, Optional, Tuple
-
-from great_expectations.core.batch import BatchDefinition, BatchMarkers, BatchRequest
-from great_expectations.core.id_dict import BatchSpec
-from great_expectations.execution_engine import ExecutionEngine
-=======
 from typing import Any, List, Tuple, Optional
 import random
 
@@ -17,7 +10,6 @@
     BatchRequest,
     PartitionDefinition,
 )
->>>>>>> 553f1c22
 
 logger = logging.getLogger(__name__)
 
@@ -43,7 +35,6 @@
     specific batch of data, GE can store snapshots of batches or store metadata from an
     external data version control system.
     """
-
     def __init__(
         self,
         name: str,
@@ -78,40 +69,44 @@
     def get_batch_data_and_metadata(
         self, batch_definition: BatchDefinition,
     ) -> Tuple[
-        Any, BatchSpec, BatchMarkers,  # batch_data
+        Any,  # batch_data
+        BatchSpec,
+        BatchMarkers,
     ]:
-        batch_spec: BatchSpec = self.build_batch_spec(batch_definition=batch_definition)
-        batch_data, batch_markers = self._execution_engine.get_batch_data_and_markers(
-            batch_spec=batch_spec
-        )
+        batch_spec: BatchSpec = self.build_batch_spec(
+            batch_definition=batch_definition
+        )
+        batch_data, batch_markers = self._execution_engine.get_batch_data_and_markers(batch_spec=batch_spec)
         return (
             batch_data,
             batch_spec,
             batch_markers,
         )
 
-    def build_batch_spec(self, batch_definition: BatchDefinition) -> BatchSpec:
+    def build_batch_spec(
+        self, batch_definition: BatchDefinition
+    ) -> BatchSpec:
         batch_spec_params: dict = self._generate_batch_spec_parameters_from_batch_definition(
             batch_definition=batch_definition
         )
         # TODO Abe 20201018: Decide if we want to allow batch_spec_passthrough parameters anywhere.
-        batch_spec: BatchSpec = BatchSpec(**batch_spec_params)
+        batch_spec: BatchSpec = BatchSpec(
+            **batch_spec_params
+        )
         return batch_spec
 
-    def _refresh_data_references_cache(self,):
-        raise NotImplementedError
-
-    def _get_data_reference_list(
-        self, data_asset_name: Optional[str] = None
-    ) -> List[str]:
+    def _refresh_data_references_cache(
+        self,
+    ):
+        raise NotImplementedError
+
+    def _get_data_reference_list(self, data_asset_name: Optional[str] = None) -> List[str]:
         """List objects in the underlying data store to create a list of data_references.
         This method is used to refresh the cache.
         """
         raise NotImplementedError
 
-    def _get_data_reference_list_from_cache_by_data_asset_name(
-        self, data_asset_name: str
-    ) -> List[Any]:
+    def _get_data_reference_list_from_cache_by_data_asset_name(self, data_asset_name: str) -> List[Any]:
         """
         Fetch data_references corresponding to data_asset_name from the cache.
         """
@@ -132,26 +127,32 @@
         raise NotImplementedError
 
     def get_batch_definition_list_from_batch_request(
-        self, batch_request: BatchRequest,
+        self,
+        batch_request: BatchRequest,
     ) -> List[BatchDefinition]:
         raise NotImplementedError
 
     def _map_data_reference_to_batch_definition_list(
-        self, data_reference: Any, data_asset_name: Optional[str] = None
+        self,
+        data_reference: Any,
+        data_asset_name: Optional[str] = None
     ) -> Optional[List[BatchDefinition]]:
         raise NotImplementedError
 
-    def _map_batch_definition_to_data_reference(
-        self, batch_definition: BatchDefinition
-    ) -> Any:
+    def _map_batch_definition_to_data_reference(self, batch_definition: BatchDefinition) -> Any:
         raise NotImplementedError
 
     def _generate_batch_spec_parameters_from_batch_definition(
-        self, batch_definition: BatchDefinition
+        self,
+        batch_definition: BatchDefinition
     ) -> dict:
         raise NotImplementedError
 
-    def self_check(self, pretty_print=True, max_examples=3):
+    def self_check(
+        self,
+        pretty_print=True,
+        max_examples=3
+    ):
         if self._data_references_cache is None:
             self._refresh_data_references_cache()
 
@@ -173,9 +174,7 @@
         }
 
         if pretty_print:
-            print(
-                f"\tAvailable data_asset_names ({min(len_asset_names, max_examples)} of {len_asset_names}):"
-            )
+            print(f"\tAvailable data_asset_names ({min(len_asset_names, max_examples)} of {len_asset_names}):")
 
         for asset_name in asset_names[:max_examples]:
             data_reference_list = self._get_data_reference_list_from_cache_by_data_asset_name(
@@ -198,22 +197,10 @@
         unmatched_data_references = self.get_unmatched_data_references()
         len_unmatched_data_references = len(unmatched_data_references)
         if pretty_print:
-            print(
-                f"\n\tUnmatched data_references ({min(len_unmatched_data_references, max_examples)} of {len_unmatched_data_references}):",
-                unmatched_data_references[:max_examples],
-            )
-
-<<<<<<< HEAD
-        data_connector_obj[
-            "unmatched_data_reference_count"
-        ] = len_unmatched_data_references
-        data_connector_obj[
-            "example_unmatched_data_references"
-        ] = unmatched_data_references[:max_examples]
-=======
+            print(f"\n\tUnmatched data_references ({min(len_unmatched_data_references, max_examples)} of {len_unmatched_data_references}):", unmatched_data_references[:max_examples])
+
         report_obj["unmatched_data_reference_count"] = len_unmatched_data_references
         report_obj["example_unmatched_data_references"] = unmatched_data_references[:max_examples]
->>>>>>> 553f1c22
 
         # Choose an example data_reference
         if pretty_print:
@@ -291,20 +278,16 @@
     def _validate_batch_request(self, batch_request: BatchRequest):
         if not (
             batch_request.execution_environment_name is None
-            or batch_request.execution_environment_name
-            == self.execution_environment_name
+            or batch_request.execution_environment_name == self.execution_environment_name
         ):
             raise ValueError(
-                f"""execution_envrironment_name in BatchRequest: "{batch_request.execution_environment_name}" does not
+                f'''execution_envrironment_name in BatchRequest: "{batch_request.execution_environment_name}" does not
 match DataConnector execution_environment_name: "{self.execution_environment_name}".
-                """
+                '''
             )
-        if not (
-            batch_request.data_connector_name is None
-            or batch_request.data_connector_name == self.name
-        ):
+        if not (batch_request.data_connector_name is None or batch_request.data_connector_name == self.name):
             raise ValueError(
-                f"""data_connector_name in BatchRequest: "{batch_request.data_connector_name}" does not match
+                f'''data_connector_name in BatchRequest: "{batch_request.data_connector_name}" does not match
 DataConnector name: "{self.name}".
-                """
+                '''
             )