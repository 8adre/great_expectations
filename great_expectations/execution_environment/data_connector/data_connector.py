# -*- coding: utf-8 -*-

import copy
import itertools
from typing import List, Dict, Union, Callable, Any, Tuple
from ruamel.yaml.comments import CommentedMap
import json

import logging

from great_expectations.data_context.types.base import (
    PartitionerConfig,
    partitionerConfigSchema
)
from great_expectations.execution_engine import ExecutionEngine
from great_expectations.execution_environment.data_connector.asset.asset import Asset
from great_expectations.execution_environment.data_connector.partitioner.partitioner import Partitioner
from great_expectations.execution_environment.data_connector.partitioner.partition import Partition
from great_expectations.execution_environment.data_connector.partitioner.partition_request import (
    PartitionRequest,
    build_partition_request
)
from great_expectations.core.batch import BatchRequest
from great_expectations.core.id_dict import (
    PartitionDefinitionSubset,
    PartitionDefinition,
    BatchSpec,
)
from great_expectations.core.batch import (
    BatchMarkers,
    BatchDefinition,
)
from great_expectations.data_context.util import instantiate_class_from_config
import great_expectations.exceptions as ge_exceptions

logger = logging.getLogger(__name__)


class DataConnector(object):
    """
    DataConnectors produce identifying information, called "batch_spec" that ExecutionEngines
    can use to get individual batches of data. They add flexibility in how to obtain data
    such as with time-based partitioning, downsampling, or other techniques appropriate
    for the ExecutionEnvironment.

    For example, a DataConnector could produce a SQL query that logically represents "rows in
    the Events table with a timestamp on February 7, 2012," which a SqlAlchemyExecutionEnvironment
    could use to materialize a SqlAlchemyDataset corresponding to that batch of data and
    ready for validation.

    A batch is a sample from a data asset, sliced according to a particular rule. For
    example, an hourly slide of the Events table or “most recent `users` records.”

    A Batch is the primary unit of validation in the Great Expectations DataContext.
    Batches include metadata that identifies how they were constructed--the same “batch_spec”
    assembled by the data connector, While not every ExecutionEnvironment will enable re-fetching a
    specific batch of data, GE can store snapshots of batches or store metadata from an
    external data version control system.
    """
    DEFAULT_DATA_ASSET_NAME: str = "DEFAULT_DATA_ASSET"

    _default_reader_options: dict = {}

    def __init__(
        self,
        name: str,
        execution_environment_name: str,
        assets: dict = None,
        partitioners: dict = None,
        default_partitioner_name: str = None,
        execution_engine: ExecutionEngine = None,
        data_context_root_directory: str = None
    ):
        self._name = name

        self.execution_environment_name = execution_environment_name

        if assets is None:
            assets = {}
        _assets: Dict[str, Union[dict, Asset]] = assets
        self._assets = _assets
        self._build_assets_from_config(config=assets)

        if partitioners is None:
            partitioners = {}
        _partitioners: Dict[str, Union[dict, Partitioner]] = partitioners
        self._partitioners = _partitioners
        self._build_partitioners_from_config(config=partitioners)

        self._default_partitioner_name = default_partitioner_name

        self._execution_engine = execution_engine

        self._data_context_root_directory = data_context_root_directory

        # TODO: <Alex>The next 2 lines should be deleted once the user of the Partion object has been deprecated.</Alex>
        # The partitions cache is a dictionary, which maintains lists of partitions for a data_asset_name as the key.
        # self._partitions_cache: dict = {}

        # This is a dictionary which maps data_references onto batch_requests
        self._data_references_cache = None

    @property
    def name(self) -> str:
        return self._name

    @property
    def assets(self) -> Dict[str, Union[dict, Asset]]:
        return self._assets

    @property
    def partitioners(self) -> Dict[str, Union[dict, Partitioner]]:
        return self._partitioners

    @property
    def default_partitioner(self) -> Union[str, Partitioner]:
        try:
            return self.partitioners[self._default_partitioner_name]
        except KeyError:
            raise ValueError("No default partitioner has been set")

#     def _get_cached_partitions(
#         self,
#         data_asset_name: str = None,
#         runtime_parameters: Union[PartitionDefinitionSubset, None] = None
#     ) -> List[Partition]:
#         cached_partitions: List[Partition]
#         if data_asset_name is None:
#             cached_partitions = list(
#                 itertools.chain.from_iterable(
#                     [
#                         partitions for name, partitions in self._partitions_cache.items()
#                     ]
#                 )
#             )
#         else:
#             cached_partitions = self._partitions_cache.get(data_asset_name)
#         if runtime_parameters is None:
#             return cached_partitions
#         else:
#             if not cached_partitions:
#                 return []
#             return list(
#                 filter(
#                     lambda partition: self._cache_partition_runtime_parameters_filter(
#                         partition=partition,
#                         parameters=runtime_parameters
#                     ),
#                     cached_partitions
#                 )
#             )

#     @staticmethod
#     def _cache_partition_runtime_parameters_filter(partition: Partition, parameters: PartitionDefinitionSubset) -> bool:
#         partition_definition: PartitionDefinition = partition.definition
#         for key, value in parameters.items():
#             if not (key in partition_definition and partition_definition[key] == value):
#                 return False
#         return True

#     def update_partitions_cache(
#         self,
#         partitions: List[Partition],
#         partitioner_name: str,
#         runtime_parameters: PartitionDefinition,
#         allow_multipart_partitions: bool = False
#     ):
#         """
#         The cache of partitions (keyed by a data_asset_name) is identified by the combination of the following entities:
#         -- name of the partition (string)
#         -- data_asset_name (string)
#         -- partition definition (dictionary)
#         Configurably, these entities are either supplied by the user function or computed by the specific partitioner.

#         In order to serve as the identity of the Partition object, the above fields are hashed.  Hence, Partition
#         objects can be utilized in set operations, tested for presence in lists, containing multiple Partition objects,
#         and participate in any other logic operations, where equality checks play a role.  This is particularly
#         important, because one-to-many mappings (multiple "same" partition objects, differing only by the data_reference
#         property) especially if referencing different data objects, are illegal (unless configured otherwise).

#         In addition, it is considered illegal to have the same data_reference property in multiple Partition objects.

#         Note that the data_reference field of the Partition object does not participate in identifying a partition.
#         The reason for this is that data references can vary in type (files on a filesystem, S3 objects, Pandas or Spark
#         DataFrame objects, etc.) and maintaining references to them in general can result in large memory consumption.
#         Moreover, in the case of Pandas and Spark DataFrame objects (and other in-memory datasets), the metadata aspects
#         of the data object (as captured by the partition information) may remain the same, while the actual dataset
#         changes (e.g., the output of a processing stage of a data pipeline).  In such situations, if a new partition
#         is found to be identical to an existing partition, the data_reference property of the new partition is accepted.
#         """

#         ### <WILL> THIS IS WHERE THE LOGIC WILL BE PULLED OUT FROM
#         # Prevent non-unique partitions in submitted list of partitions.
#         if not allow_multipart_partitions and partitions and len(partitions) > len(set(partitions)):
#             raise ge_exceptions.PartitionerError(
#                 f'''Partitioner "{partitioner_name}" detected multiple data references in one or more partitions for the
# given data asset; however, allow_multipart_partitions is set to False.  Please consider modifying the directives, used
# to partition your dataset, or set allow_multipart_partitions to True, but be aware that unless you have a specific use
# case for multipart partitions, there is most likely a mismatch between the partitioning directives and the actual
# structure of data under consideration.
#                 '''
#             )
#         for partition in partitions:
#             data_asset_name: str = partition.data_asset_name
#             cached_partitions: List[Partition] = self._get_cached_partitions(
#                 data_asset_name=data_asset_name,
#                 runtime_parameters=runtime_parameters
#             )
#             if cached_partitions is None or len(cached_partitions) == 0:
#                 cached_partitions = []
#             if partition in cached_partitions:
#                 # Prevent non-unique partitions in anticipated list of partitions.
#                 non_unique_partitions: List[Partition] = [
#                     temp_partition
#                     for temp_partition in cached_partitions
#                     if temp_partition == partition
#                 ]
#                 if not allow_multipart_partitions and len(non_unique_partitions) > 1:
#                     raise ge_exceptions.PartitionerError(
#                         f'''Partitioner "{partitioner_name}" detected multiple data references for partition
# "{partition}" of data asset "{partition.data_asset_name}"; however, allow_multipart_partitions is set to
# False.  Please consider modifying the directives, used to partition your dataset, or set allow_multipart_partitions to
# True, but be aware that unless you have a specific use case for multipart partitions, there is most likely a mismatch
# between the partitioning directives and the actual structure of data under consideration.
#                         '''
#                     )
#                 # Attempt to update the data_reference property with that provided as part of the submitted partition.
#                 specific_partition_idx: int = cached_partitions.index(partition)
#                 specific_partition: Partition = cached_partitions[specific_partition_idx]
#                 if specific_partition.data_reference != partition.data_reference:
#                     specific_partition.data_reference = partition.data_reference
#             else:
#                 # Prevent the same data_reference property value to be represented by multiple partitions.
#                 partitions_with_given_data_reference: List[Partition] = [
#                     temp_partition
#                     for temp_partition in cached_partitions
#                     if temp_partition.data_reference == partition.data_reference
#                 ]
#                 if len(partitions_with_given_data_reference) > 0:
#                     raise ge_exceptions.PartitionerError(
#                         f'''Partitioner "{partitioner_name}" for data asset "{partition.data_asset_name}" detected
# multiple partitions, including "{partition}", for the same data reference -- this is illegal.
#                         '''
#                     )
#                 cached_partitions.append(partition)
#             self._partitions_cache[data_asset_name] = cached_partitions

#     def reset_partitions_cache(self, data_asset_name: str = None):
#         if data_asset_name is None:
#             self._partitions_cache = {}
#         else:
#             if data_asset_name in self._partitions_cache:
#                 self._partitions_cache[data_asset_name] = []

    # def get_partitioner(self, name: str):
    #     """Get the (named) Partitioner from a DataConnector)

    #     Args:
    #         name (str): name of Partitioner

    #     Returns:
    #         Partitioner (Partitioner)
    #     """
    #     if name in self._partitioners_cache:
    #         return self._partitioners_cache[name]
    #     elif name in self.partitioners:
    #         partitioner_config: dict = copy.deepcopy(
    #             self.partitioners[name]
    #         )
    #     else:
    #         raise ge_exceptions.PartitionerError(
    #             f'Unable to load partitioner "{name}" -- no configuration found or invalid configuration.'
    #         )
    #     partitioner_config: CommentedMap = partitionerConfigSchema.load(
    #         partitioner_config
    #     )
    #     partitioner: Partitioner = self._build_partitioner_from_config(
    #         name=name, config=partitioner_config
    #     )
    #     self._partitioners_cache[name] = partitioner
    #     return partitioner

    # TODO: <Alex>We should not need this method any more; hence, it should be deleted.</Alex>
    # def add_partitioner(self, partitioner_name: str, partitioner_config: dict) -> Partitioner:
    #     """Add a new Partitioner to the DataConnector and (for convenience) return the instantiated Partitioner object.
    #
    #     Args:
    #         partitioner_name (str): a key for the new Store in in self._stores
    #         partitioner_config (dict): a config for the Store to add
    #
    #     Returns:
    #         partitioner (Partitioner)
    #     """
    #
    #     new_partitioner = self._build_partitioner_from_config(partitioner_name, partitioner_config)
    #     self.partitioners[partitioner_name] = new_partitioner
    #
    #     return new_partitioner

    # Replaces the asset configuration with the corresponding Asset object in the assets dictionary.
    def _build_assets_from_config(self, config: Dict[str, dict]):
        for name, asset_config in config.items():
            if asset_config is None:
                raise ValueError("Asset config should not be None.")
            for property in asset_config.keys():
                if asset_config[property] is None:
                    raise ValueError(
                        f'If Asset config defines the property "{property}", then its value must be specified.'
                    )
            new_asset: Asset = self._build_asset_from_config(
                name=name,
                config=asset_config,
            )
            self.assets[name] = new_asset

    def _build_asset_from_config(self, name: str, config: dict):
        """Build an Asset using the provided configuration and return the newly-built Asset."""
        runtime_environment: dict = {
            "name": name,
            "data_connector": self
        }
        asset: Asset = instantiate_class_from_config(
            config=config,
            runtime_environment=runtime_environment,
            config_defaults={
                "module_name": "great_expectations.execution_environment.data_connector.asset",
                "class_name": "Asset"
            },
        )
        if not asset:
            raise ge_exceptions.ClassInstantiationError(
                module_name="great_expectations.execution_environment.data_connector.asset",
                package_name=None,
                class_name=config["class_name"],
            )
        return asset

    # Replaces the partitoiner configuration with the corresponding Partitioner object in the partitioners dictionary.
    def _build_partitioners_from_config(self, config: Dict[str, dict]):
        for name, partitioner_config in config.items():
            new_partitioner = self._build_partitioner_from_config(
                name,
                partitioner_config,
            )
            self.partitioners[name] = new_partitioner

    def _build_partitioner_from_config(self, name: str, config: dict):
        """Build a Partitioner using the provided configuration and return the newly-built Partitioner."""
        runtime_environment: dict = {
            "name": name,
            "data_connector": self
        }
        partitioner: Partitioner = instantiate_class_from_config(
            config=config,
            runtime_environment=runtime_environment,
            config_defaults={
                "module_name": "great_expectations.execution_environment.data_connector.partitioner"
            },
        )
        if not partitioner:
            raise ge_exceptions.ClassInstantiationError(
                module_name="great_expectations.execution_environment.data_connector.partitioner",
                package_name=None,
                class_name=config["class_name"],
            )
        return partitioner

    def get_partitioner_for_data_asset(self, data_asset_name: str = None) -> Partitioner:
        partitioner_name: str
        # data_asset_config_exists: bool = data_asset_name and self.assets and self.assets.get(data_asset_name)
        data_asset_config_exists: bool = data_asset_name is not None and isinstance(
            self.assets.get(data_asset_name), Asset
        )
        if data_asset_config_exists and self.assets[data_asset_name].partitioner_name:
            partitioner_name = self.assets[data_asset_name].partitioner_name
        else:
            partitioner_name = self.default_partitioner.name
        partitioner: Partitioner
        if partitioner_name is None:
            raise ge_exceptions.BatchSpecError(
                message=f'''
No partitioners found for data connector "{self.name}" -- at least one partitioner must be configured for a data
connector and the default_partitioner_name is set to the name of one of the configured partitioners.
                '''
            )
        else:
            partitioner = self.partitioners[partitioner_name]
        return partitioner

    # def _build_batch_spec(self, batch_request: BatchRequest, partition: Partition) -> BatchSpec:
    #     if not batch_request.data_asset_name:
    #         raise ge_exceptions.BatchSpecError("Batch request must have a data_asset_name.")

    #     batch_spec_scaffold: BatchSpec
    #     batch_spec_passthrough: BatchSpec = batch_request.batch_spec_passthrough
    #     if batch_spec_passthrough is None:
    #         batch_spec_scaffold = BatchSpec()
    #     else:
    #         batch_spec_scaffold = copy.deepcopy(batch_spec_passthrough)

    #     data_asset_name: str = batch_request.data_asset_name
    #     batch_spec_scaffold["data_asset_name"] = data_asset_name

    #     batch_spec: BatchSpec = self._build_batch_spec_from_partition(
    #         partition=partition, batch_request=batch_request, batch_spec=batch_spec_scaffold
    #     )

    #     return batch_spec

    # def _build_batch_spec_from_partition(
    #     self,
    #     partition: Partition,
    #     batch_request: BatchRequest,
    #     batch_spec: BatchSpec
    # ) -> BatchSpec:
    #     raise NotImplementedError

    def get_available_data_asset_names(self) -> List[str]:
        """Return the list of asset names known by this data connector.

        Returns:
            A list of available names
        """
        raise NotImplementedError

    # TODO: <Alex>Per most recent conversation, "get_available_partitions()" was being decomissioned.</Alex>
    def get_available_partitions(
        self,
        data_asset_name: str = None,
        batch_request: BatchRequest = None,
        partition_request: Union[
            Dict[str, Union[int, list, tuple, slice, str, Union[Dict, PartitionDefinitionSubset], Callable, None]], None
        ] = None,
        in_memory_dataset: Any = None,
        runtime_parameters: Union[dict, None] = None,
        repartition: bool = False
    ) -> List[Partition]:
        partitioner: Partitioner = self.get_partitioner_for_data_asset(data_asset_name=data_asset_name)
        partition_request_obj: PartitionRequest = build_partition_request(partition_request_dict=partition_request)
        if runtime_parameters is not None:
            runtime_parameters: PartitionDefinitionSubset = PartitionDefinitionSubset(runtime_parameters)
        return self._get_available_partitions(
            partitioner=partitioner,
            data_asset_name=data_asset_name,
            batch_request=batch_request,
            partition_request=partition_request_obj,
            in_memory_dataset=in_memory_dataset,
            runtime_parameters=runtime_parameters,
            repartition=repartition
        )

    # TODO: <Alex>Per most recent conversation, "_get_available_partitions()" was being decomissioned.</Alex>
    def _get_available_partitions(
        self,
        partitioner: Partitioner,
        data_asset_name: str = None,
        batch_request: BatchRequest = None,
        partition_request: Union[PartitionRequest, None] = None,
        in_memory_dataset: Any = None,
        runtime_parameters: Union[PartitionDefinitionSubset, None] = None,
        repartition: bool = False
    ) -> List[Partition]:
        raise NotImplementedError

    @staticmethod
    def _batch_definition_matches_batch_request(
        batch_definition: BatchDefinition,
        batch_request: BatchRequest,
    ) -> bool:
        assert isinstance(batch_definition, BatchDefinition)
        assert isinstance(batch_request, BatchRequest)

        if batch_request.execution_environment_name:
            if batch_request.execution_environment_name != batch_definition.execution_environment_name:
                return False
        if batch_request.data_connector_name:
            if batch_request.data_connector_name != batch_definition.data_connector_name:
                return False
        if batch_request.data_asset_name:
            if batch_request.data_asset_name != batch_definition.data_asset_name:
                return False
        
        #FIXME: This is too rigid. Needs to take into account ranges and stuff.
        if batch_request.partition_request and batch_request.partition_request is not None:
            for k,v in batch_request.partition_request.items():
                if (k not in batch_definition.partition_definition) or batch_definition.partition_definition[k] != v:
                    return False
        
        return True

    def get_batch_definition_list_from_batch_request(
        self,
        batch_request: BatchRequest,
    ) -> List[BatchDefinition]:
        if batch_request.data_connector_name != self.name:
            raise ValueError(
                f"data_connector_name {batch_request.data_connector_name} does not match name {self.name}."
            )

        if self._data_references_cache is None:
            self.refresh_data_references_cache()

        batch_definitions: List[BatchDefinition] = []
        for data_reference, batch_definition in self._data_references_cache.items():
            # TODO: <Alex>The data_reference cach refreshing mechanism needs to be reviwed.  Right now, it returns exactly one BatchDefinition in the list.</Alex>
            if batch_definition is None:
                # The data_reference is unmatched.
                continue
            batch_definition: BatchDefinition = batch_definition[0]
            if self._batch_definition_matches_batch_request(
                batch_definition=batch_definition,
                batch_request=batch_request
            ):
                batch_definitions.append(batch_definition)

        return batch_definitions

    def get_batch_data_and_metadata_from_batch_definition(
        self,
        batch_definition: BatchDefinition,
    ) -> Tuple[
        Any, #batch_data
        BatchSpec,
        BatchMarkers,
    ]:
        batch_spec = self._build_batch_spec_from_batch_definition(batch_definition)
        batch_data, batch_markers = self._execution_engine.get_batch_data_and_markers(
            **batch_spec
        )

        return (
            batch_data,
            batch_spec,
            batch_markers,
        )

    def _build_batch_spec_from_batch_definition(
        self,
        batch_definition: BatchDefinition
    ) -> BatchSpec:
        batch_spec_params = self._generate_batch_spec_parameters_from_batch_definition(
            batch_definition
        )
        # TODO Abe 20201018: Decide if we want to allow batch_spec_passthrough parameters anywhere.
        batch_spec = BatchSpec(
            **batch_spec_params
        )

        return batch_spec

    def _generate_batch_spec_parameters_from_batch_definition(
        self,
        batch_definition: BatchDefinition
    ) -> dict:
        raise NotImplementedError

    def _generate_partition_definition_list_from_batch_request(
        self,
        batch_request: BatchRequest
    ) -> dict:
        #FIXME: switch this to use the data_reference cache instead of the partition cache.
        available_partitions = self.get_available_partitions(
            data_asset_name=batch_request.data_asset_name,
            batch_request=batch_request,
            partition_request=batch_request.partition_request
        )
        return [partition.definition for partition in available_partitions]

    def refresh_data_references_cache(
        self,
    ):
<<<<<<< HEAD
        """
        """
        # Map data_references to batch_definitions
        self._data_references_cache = {}

        for data_reference in self._get_data_reference_list():
            mapped_batch_definition_list = self._map_data_reference_to_batch_definition_list(
                data_reference=data_reference,
            )
            self._data_references_cache[data_reference] = mapped_batch_definition_list
=======
        raise NotImplementedError
>>>>>>> 9288b7d0

    def get_unmatched_data_references(self):
        if self._data_references_cache is None:
            raise ValueError("_data_references_cache is None. Have you called refresh_data_references_cache yet?")

        return [k for k,v in self._data_references_cache.items() if v == None]
    
    def get_data_reference_list_count(self):
        return len(self._data_references_cache)

    # TODO Abe 20201015: This method is still somewhat janky. Needs better supporting methods, plus more thought and hardening.
    def _map_data_reference_to_batch_definition_list(
        self,
        data_reference: Any,
    ) -> List[BatchDefinition]:
        # FIXME: Make this smarter about choosing the right partitioner
        try:
            # TODO: <Alex>We have a method for getting the correct partitioner for a given data_asset_name (it must be given).</Alex>
            self.default_partitioner
        except ValueError:
            raise ge_exceptions.DataConnectorError("Default Partitioner has not been set for data_connector")

        # TODO: <Alex>How can the system figure out the data_asset_name just from the data_reference value?</Alex>
        batch_request: BatchRequest = self.default_partitioner.convert_data_reference_to_batch_request(
            data_reference=data_reference
        )
        if batch_request is None:
            return None
        data_asset_name: str
        if batch_request.data_asset_name:
            data_asset_name = batch_request.data_asset_name
        # process assets to populate data_asset_name in batch_definition:
        else:
            data_asset_name = "FAKE_DATA_ASSET_NAME"
        # TODO: <Alex>Note: currently this list contains exactly one element. Once splitters are implemented, it will need to handle multiples.</Alex>
        return [
            BatchDefinition(
                execution_environment_name=self.execution_environment_name,
                data_connector_name=self.name,
                data_asset_name=data_asset_name,
                partition_definition=batch_request.partition_request,
            )
        ]

    def self_check(self,
        pretty_print=True,
        max_examples=3
    ):
        if self._data_references_cache == None:
            self.refresh_data_references_cache()

        if pretty_print:
            print("\t"+self.name, ":", self.__class__.__name__)
            print()

        asset_names = self.get_available_data_asset_names()
        asset_names.sort()
        len_asset_names = len(asset_names)

        data_connector_obj = {
            "class_name": self.__class__.__name__,
            "data_asset_count": len_asset_names,
            "example_data_asset_names": asset_names[:max_examples],
            "data_assets": {}
            # "data_reference_count": self.
        }

        if pretty_print:
            print(f"\tAvailable data_asset_names ({min(len_asset_names, max_examples)} of {len_asset_names}):")
        
        for asset_name in asset_names[:max_examples]:
            batch_definition_list = self.get_batch_definition_list_from_batch_request(BatchRequest(
                execution_environment_name=self.execution_environment_name,
                data_connector_name=self.name,
                data_asset_name=asset_name,
            ))
            len_batch_definition_list = len(batch_definition_list)
            
            example_data_references = [
                self.default_partitioner.convert_batch_request_to_data_reference(BatchRequest(
                    execution_environment_name=batch_definition.execution_environment_name,
                    data_connector_name=batch_definition.data_connector_name,
                    data_asset_name=batch_definition.data_asset_name,
                    partition_request=batch_definition.partition_definition,
                ))
                for batch_definition in batch_definition_list
            ][:max_examples]
            example_data_references.sort()

            if pretty_print:
                print(f"\t\t{asset_name} ({min(len_batch_definition_list, max_examples)} of {len_batch_definition_list}):", example_data_references)

            data_connector_obj["data_assets"][asset_name] = {
                "batch_definition_count": len_batch_definition_list,
                "example_data_references": example_data_references
            }

        unmatched_data_references = self.get_unmatched_data_references()
        len_unmatched_data_references = len(unmatched_data_references)
        if pretty_print:
            print(f"\n\tUnmatched data_references ({min(len_unmatched_data_references, max_examples)} of {len_unmatched_data_references}):", unmatched_data_references[:max_examples])
        
        data_connector_obj["unmatched_data_reference_count"] = len_unmatched_data_references
        data_connector_obj["example_unmatched_data_references"] = unmatched_data_references[:max_examples]

        return data_connector_obj

    def _get_data_reference_list(self):
        raise NotImplementedError<|MERGE_RESOLUTION|>--- conflicted
+++ resolved
@@ -569,20 +569,7 @@
     def refresh_data_references_cache(
         self,
     ):
-<<<<<<< HEAD
-        """
-        """
-        # Map data_references to batch_definitions
-        self._data_references_cache = {}
-
-        for data_reference in self._get_data_reference_list():
-            mapped_batch_definition_list = self._map_data_reference_to_batch_definition_list(
-                data_reference=data_reference,
-            )
-            self._data_references_cache[data_reference] = mapped_batch_definition_list
-=======
         raise NotImplementedError
->>>>>>> 9288b7d0
 
     def get_unmatched_data_references(self):
         if self._data_references_cache is None:
