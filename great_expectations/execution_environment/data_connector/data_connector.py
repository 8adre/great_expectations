--- conflicted
+++ resolved
@@ -171,15 +171,6 @@
         pretty_print=True,
         max_examples=3
     ):
-<<<<<<< HEAD
-        raise NotImplementedError
-=======
-        raise NotImplementedError
-    def self_check(
-        self,
-        pretty_print=True,
-        max_examples=3
-    ):
         if self._data_references_cache == None:
             self.refresh_data_references_cache()
     
@@ -235,103 +226,4 @@
     def _get_data_reference_list_from_cache_by_data_asset_name(self, data_asset_name:str) -> List[Any]:
         """Fetch data_references corresponding to data_asset_name from the cache.
         """
-        raise NotImplementedError
-
-
-    @staticmethod
-    def convert_data_reference_to_batch_request(
-        data_reference: Any,
-        pattern,
-        group_names,
-    ) -> Optional[BatchRequest]:
-
-        matches: Union[re.Match, None] = re.match(pattern, data_reference)
-        if matches is None:
-            return None
-
-        groups = list(matches.groups())
-        partition_definition: PartitionDefinition = PartitionDefinition(
-            dict(zip(group_names, groups))
-        )
-
-        if "data_asset_name" in partition_definition:
-            data_asset_name = partition_definition.pop("data_asset_name")
-        else:
-            data_asset_name = "DEFAULT_ASSET_NAME"
-
-        return BatchRequest(
-            data_asset_name=data_asset_name,
-            partition_request=partition_definition,
-        )
-
-    def convert_batch_request_to_data_reference(
-        self,
-        batch_request: BatchRequest,
-        pattern,
-        group_names,
-    ) -> str:
-        if not isinstance(batch_request, BatchRequest):
-            raise TypeError("batch_request is not of an instance of type BatchRequest")
-
-        template_arguments = batch_request.partition_request
-        if batch_request.data_asset_name is not None:
-            template_arguments["data_asset_name"] = batch_request.data_asset_name
-
-        filepath_template = self._invert_regex_to_data_reference_template(
-            pattern,
-            group_names,
-        )
-        converted_string = filepath_template.format(
-            **template_arguments
-        )
-
-        return converted_string
-
-    @staticmethod
-    def _invert_regex_to_data_reference_template(
-        pattern,
-        group_names,
-    ):
-        """
-        NOTE Abe 20201017: This method is almost certainly still brittle. I haven't exhaustively mapped the OPCODES in sre_constants
-        """
-        data_reference_template = ""
-        group_name_index = 0
-
-        #print("-"*80)
-        parsed_sre = sre_parse.parse(pattern)
-        for token, value in parsed_sre:
-            #print(type(token), token, value)
-
-            if token == sre_constants.LITERAL:
-                #Transcribe the character directly into the template
-                data_reference_template += chr(value)
-
-            elif token == sre_constants.SUBPATTERN:
-                #Replace the captured group with "{next_group_name}" in the template
-                data_reference_template += "{"+group_names[group_name_index]+"}"
-                group_name_index += 1
-
-            elif token in [
-                sre_constants.MAX_REPEAT,
-                sre_constants.IN,
-                sre_constants.BRANCH,
-                sre_constants.ANY,
-            ]:
-                #Replace the uncaptured group a wildcard in the template
-                data_reference_template += "*"
-
-            elif token in [
-                sre_constants.AT,
-                sre_constants.ASSERT_NOT,
-                sre_constants.ASSERT,
-            ]:
-                pass
-            else:
-                raise ValueError(f"Unrecognized regex token {token} in regex pattern {pattern}.")
-
-        #Collapse adjacent wildcards into a single wildcard
-        data_reference_template = re.sub("\*+", "*", data_reference_template)
-
-        return data_reference_template
->>>>>>> bf9a8429
+        raise NotImplementedError