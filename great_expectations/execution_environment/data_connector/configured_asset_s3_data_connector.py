--- conflicted
+++ resolved
@@ -52,15 +52,10 @@
 
         try:
             self._s3 = boto3.client("s3", **boto3_options)
-<<<<<<< HEAD
         except (TypeError, AttributeError):
-            raise ImportError("Unable to load boto3 (it is required for ConfiguredAssetS3DataConnector).")
-=======
-        except TypeError:
             raise ImportError(
-                "Unable to load boto3 (it is required for ConfiguredAssetS3DataConnector)."
+              "Unable to load boto3 (it is required for ConfiguredAssetS3DataConnector)."
             )
->>>>>>> 42509c5d
 
     def _get_data_reference_list_for_asset(self, asset: Optional[Asset]) -> List[str]:
         query_options: dict = {
