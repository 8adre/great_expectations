--- conflicted
+++ resolved
@@ -9,13 +9,9 @@
     PartitionDefinition,
 )
 from great_expectations.execution_engine import ExecutionEngine
+from great_expectations.execution_environment.data_connector.data_connector import DataConnector
 from great_expectations.execution_environment.data_connector.asset.asset import Asset
-from great_expectations.execution_environment.data_connector.data_connector import (
-    DataConnector,
-)
-from great_expectations.execution_environment.data_connector.util import (
-    batch_definition_matches_batch_request,
-)
+from great_expectations.execution_environment.data_connector.util import batch_definition_matches_batch_request
 
 try:
     import sqlalchemy as sa
@@ -44,22 +40,27 @@
         return self._data_assets
 
     def add_data_asset(
-        self, name, config,
+        self,
+        name,
+        config,
     ):
         self._data_assets[name] = config
 
     def _get_partition_definition_list_from_data_asset_config(
-        self, data_asset_name, data_asset_config,
+        self,
+        data_asset_name,
+        data_asset_config,
     ):
         if "table_name" in data_asset_config:
             table_name = data_asset_config["table_name"]
         else:
             table_name = data_asset_name
-
+        
         if "splitter_method" in data_asset_config:
             splitter_fn = getattr(self, data_asset_config["splitter_method"])
             split_query = splitter_fn(
-                table_name=table_name, **data_asset_config["splitter_kwargs"]
+                table_name=table_name,
+                **data_asset_config["splitter_kwargs"]
             )
 
             rows = self._execution_engine.engine.execute(split_query).fetchall()
@@ -81,7 +82,8 @@
         for data_asset_name in self.data_assets:
             data_asset = self.data_assets[data_asset_name]
             partition_definition_list = self._get_partition_definition_list_from_data_asset_config(
-                data_asset_name, data_asset,
+                data_asset_name,
+                data_asset,
             )
 
             # TODO Abe 20201029 : Apply sorters to partition_definition_list here
@@ -100,12 +102,10 @@
 
     def get_available_data_asset_names(self):
         return list(self.data_assets.keys())
-
+    
     def get_unmatched_data_references(self) -> List[str]:
         if self._data_references_cache is None:
-            raise ValueError(
-                "_data_references_cache is None. Have you called _refresh_data_references_cache yet?"
-            )
+            raise ValueError("_data_references_cache is None. Have you called _refresh_data_references_cache yet?")
         return []
 
     def get_batch_definition_list_from_batch_request(self, batch_request):
@@ -115,20 +115,18 @@
             self._refresh_data_references_cache()
 
         batch_definition_list = []
-
+        
         try:
             sub_cache = self._data_references_cache[batch_request.data_asset_name]
         except KeyError as e:
-            raise KeyError(
-                f"data_asset_name {batch_request.data_asset_name} is not recognized."
-            )
+            raise KeyError(f"data_asset_name {batch_request.data_asset_name} is not recognized.")
 
         for partition_definition in sub_cache:
             batch_definition = BatchDefinition(
                 execution_environment_name=self.execution_environment_name,
                 data_connector_name=self.name,
                 data_asset_name=batch_request.data_asset_name,
-                partition_definition=PartitionDefinition(partition_definition),
+                partition_definition=PartitionDefinition(partition_definition)
             )
             if batch_definition_matches_batch_request(batch_definition, batch_request):
                 batch_definition_list.append(batch_definition)
@@ -140,9 +138,6 @@
     ) -> List[str]:
         return self._data_references_cache[data_asset_name]
 
-<<<<<<< HEAD
-    def build_batch_spec(self, batch_definition: BatchDefinition):
-=======
     def _map_data_reference_to_batch_definition_list(
         self,
         data_reference,#: Any,
@@ -170,78 +165,23 @@
         self,
         batch_definition: BatchDefinition
     ):
->>>>>>> 553f1c22
         data_asset_name = batch_definition.data_asset_name
-        batch_spec = BatchSpec(
-            {
-                "table_name": data_asset_name,
-                "partition_definition": batch_definition.partition_definition,
-                **self.data_assets[data_asset_name],
-            }
-        )
+        batch_spec = BatchSpec({
+            "table_name" : data_asset_name,
+            "partition_definition": batch_definition.partition_definition,
+            **self.data_assets[data_asset_name],
+        })
 
         return batch_spec
 
-<<<<<<< HEAD
-    def self_check(self, pretty_print=True, max_examples=3):
-        report_object = super().self_check(
-            pretty_print=pretty_print, max_examples=max_examples
-        )
-
-        # Choose an example data_reference
-        if pretty_print:
-            print("\n\tChoosing an example data reference...")
-
-        example_data_reference = None
-
-        available_references = report_object["data_assets"].items()
-        if len(available_references) == 0:
-            if pretty_print:
-                print(f"\t\tNo references available.")
-            return report_object
-
-        for data_asset_name, data_asset_return_obj in available_references:
-            if data_asset_return_obj["batch_definition_count"] > 0:
-                example_data_reference = random.choice(
-                    data_asset_return_obj["example_data_references"]
-                )
-                break
-
-        if pretty_print:
-            print(f"\t\tReference chosen: {example_data_reference}")
-
-        # ...and fetch it.
-        if pretty_print:
-            print(f"\n\t\tFetching batch data..")
-        batch_data, batch_spec, batch_markers = self.get_batch_data_and_metadata(
-            BatchDefinition(
-                execution_environment_name=self.execution_environment_name,
-                data_connector_name=self.name,
-                data_asset_name=data_asset_name,
-                partition_definition=PartitionDefinition(example_data_reference),
-            )
-        )
-        rows = batch_data.fetchall()
-        report_object["example_data_reference"] = {
-            "batch_spec": batch_spec,
-            "n_rows": len(rows),
-        }
-
-        if pretty_print:
-            print(f"\n\t\tShowing 5 rows")
-            print(pd.DataFrame(rows, columns=batch_data._metadata.keys)[:5])
-
-        return report_object
-
-=======
->>>>>>> 553f1c22
     ### Splitter methods for listing partitions ###
 
     def _split_on_whole_table(
-        self, table_name: str,
+        self,
+        table_name: str,
     ):
         """'Split' by returning the whole table
-
+        
         Note: the table_name parameter is a required to keep the signature of this method consistent with other methods.
         """
 
