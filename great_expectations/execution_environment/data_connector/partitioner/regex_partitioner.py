--- conflicted
+++ resolved
@@ -48,15 +48,10 @@
             # check if dictionary
             if not isinstance(regex_config, dict):
                 raise ge_exceptions.PartitionerError(
-<<<<<<< HEAD
                     f'''RegexPartitioner "{self.name}" requires a regex pattern configured as a dictionary.  It is
 currently of type "{type(regex_config)}. Please check your configuration.
                     '''
                 )
-=======
-                    f'''RegexPartitioner "{self.name}" requires a regex pattern configured as a dictionary.
-                    It is currently of type "{type(regex)}. Please check your configuration.''')
->>>>>>> 8dd50d6a
             # check if correct key exists
             if not ("pattern" in regex_config.keys()):
                 raise ge_exceptions.PartitionerError(
