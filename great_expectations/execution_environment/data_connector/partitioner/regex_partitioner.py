--- conflicted
+++ resolved
@@ -51,7 +51,7 @@
             # check if dictionary
             if not isinstance(regex, dict):
                 raise ge_exceptions.PartitionerError(
-                    f'''RegexPartitioner "{self.name}" requires a regex pattern configured as a dictionary. 
+                    f'''RegexPartitioner "{self.name}" requires a regex pattern configured as a dictionary.
                     It is currently of type "{type(regex)}. Please check your configuration.''')
             # check if correct key exists
             if not ("pattern" in regex.keys()):
@@ -84,7 +84,7 @@
         if matches is None:
             # raise ValueError(f'No match found for data_reference: "{data_reference}".')
             return None
-            
+
         groups: tuple = matches.groups()
         group_names: list = [
             f"{RegexPartitioner.DEFAULT_GROUP_NAME_PATTERN}{idx}" for idx, group_value in enumerate(groups)
@@ -109,7 +109,6 @@
         if "data_asset_name" in partition_definition:
             data_asset_name = partition_definition.pop("data_asset_name")
         else:
-<<<<<<< HEAD
             groups: tuple = matches.groups()
             # <WILL> is this automatically generated? 20201019
             # should these ever be set by the user?
@@ -136,10 +135,6 @@
 
         # <NOTE> : we have a separate branch that makes these parameters optional.
         # 20201019 - this will be fixed in a "future" branch which is already done :)
-=======
-            data_asset_name = None
-
->>>>>>> 5c090f32
         return BatchRequest(
             data_asset_name=data_asset_name,
             partition_request=partition_definition,
@@ -199,33 +194,11 @@
                 sre_constants.ASSERT,
             ]:
                 pass
-            
+
             else:
                 raise ValueError(f"Unrecognized regex token {token} in regex pattern {regex_pattern}.")
 
         #Collapse adjacent wildcards into a single wildcard
         data_reference_template = re.sub("\*+", "*", data_reference_template)
 
-        return data_reference_template
-<<<<<<< HEAD
-=======
-
-    def convert_batch_request_to_data_reference(
-        self,
-        batch_request: BatchRequest,
-    ) -> str:
-        if not isinstance(batch_request, BatchRequest):
-            raise TypeError("batch_request is not of an instance of type BatchRequest")
-
-        partition_request = batch_request.partition_request
-        if "data_asset_name" in self.regex["group_names"]:
-            partition_request["data_asset_name"] = batch_request.data_asset_name
-
-        filepath_template = self._invert_regex_to_data_reference_template()
-        converted_string = filepath_template.format(
-            **partition_request
-        )
-
-        return converted_string
-        
->>>>>>> 5c090f32
+        return data_reference_template