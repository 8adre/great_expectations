import logging
import os
from typing import List, Optional

try:
    import boto3
except ImportError:
    boto3 = None

from great_expectations.core.batch import BatchDefinition
from great_expectations.execution_engine import ExecutionEngine
from great_expectations.execution_environment.data_connector import (
    InferredAssetFilePathDataConnector,
)
from great_expectations.execution_environment.data_connector.util import list_s3_keys

logger = logging.getLogger(__name__)


class InferredAssetS3DataConnector(InferredAssetFilePathDataConnector):
    def __init__(
        self,
        name: str,
        execution_environment_name: str,
        bucket: str,
        execution_engine: Optional[ExecutionEngine] = None,
        default_regex: Optional[dict] = None,
        sorters: Optional[list] = None,
        prefix: str = "",
        delimiter: str = "/",
        max_keys: int = 1000,
        boto3_options: dict = None,
    ):
        logger.debug(f'Constructing InferredAssetS3DataConnector "{name}".')

        super().__init__(
            name=name,
            execution_environment_name=execution_environment_name,
            execution_engine=execution_engine,
            default_regex=default_regex,
            sorters=sorters,
        )

        self._bucket = bucket
        self._prefix = os.path.join(prefix, "")
        self._delimiter = delimiter
        self._max_keys = max_keys

        if boto3_options is None:
            boto3_options = {}

        try:
            self._s3 = boto3.client("s3", **boto3_options)
<<<<<<< HEAD
        except (TypeError, AttributeError):
            raise ImportError("Unable to load boto3 (it is required for InferredAssetS3DataConnector).")
=======
        except TypeError:
            raise ImportError(
                "Unable to load boto3 (it is required for InferredAssetS3DataConnector)."
            )
>>>>>>> 42509c5d

    def _get_data_reference_list(
        self, data_asset_name: Optional[str] = None
    ) -> List[str]:
        """List objects in the underlying data store to create a list of data_references.

        This method is used to refresh the cache.
        """
        query_options: dict = {
            "Bucket": self._bucket,
            "Prefix": self._prefix,
            "Delimiter": self._delimiter,
            "MaxKeys": self._max_keys,
        }

        path_list: List[str] = [
            key
            for key in list_s3_keys(
                s3=self._s3,
                query_options=query_options,
                iterator_dict={},
                recursive=True,
            )
        ]
        return path_list

    def _get_full_file_path(
        self, path: str, data_asset_name: Optional[str] = None,
    ) -> str:
        # data_assert_name isn't used in this method.
        # It's only kept for compatibility with parent methods.
        return f"s3a://{os.path.join(self._bucket, path)}"<|MERGE_RESOLUTION|>--- conflicted
+++ resolved
@@ -51,15 +51,10 @@
 
         try:
             self._s3 = boto3.client("s3", **boto3_options)
-<<<<<<< HEAD
         except (TypeError, AttributeError):
-            raise ImportError("Unable to load boto3 (it is required for InferredAssetS3DataConnector).")
-=======
-        except TypeError:
             raise ImportError(
-                "Unable to load boto3 (it is required for InferredAssetS3DataConnector)."
+              "Unable to load boto3 (it is required for InferredAssetS3DataConnector)."
             )
->>>>>>> 42509c5d
 
     def _get_data_reference_list(
         self, data_asset_name: Optional[str] = None
