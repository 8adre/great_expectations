import os
from pathlib import Path
import itertools
from typing import List, Union, Any
import os

import logging

from great_expectations.execution_engine import ExecutionEngine
from great_expectations.execution_environment.data_connector.partitioner.partitioner import Partitioner
from great_expectations.execution_environment.data_connector.partitioner.partition_query import PartitionQuery
from great_expectations.execution_environment.data_connector.partitioner.partition import Partition
from great_expectations.execution_environment.data_connector.data_connector import DataConnector
from great_expectations.core.batch import BatchRequest
from great_expectations.core.id_dict import (
    PartitionDefinitionSubset,
    BatchSpec
)
from great_expectations.core.batch import (
    BatchMarkers,
    BatchDefinition,
)
from great_expectations.execution_environment.types import PathBatchSpec
import great_expectations.exceptions as ge_exceptions

logger = logging.getLogger(__name__)


KNOWN_EXTENSIONS = [
    ".csv",
    ".tsv",
    ".parquet",
    ".xls",
    ".xlsx",
    ".json",
    ".csv.gz",
    ".tsv.gz",
    ".feather",
]


class FilesDataConnector(DataConnector):
    def __init__(
        self,
        name: str,
        base_directory: str,
        glob_directive: str,
        partitioners: dict = {},
        default_partitioner: str = None,
        assets: dict = None,
        known_extensions: list = None,
        reader_options: dict = None,
        reader_method: str = None,
        execution_engine: ExecutionEngine = None,
        data_context_root_directory: str = None,
        **kwargs
    ):
        logger.debug(f'Constructing FilesDataConnector "{name}".')
        super().__init__(
            name=name,
            partitioners=partitioners,
            default_partitioner=default_partitioner,
            assets=assets,
            execution_engine=execution_engine,
            data_context_root_directory=data_context_root_directory,
            **kwargs
        )

        if known_extensions is None:
            known_extensions = KNOWN_EXTENSIONS
        self._known_extensions = known_extensions

        if reader_options is None:
            reader_options = self._default_reader_options
        self._reader_options = reader_options

        self._reader_method = reader_method
        self._base_directory = os.path.join(base_directory, '') #Add trailing slash if it's not there already
        self._glob_directive = glob_directive

    @property
    def reader_options(self):
        return self._reader_options

    @property
    def reader_method(self):
        return self._reader_method

    @property
    def known_extensions(self):
        return self._known_extensions

    @property
    def base_directory(self):
        return self._normalize_directory_path(dir_path=self._base_directory)

    def _get_available_partitions(
        self,
        partitioner: Partitioner,
        data_asset_name: str = None,
        partition_query: Union[PartitionQuery, None] = None,
        in_memory_dataset: Any = None,
        runtime_parameters: Union[PartitionDefinitionSubset, None] = None,
        repartition: bool = None
    ) -> List[Partition]:
        # TODO: <Alex>TODO: Each specific data_connector should verify the given partitioner against the list of supported partitioners.</Alex>
        paths: List[str] = self._get_file_paths_for_data_asset(data_asset_name=data_asset_name)
        data_asset_config_exists: bool = data_asset_name and self.assets and self.assets.get(data_asset_name)
        auto_discover_assets: bool = not data_asset_config_exists
        print(partitioner)
        print("*****")
        print(data_asset_name)
        print(partition_query)
        return partitioner.find_or_create_partitions(
            data_asset_name=data_asset_name,
            partition_query=partition_query,
            runtime_parameters=runtime_parameters,
            # The next two (2) parameters are specific for the partitioners that work under the present data connector.
            paths=paths,
            auto_discover_assets=auto_discover_assets
        )

    def _normalize_directory_path(self, dir_path: str) -> str:
        # If directory is a relative path, interpret it as relative to the data context's
        # context root directory (parent directory of great_expectation dir)
        if Path(dir_path).is_absolute() or self._data_context_root_directory is None:
            return dir_path
        else:
            return Path(self._data_context_root_directory).joinpath(dir_path)

    def _get_file_paths_for_data_asset(self, data_asset_name: str = None) -> list:
        """
        Returns:
            paths (list)
        """
        base_directory: str
        glob_directive: str

        data_asset_directives: dict = self._get_data_asset_directives(data_asset_name=data_asset_name)
        base_directory = data_asset_directives["base_directory"]
        glob_directive = data_asset_directives["glob_directive"]

        if Path(base_directory).is_dir():
            path_list: list
            if glob_directive:
                path_list = self._get_data_object_list()
            else:
                path_list = [
                    str(posix_path) for posix_path in self._get_valid_file_paths(base_directory=base_directory)
                ]

<<<<<<< HEAD
            # Trim paths to exclude the base_directory
            base_directory_len = len(str(base_directory))
            path_list = [path[base_directory_len:] for path in path_list]

=======
>>>>>>> f834b860
            return self._verify_file_paths(path_list=path_list)
        raise ge_exceptions.DataConnectorError(f'Expected a directory, but path "{base_directory}" is not a directory.')

    def _get_data_asset_directives(self, data_asset_name: str = None) -> dict:
        glob_directive: str
        base_directory: str
        if (
            data_asset_name
            and self.assets
            and self.assets.get(data_asset_name)
            and self.assets[data_asset_name].get("config_params")
            and self.assets[data_asset_name]["config_params"]
        ):
            base_directory = self._normalize_directory_path(
                dir_path=self.assets[data_asset_name]["config_params"].get("base_directory", self.base_directory)
            )
            glob_directive = self.assets[data_asset_name]["config_params"].get("glob_directive")
        else:
            base_directory = self.base_directory
            glob_directive = self._glob_directive
        return {"base_directory": base_directory, "glob_directive": glob_directive}

    @staticmethod
    def _verify_file_paths(path_list: list) -> list:
        if not all(
            [not Path(path).is_dir() for path in path_list]
        ):
            raise ge_exceptions.DataConnectorError(
                "All paths for a configured data asset must be files (a directory was detected)."
            )
        return path_list

    #NOTE Abe 20201015: This looks like dead code.
    def _get_valid_file_paths(self, base_directory: str = None) -> list:
        if base_directory is None:
            base_directory = self.base_directory
        path_list: list = list(Path(base_directory).iterdir())
        for path in path_list:
            for extension in self.known_extensions:
                if path.endswith(extension) and not path.startswith("."):
                    path_list.append(path)
                elif Path(path).is_dir:
                    # Make sure there is at least one valid file inside the subdirectory.
                    subdir_path_list: list = self._get_valid_file_paths(base_directory=path)
                    if len(subdir_path_list) > 0:
                        path_list.append(subdir_path_list)
        return list(
            set(
                list(
                    itertools.chain.from_iterable(
                        [
                            element for element in path_list
                        ]
                    )
                )
            )
        )
    
    def _get_data_object_list(self):
        globbed_paths = Path(self.base_directory).glob(self._glob_directive)
        paths = [
            str(posix_path) for posix_path in globbed_paths
        ]        
        return paths

    def _build_batch_spec_from_partition(
        self,
        partition: Partition,
        batch_request: BatchRequest,
        batch_spec: BatchSpec
    ) -> PathBatchSpec:
        """
        Args:
            partition:
            batch_request:
            batch_spec:
        Returns:
            batch_spec
        """
        if not batch_spec.get("path"):
            path: str = os.path.join(self._base_directory, partition.data_reference)
            batch_spec["path"] = path
        return PathBatchSpec(batch_spec)

    def _generate_batch_spec_parameters_from_batch_definition(
        self,
        batch_definition: BatchDefinition
    ) -> dict:
    
        #TODO Abe 20201018: This is an absolutely horrible way to get a path from a single partition_definition, but AFIACT it's the only method currently supported by our Partitioner
        available_partitions = self.get_available_partitions(
            data_asset_name=batch_definition.data_asset_name,
        )
        for partition in available_partitions:
            if partition.definition == batch_definition.partition_definition:
                path = os.path.join(self._base_directory, partition.data_reference)
                continue
        try:
            path
        except UnboundLocalError:
            raise ValueError(f"No partition in {available_partitions} matches the given partition definition {batch_definition.partition_definition} from batch definition {batch_definition}")

        return {
            "path" : path
        }<|MERGE_RESOLUTION|>--- conflicted
+++ resolved
@@ -149,13 +149,10 @@
                     str(posix_path) for posix_path in self._get_valid_file_paths(base_directory=base_directory)
                 ]
 
-<<<<<<< HEAD
             # Trim paths to exclude the base_directory
             base_directory_len = len(str(base_directory))
             path_list = [path[base_directory_len:] for path in path_list]
 
-=======
->>>>>>> f834b860
             return self._verify_file_paths(path_list=path_list)
         raise ge_exceptions.DataConnectorError(f'Expected a directory, but path "{base_directory}" is not a directory.')
 
