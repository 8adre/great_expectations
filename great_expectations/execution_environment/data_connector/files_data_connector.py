--- conflicted
+++ resolved
@@ -578,7 +578,6 @@
         ))
         len_batch_definition_list = len(batch_definition_list)
 
-<<<<<<< HEAD
         if pretty_print:
             print(f"\tAvailable data_asset_names ({min(len_asset_names, max_examples)} of {len_asset_names}):")
 
@@ -623,12 +622,6 @@
                 "batch_definition_count": len_batch_definition_list,
                 "example_data_references": example_data_references
             }
-=======
-        if self.assets[data_asset_name].pattern:
-            pattern = self.assets[data_asset_name].pattern
-        else:
-            pattern = self._default_regex["pattern"]
->>>>>>> bf9a8429
 
         if self.assets[data_asset_name].group_names:
             group_names = self.assets[data_asset_name].group_names
