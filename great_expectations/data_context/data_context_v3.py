--- conflicted
+++ resolved
@@ -2,14 +2,10 @@
 import logging
 import os
 import traceback
-<<<<<<< HEAD
 import copy
 from ruamel.yaml import YAML, YAMLError
 from ruamel.yaml.compat import StringIO
 from typing import Callable, Union, Optional
-=======
-from typing import Callable, Union
->>>>>>> 42509c5d
 
 from ruamel.yaml import YAML, YAMLError
 from ruamel.yaml.compat import StringIO
@@ -219,14 +215,8 @@
         partition_identifiers: dict = None,
         limit: int = None,
         index=None,
-<<<<<<< HEAD
         custom_filter_function: Callable=None,
         batch_spec_passthrough: Optional[dict] = None,
-=======
-        custom_filter_function: Callable = None,
-        sampling_method: str = None,
-        sampling_kwargs: dict = None,
->>>>>>> 42509c5d
         **kwargs,
     ) -> Batch:
         """Get exactly one batch, based on a variety of flexible input types.
@@ -286,13 +276,7 @@
         elif batch_request:
             # TODO: Raise a warning if any parameters besides batch_requests are specified
 
-<<<<<<< HEAD
             batch_definitions = execution_environment.get_available_batch_definitions(batch_request=batch_request)
-=======
-            batch_definitions = execution_environment.get_available_batch_definitions(
-                batch_request
-            )
->>>>>>> 42509c5d
             if len(batch_definitions) != 1:
                 raise ValueError(
                     f"Instead of 1 batch_definition, this batch_request matches {len(batch_definitions)}."
@@ -328,20 +312,8 @@
                 batch_spec_passthrough=batch_spec_passthrough,
             )
 
-<<<<<<< HEAD
             return execution_environment.get_single_batch_from_batch_request(
                 batch_request=batch_request
-=======
-            batch_definitions = execution_environment.get_available_batch_definitions(
-                batch_request
-            )
-            if len(batch_definitions) != 1:
-                raise ValueError(
-                    f"Instead of 1 batch_definition, these parameters match {len(batch_definitions)}."
-                )
-            return execution_environment.get_batch_from_batch_definition(
-                batch_definitions[0]
->>>>>>> 42509c5d
             )
 
     def get_validator(
