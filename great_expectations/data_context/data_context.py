--- conflicted
+++ resolved
@@ -19,11 +19,7 @@
 from ruamel.yaml.constructor import DuplicateKeyError
 
 import great_expectations.exceptions as ge_exceptions
-<<<<<<< HEAD
 from great_expectations.core.batch import Batch, BatchRequest
-=======
-from great_expectations.core.batch import Batch
->>>>>>> 4af15fd7
 from great_expectations.core.expectation_suite import ExpectationSuite
 from great_expectations.core.expectation_validation_result import get_metric_kwargs_id
 from great_expectations.core.id_dict import BatchKwargs
@@ -69,12 +65,6 @@
 from great_expectations.dataset import Dataset
 from great_expectations.datasource import Datasource  # TODO: deprecate
 from great_expectations.execution_environment import ExecutionEnvironment
-<<<<<<< HEAD
-=======
-from great_expectations.execution_environment.data_connector.data_connector import (
-    DataConnector,
-)
->>>>>>> 4af15fd7
 from great_expectations.execution_environment.data_connector.partitioner.partition import (
     Partition,
 )
@@ -1148,7 +1138,6 @@
         return batch_kwargs
 
     # new get_batch
-<<<<<<< HEAD
     def get_batch_from_new_style_datasource(self, batch_request: dict) -> Batch:
         execution_environment_name: str = batch_request.get(
             "execution_environment_name"
@@ -1159,26 +1148,11 @@
             )
 
         execution_environment: ExecutionEnvironment = self.get_execution_environment(
-            execution_environment_name=execution_environment_name
+            execution_environment_name=execution_environment_name,
+            runtime_environment=runtime_environment,
         )
         batch_request: BatchRequest = BatchRequest(**batch_request)
         return execution_environment.get_batch(batch_request=batch_request)
-=======
-    def get_batch_from_new_style_datasource(
-        self,
-        batch_definition: dict,
-        in_memory_dataset: Any = None,  # TODO: should this be any to accommodate different engines?
-    ) -> Batch:
-        execution_environment_name: str = batch_definition.get("execution_environment")
-        runtime_environment: dict = {}
-        if in_memory_dataset is not None:
-            runtime_environment.update({"in_memory_dataset": in_memory_dataset})
-        execution_environment: ExecutionEnvironment = self.get_execution_environment(
-            execution_environment_name=execution_environment_name,
-            runtime_environment=runtime_environment,
-        )
-        return execution_environment.get_batch(batch_definition=batch_definition)
->>>>>>> 4af15fd7
 
     def get_validator(
         self,
@@ -1186,11 +1160,7 @@
         expectation_suite_name: Union[str, ExpectationSuite],
         in_memory_dataset: Any = None,
     ):
-<<<<<<< HEAD
         # execution_environment_name: str = batch_request.get("execution_environment")
-=======
-        # execution_environment_name: str = batch_definition.get("execution_environment")
->>>>>>> 4af15fd7
         # runtime_environment: dict = {}
         # if in_memory_dataset is not None:
         #     runtime_environment.update({"in_memory_dataset": in_memory_dataset})
@@ -1199,11 +1169,7 @@
         #     runtime_environment=runtime_environment
         # )
         # return execution_environment.get_validator(
-<<<<<<< HEAD
         #     batch_request=batch_request,
-=======
-        #     batch_definition=batch_definition,
->>>>>>> 4af15fd7
         #     expectation_suite_name=expectation_suite_name
         # )
         # TODO?
@@ -1538,19 +1504,14 @@
         return datasource
 
     def get_execution_environment(
-<<<<<<< HEAD
-        self, execution_environment_name: str
-=======
         self,
         execution_environment_name: str = "default",
         runtime_environment: Union[dict, None] = None,
->>>>>>> 4af15fd7
     ) -> ExecutionEnvironment:
         """Get the named execution_environment
 
         Args:
             execution_environment_name (str): the name of the execution_environment from the configuration
-            runtime_environment (dict)
 
         Returns:
             execution_environment (ExecutionEnvironment)
@@ -1576,13 +1537,9 @@
             execution_environment_config
         )
         execution_environment: ExecutionEnvironment = self._build_execution_environment_from_config(
-<<<<<<< HEAD
-            name=execution_environment_name, config=execution_environment_config
-=======
             name=execution_environment_name,
             config=execution_environment_config,
             runtime_environment=runtime_environment,
->>>>>>> 4af15fd7
         )
         self._cached_execution_environments[
             execution_environment_name
@@ -1590,29 +1547,16 @@
         return execution_environment
 
     def _build_execution_environment_from_config(
-<<<<<<< HEAD
-        self, name: str, config: dict
+        self,
+        name: str,
+        config: CommentedMap,
+        runtime_environment: Union[dict, None] = None,
     ) -> ExecutionEnvironment:
         module_name: str = "great_expectations.execution_environment"
         runtime_environment: dict = {
             "name": name,
             "data_context_root_directory": self.root_directory,
         }
-=======
-        self,
-        name: str,
-        config: CommentedMap,
-        runtime_environment: Union[dict, None] = None,
-    ) -> ExecutionEnvironment:
-        # We convert from the type back to a dictionary for purposes of instantiation
-        if isinstance(config, ExecutionEnvironmentConfig):
-            config: dict = executionEnvironmentConfigSchema.dump(config)
-        module_name: str = "great_expectations.execution_environment"
-        if runtime_environment is None:
-            runtime_environment = {}
-        runtime_environment.update({"name": name})
-        runtime_environment.update({"data_context_root_directory": self.root_directory})
->>>>>>> 4af15fd7
         execution_environment: ExecutionEnvironment = instantiate_class_from_config(
             config=config,
             runtime_environment=runtime_environment,
@@ -1631,7 +1575,6 @@
         execution_environment_name: str,
         data_connector_name: str,
         data_asset_name: str = None,
-<<<<<<< HEAD
         partition_request: Union[
             Dict[str, Union[int, list, tuple, slice, str, Dict, Callable, None]], None
         ] = None,
@@ -1640,34 +1583,17 @@
         repartition: bool = False,
     ) -> List[Partition]:
         execution_environment: ExecutionEnvironment = self.get_execution_environment(
-            execution_environment_name=execution_environment_name
-=======
-        partition_query: Union[
-            Dict[str, Union[int, list, tuple, slice, str, Dict, Callable, None]], None
-        ] = None,
-        in_memory_dataset: Any = None,
-        repartition: bool = False,
-    ) -> List[Partition]:
-        runtime_environment: dict = {}
-        if in_memory_dataset is not None:
-            runtime_environment.update({"in_memory_dataset": in_memory_dataset})
-        execution_environment: ExecutionEnvironment = self.get_execution_environment(
             execution_environment_name=execution_environment_name,
             runtime_environment=runtime_environment,
->>>>>>> 4af15fd7
         )
         available_partitions: List[
             Partition
         ] = execution_environment.get_available_partitions(
             data_connector_name=data_connector_name,
             data_asset_name=data_asset_name,
-<<<<<<< HEAD
             partition_request=partition_request,
             in_memory_dataset=in_memory_dataset,
             runtime_parameters=runtime_parameters,
-=======
-            partition_query=partition_query,
->>>>>>> 4af15fd7
             repartition=repartition,
         )
         return available_partitions
