--- conflicted
+++ resolved
@@ -1344,13 +1344,9 @@
 
         return datasource
 
-<<<<<<< HEAD
-    # TODO: This uses the old style for class instantiation. We should rebuild it to use the new style.
-=======
     # TODO Abe 20201015 : This is copied from an outdated method of instantiating a class from a config.
     # We look at should re-implementing this using add_store and _build_store as the model.
 
->>>>>>> f834b860
     # TODO: update usage statistics
     # @usage_statistics_enabled_method(
     #     event_name="data_context.add_execution_environment",
