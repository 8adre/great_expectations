import configparser
import copy
import datetime
import errno
import glob
import json
import logging
import os
import shutil
import sys
import uuid
import warnings
import webbrowser
from collections import OrderedDict
from typing import Dict, List, Optional, Union

from dateutil.parser import parse
from ruamel.yaml import YAML, YAMLError
from ruamel.yaml.constructor import DuplicateKeyError

import great_expectations.exceptions as ge_exceptions
from great_expectations.core import (
    ExpectationSuite,
    RunIdentifier,
    get_metric_kwargs_id,
)
from great_expectations.core.id_dict import BatchKwargs
from great_expectations.core.metric import ValidationMetricIdentifier
from great_expectations.core.usage_statistics.usage_statistics import (
    UsageStatisticsHandler,
    add_datasource_usage_statistics,
    run_validation_operator_usage_statistics,
    save_expectation_suite_usage_statistics,
    usage_statistics_enabled_method,
)
from great_expectations.core.util import nested_update
from great_expectations.data_asset import DataAsset
from great_expectations.data_context.store import TupleStoreBackend
from great_expectations.data_context.templates import (
    CONFIG_VARIABLES_TEMPLATE,
    PROJECT_TEMPLATE_USAGE_STATISTICS_DISABLED,
    PROJECT_TEMPLATE_USAGE_STATISTICS_ENABLED,
)
from great_expectations.data_context.types.base import (
    CURRENT_CONFIG_VERSION,
    MINIMUM_SUPPORTED_CONFIG_VERSION,
    AnonymizedUsageStatisticsConfig,
    DataContextConfig,
    DatasourceConfig,
    anonymizedUsageStatisticsSchema,
    dataContextConfigSchema,
    datasourceConfigSchema,
)
from great_expectations.data_context.types.resource_identifiers import (
    ExpectationSuiteIdentifier,
    ValidationResultIdentifier,
)
from great_expectations.data_context.util import (
    file_relative_path,
    instantiate_class_from_config,
    load_class,
    substitute_all_config_variables,
    substitute_config_variable,
)
from great_expectations.dataset import Dataset
from great_expectations.datasource import Datasource
from great_expectations.marshmallow__shade import ValidationError
from great_expectations.profile.basic_dataset_profiler import BasicDatasetProfiler
from great_expectations.render.renderer.site_builder import SiteBuilder
from great_expectations.util import verify_dynamic_loading_support
from great_expectations.validator.validator import Validator

try:
    from sqlalchemy.exc import SQLAlchemyError
except ImportError:
    # We'll redefine this error in code below to catch ProfilerError, which is caught above, so SA errors will
    # just fall through
    SQLAlchemyError = ge_exceptions.ProfilerError

logger = logging.getLogger(__name__)
yaml = YAML()
yaml.indent(mapping=2, sequence=4, offset=2)
yaml.default_flow_style = False


class BaseDataContext:
    """
    This class implements most of the functionality of DataContext, with a few exceptions.

    1. BaseDataContext does not attempt to keep its project_config in sync with a file on disc.
    2. BaseDataContext doesn't attempt to "guess" paths or objects types. Instead, that logic is pushed
        into DataContext class.

    Together, these changes make BaseDataContext class more testable.

--ge-feature-maturity-info--

    id: os_linux
    title: OS - Linux
    icon:
    short_description:
    description:
    how_to_guide_url:
    maturity: Production
    maturity_details:
        api_stability: N/A
        implementation_completeness: N/A
        unit_test_coverage: Complete
        integration_infrastructure_test_coverage: Complete
        documentation_completeness: Complete
        bug_risk: Low

    id: os_macos
    title: OS - MacOS
    icon:
    short_description:
    description:
    how_to_guide_url:
    maturity: Production
    maturity_details:
        api_stability: N/A
        implementation_completeness: N/A
        unit_test_coverage: Complete (local only)
        integration_infrastructure_test_coverage: Complete (local only)
        documentation_completeness: Complete
        bug_risk: Low

    id: os_windows
    title: OS - Windows
    icon:
    short_description:
    description:
    how_to_guide_url:
    maturity: Beta
    maturity_details:
        api_stability: N/A
        implementation_completeness: N/A
        unit_test_coverage: Minimal
        integration_infrastructure_test_coverage: Minimal
        documentation_completeness: Complete
        bug_risk: Moderate
------------------------------------------------------------
    id: workflow_create_edit_expectations_cli_scaffold
    title: Create and Edit Expectations - suite scaffold
    icon:
    short_description: Creating a new Expectation Suite using suite scaffold
    description: Creating Expectation Suites through an interactive development loop using suite scaffold
    how_to_guide_url: https://docs.greatexpectations.io/en/latest/how_to_guides/creating_and_editing_expectations/how_to_create_a_new_expectation_suite_using_suite_scaffold.html
    maturity: Experimental (expect exciting changes to Profiler capability)
    maturity_details:
        api_stability: N/A
        implementation_completeness: N/A
        unit_test_coverage: N/A
        integration_infrastructure_test_coverage: Partial
        documentation_completeness: Complete
        bug_risk: Low

    id: workflow_create_edit_expectations_cli_edit
    title: Create and Edit Expectations - CLI
    icon:
    short_description: Creating a new Expectation Suite using the CLI
    description: Creating a Expectation Suite great_expectations suite new command
    how_to_guide_url: https://docs.greatexpectations.io/en/latest/how_to_guides/creating_and_editing_expectations/how_to_create_a_new_expectation_suite_using_the_cli.html
    maturity: Experimental (expect exciting changes to Profiler and Suite Renderer capability)
    maturity_details:
        api_stability: N/A
        implementation_completeness: N/A
        unit_test_coverage: N/A
        integration_infrastructure_test_coverage: Partial
        documentation_completeness: Complete
        bug_risk: Low

    id: workflow_create_edit_expectations_json_schema
    title: Create and Edit Expectations - Json schema
    icon:
    short_description: Creating a new Expectation Suite from a json schema file
    description: Creating a new Expectation Suite using JsonSchemaProfiler function and json schema file
    how_to_guide_url: https://docs.greatexpectations.io/en/latest/how_to_guides/creating_and_editing_expectations/how_to_create_a_suite_from_a_json_schema_file.html
    maturity: Experimental (expect exciting changes to Profiler capability)
    maturity_details:
        api_stability: N/A
        implementation_completeness: N/A
        unit_test_coverage: N/A
        integration_infrastructure_test_coverage: Partial
        documentation_completeness: Complete
        bug_risk: Low

--ge-feature-maturity-info--
    """

    PROFILING_ERROR_CODE_TOO_MANY_DATA_ASSETS = 2
    PROFILING_ERROR_CODE_SPECIFIED_DATA_ASSETS_NOT_FOUND = 3
    PROFILING_ERROR_CODE_NO_BATCH_KWARGS_GENERATORS_FOUND = 4
    PROFILING_ERROR_CODE_MULTIPLE_BATCH_KWARGS_GENERATORS_FOUND = 5
    UNCOMMITTED_DIRECTORIES = ["data_docs", "validations"]
    GE_UNCOMMITTED_DIR = "uncommitted"
    CHECKPOINTS_DIR = "checkpoints"
    BASE_DIRECTORIES = [
        CHECKPOINTS_DIR,
        "expectations",
        "notebooks",
        "plugins",
        GE_UNCOMMITTED_DIR,
    ]
    NOTEBOOK_SUBDIRECTORIES = ["pandas", "spark", "sql"]
    GE_DIR = "great_expectations"
    GE_YML = "great_expectations.yml"
    GE_EDIT_NOTEBOOK_DIR = GE_UNCOMMITTED_DIR
    FALSEY_STRINGS = ["FALSE", "false", "False", "f", "F", "0"]
    GLOBAL_CONFIG_PATHS = [
        os.path.expanduser("~/.great_expectations/great_expectations.conf"),
        "/etc/great_expectations.conf",
    ]
    DOLLAR_SIGN_ESCAPE_STRING = r"\$"

    @classmethod
    def validate_config(cls, project_config):
        if isinstance(project_config, DataContextConfig):
            return True
        try:
            dataContextConfigSchema.load(project_config)
        except ValidationError:
            raise
        return True

    @usage_statistics_enabled_method(event_name="data_context.__init__",)
    def __init__(self, project_config, context_root_dir=None, runtime_environment=None):
        """DataContext constructor

        Args:
            context_root_dir: location to look for the ``great_expectations.yml`` file. If None, searches for the file \
            based on conventions for project subdirectories.
            runtime_environment: a dictionary of config variables that
            override both those set in config_variables.yml and the environment

        Returns:
            None
        """
        if not BaseDataContext.validate_config(project_config):
            raise ge_exceptions.InvalidConfigError(
                "Your project_config is not valid. Try using the CLI check-config command."
            )
        self._project_config = project_config
        self._apply_global_config_overrides()
        if context_root_dir is not None:
            self._context_root_directory = os.path.abspath(context_root_dir)
        else:
            self._context_root_directory = context_root_dir
        self.runtime_environment = runtime_environment or {}

        # Init plugin support
        if self.plugins_directory is not None:
            sys.path.append(self.plugins_directory)

        # We want to have directories set up before initializing usage statistics so that we can obtain a context instance id
        self._in_memory_instance_id = (
            None  # This variable *may* be used in case we cannot save an instance id
        )
<<<<<<< HEAD

        # Init stores
        self._stores = dict()
        self._init_stores(self._project_config_with_variables_substituted.stores)

        # Override the project_config data_context_id if an expectations_store was already set up
        project_config.anonymous_usage_statistics.data_context_id = (
            self._construct_data_context_id()
        )
        self._initialize_usage_statistics(project_config.anonymous_usage_statistics)

        # Store cached datasources but don't init them
        self._cached_datasources = {}
=======
>>>>>>> 6d0b7cf2

        # Init stores
        self._stores = dict()
        self._init_stores(self._project_config_with_variables_substituted.stores)

        # Override the project_config data_context_id if an expectations_store was already set up
        self._project_config.anonymous_usage_statistics.data_context_id = (
            self._construct_data_context_id()
        )
        self._initialize_usage_statistics(project_config.anonymous_usage_statistics)

        # Store cached datasources but don't init them
        self._cached_datasources = {}

        # Init validation operators
        # NOTE - 20200522 - JPC - A consistent approach to lazy loading for plugins will be useful here, harmonizing
        # the way that datasources, validation operators, site builders and other plugins are built.
        self.validation_operators = {}
        for (
            validation_operator_name,
            validation_operator_config,
        ) in self._project_config.validation_operators.items():
            self.add_validation_operator(
                validation_operator_name, validation_operator_config,
            )

        self._evaluation_parameter_dependencies_compiled = False
        self._evaluation_parameter_dependencies = {}

    def _build_store(self, store_name, store_config):
        module_name = "great_expectations.data_context.store"
        try:
            # Set expectations_store.store_backend_id to the data_context_id from the project_config if
            # the expectations_store doesnt yet exist by:
            # adding the data_context_id from the project_config
            # to the store_config under the key manually_initialize_store_backend_id
            if (store_name == self.expectations_store_name) and store_config.get(
                "store_backend"
            ):
                store_config["store_backend"].update(
                    {
                        "manually_initialize_store_backend_id": self._project_config_with_variables_substituted.anonymous_usage_statistics.data_context_id
                    }
                )
<<<<<<< HEAD
=======

            # Set suppress_store_backend_id = True if store is inactive and has a store_backend.
            if (
                store_name not in [store["name"] for store in self.list_active_stores()]
                and store_config.get("store_backend") is not None
            ):
                store_config["store_backend"].update(
                    {"suppress_store_backend_id": True}
                )

>>>>>>> 6d0b7cf2
            new_store = instantiate_class_from_config(
                config=store_config,
                runtime_environment={"root_directory": self.root_directory,},
                config_defaults={"module_name": module_name},
            )
        except ge_exceptions.DataContextError as e:
            new_store = None
            logger.critical(
                f"While attempting to instantiate the store named {store_name} an error occurred: {e}"
            )
        if not new_store:
            raise ge_exceptions.ClassInstantiationError(
                module_name=module_name,
                package_name=None,
                class_name=store_config["class_name"],
            )
        self._stores[store_name] = new_store
        return new_store

    def _init_stores(self, store_configs):
        """Initialize all Stores for this DataContext.

        Stores are a good fit for reading/writing objects that:
            1. follow a clear key-value pattern, and
            2. are usually edited programmatically, using the Context

        In general, Stores should take over most of the reading and writing to disk that DataContext had previously done.
        As of 9/21/2019, the following Stores had not yet been implemented
            * great_expectations.yml
            * expectations
            * data documentation
            * config_variables
            * anything accessed via write_resource

        Note that stores do NOT manage plugins.
        """

        for store_name, store_config in store_configs.items():
            self._build_store(store_name, store_config)

    def _apply_global_config_overrides(self):
        # check for global usage statistics opt out
        validation_errors = {}

        if self._check_global_usage_statistics_opt_out():
            logger.info(
                "Usage statistics is disabled globally. Applying override to project_config."
            )
            self._project_config.anonymous_usage_statistics.enabled = False

        # check for global data_context_id
        global_data_context_id = self._get_global_config_value(
            environment_variable="GE_DATA_CONTEXT_ID",
            conf_file_section="anonymous_usage_statistics",
            conf_file_option="data_context_id",
        )
        if global_data_context_id:
            data_context_id_errors = anonymizedUsageStatisticsSchema.validate(
                {"data_context_id": global_data_context_id}
            )
            if not data_context_id_errors:
                logger.info(
                    "data_context_id is defined globally. Applying override to project_config."
                )
                self._project_config.anonymous_usage_statistics.data_context_id = (
                    global_data_context_id
                )
            else:
                validation_errors.update(data_context_id_errors)
        # check for global usage_statistics url
        global_usage_statistics_url = self._get_global_config_value(
            environment_variable="GE_USAGE_STATISTICS_URL",
            conf_file_section="anonymous_usage_statistics",
            conf_file_option="usage_statistics_url",
        )
        if global_usage_statistics_url:
            usage_statistics_url_errors = anonymizedUsageStatisticsSchema.validate(
                {"usage_statistics_url": global_usage_statistics_url}
            )
            if not usage_statistics_url_errors:
                logger.info(
                    "usage_statistics_url is defined globally. Applying override to project_config."
                )
                self._project_config.anonymous_usage_statistics.usage_statistics_url = (
                    global_usage_statistics_url
                )
            else:
                validation_errors.update(usage_statistics_url_errors)
        if validation_errors:
            logger.warning(
                "The following globally-defined config variables failed validation:\n{}\n\n"
                "Please fix the variables if you would like to apply global values to project_config.".format(
                    json.dumps(validation_errors, indent=2)
                )
            )

    def _get_global_config_value(
        self, environment_variable=None, conf_file_section=None, conf_file_option=None
    ):
        assert (conf_file_section and conf_file_option) or (
            not conf_file_section and not conf_file_option
        ), "Must pass both 'conf_file_section' and 'conf_file_option' or neither."
        if environment_variable and os.environ.get(environment_variable, False):
            return os.environ.get(environment_variable)
        if conf_file_section and conf_file_option:
            for config_path in BaseDataContext.GLOBAL_CONFIG_PATHS:
                config = configparser.ConfigParser()
                config.read(config_path)
                config_value = config.get(
                    conf_file_section, conf_file_option, fallback=None
                )
                if config_value:
                    return config_value
        return None

    def _check_global_usage_statistics_opt_out(self):
        if os.environ.get("GE_USAGE_STATS", False):
            ge_usage_stats = os.environ.get("GE_USAGE_STATS")
            if ge_usage_stats in BaseDataContext.FALSEY_STRINGS:
                return True
            else:
                logger.warning(
                    "GE_USAGE_STATS environment variable must be one of: {}".format(
                        BaseDataContext.FALSEY_STRINGS
                    )
                )
        for config_path in BaseDataContext.GLOBAL_CONFIG_PATHS:
            config = configparser.ConfigParser()
            states = config.BOOLEAN_STATES
            for falsey_string in BaseDataContext.FALSEY_STRINGS:
                states[falsey_string] = False
            states["TRUE"] = True
            states["True"] = True
            config.BOOLEAN_STATES = states
            config.read(config_path)
            try:
                if config.getboolean("anonymous_usage_statistics", "enabled") is False:
                    # If stats are disabled, then opt out is true
                    return True
            except (ValueError, configparser.Error):
                pass
        return False

    def _construct_data_context_id(self) -> str:
        """
        Choose the id of the currently-configured expectations store, if available and a persistent store.
        If not, it should choose the id stored in DataContextConfig.
        Returns:
            UUID to use as the data_context_id
        """

        # Choose the id of the currently-configured expectations store, if it is a persistent store
        expectations_store = self._stores[
            self._project_config_with_variables_substituted.expectations_store_name
        ]
        if isinstance(expectations_store.store_backend, TupleStoreBackend):
            return expectations_store.store_backend_id

        # Otherwise choose the id stored in the project_config
        else:
            return (
                self._project_config_with_variables_substituted.anonymous_usage_statistics.data_context_id
            )

    def _initialize_usage_statistics(
        self, usage_statistics_config: AnonymizedUsageStatisticsConfig
    ):
        """Initialize the usage statistics system."""
        if not usage_statistics_config.enabled:
            logger.info("Usage statistics is disabled; skipping initialization.")
            self._usage_statistics_handler = None
            return

        self._usage_statistics_handler = UsageStatisticsHandler(
            data_context=self,
            data_context_id=self._construct_data_context_id(),
            usage_statistics_url=usage_statistics_config.usage_statistics_url,
        )

    def add_store(self, store_name, store_config):
        """Add a new Store to the DataContext and (for convenience) return the instantiated Store object.

        Args:
            store_name (str): a key for the new Store in in self._stores
            store_config (dict): a config for the Store to add

        Returns:
            store (Store)
        """

        self._project_config["stores"][store_name] = store_config
        return self._build_store(store_name, store_config)

    def add_validation_operator(
        self, validation_operator_name, validation_operator_config
    ):
        """Add a new ValidationOperator to the DataContext and (for convenience) return the instantiated object.

        Args:
            validation_operator_name (str): a key for the new ValidationOperator in in self._validation_operators
            validation_operator_config (dict): a config for the ValidationOperator to add

        Returns:
            validation_operator (ValidationOperator)
        """

        self._project_config["validation_operators"][
            validation_operator_name
        ] = validation_operator_config
        config = self._project_config_with_variables_substituted.validation_operators[
            validation_operator_name
        ]
        module_name = "great_expectations.validation_operators"
        new_validation_operator = instantiate_class_from_config(
            config=config,
            runtime_environment={
                "data_context": self,
                "name": validation_operator_name,
            },
            config_defaults={"module_name": module_name},
        )
        if not new_validation_operator:
            raise ge_exceptions.ClassInstantiationError(
                module_name=module_name,
                package_name=None,
                class_name=config["class_name"],
            )
        self.validation_operators[validation_operator_name] = new_validation_operator
        return new_validation_operator

    def _normalize_absolute_or_relative_path(self, path):
        if path is None:
            return
        if os.path.isabs(path):
            return path
        else:
            return os.path.join(self.root_directory, path)

    def _normalize_store_path(self, resource_store):
        if resource_store["type"] == "filesystem":
            if not os.path.isabs(resource_store["base_directory"]):
                resource_store["base_directory"] = os.path.join(
                    self.root_directory, resource_store["base_directory"]
                )
        return resource_store

    def get_docs_sites_urls(
        self,
        resource_identifier=None,
        site_name: Optional[str] = None,
        only_if_exists=True,
        site_names: Optional[List[str]] = None,
    ) -> List[Dict[str, str]]:
        """
        Get URLs for a resource for all data docs sites.

        This function will return URLs for any configured site even if the sites
        have not been built yet.

        Args:
            resource_identifier (object): optional. It can be an identifier of
                ExpectationSuite's, ValidationResults and other resources that
                have typed identifiers. If not provided, the method will return
                the URLs of the index page.
            site_name: Optionally specify which site to open. If not specified,
                return all urls in the project.
            site_names: Optionally specify which sites are active. Sites not in
                this list are not processed, even if specified in site_name.

        Returns:
            list: a list of URLs. Each item is the URL for the resource for a
                data docs site
        """
        unfiltered_sites = (
            self._project_config_with_variables_substituted.data_docs_sites
        )

        # Filter out sites that are not in site_names
        sites = (
            {k: v for k, v in unfiltered_sites.items() if k in site_names}
            if site_names
            else unfiltered_sites
        )

        if not sites:
            logger.debug("Found no data_docs_sites.")
            return []
        logger.debug(f"Found {len(sites)} data_docs_sites.")

        if site_name:
            if site_name not in sites.keys():
                raise ge_exceptions.DataContextError(
                    f"Could not find site named {site_name}. Please check your configurations"
                )
            site = sites[site_name]
            site_builder = self._load_site_builder_from_site_config(site)
            url = site_builder.get_resource_url(
                resource_identifier=resource_identifier, only_if_exists=only_if_exists
            )
            return [{"site_name": site_name, "site_url": url}]

        site_urls = []
        for _site_name, site_config in sites.items():
            site_builder = self._load_site_builder_from_site_config(site_config)
            url = site_builder.get_resource_url(
                resource_identifier=resource_identifier, only_if_exists=only_if_exists
            )
            site_urls.append({"site_name": _site_name, "site_url": url})

        return site_urls

    def _load_site_builder_from_site_config(self, site_config) -> SiteBuilder:
        default_module_name = "great_expectations.render.renderer.site_builder"
        site_builder = instantiate_class_from_config(
            config=site_config,
            runtime_environment={
                "data_context": self,
                "root_directory": self.root_directory,
            },
            config_defaults={"module_name": default_module_name},
        )
        if not site_builder:
            raise ge_exceptions.ClassInstantiationError(
                module_name=default_module_name,
                package_name=None,
                class_name=site_config["class_name"],
            )
        return site_builder

    @usage_statistics_enabled_method(event_name="data_context.open_data_docs",)
    def open_data_docs(
        self,
        resource_identifier: Optional[str] = None,
        site_name: Optional[str] = None,
        only_if_exists=True,
    ) -> None:
        """
        A stdlib cross-platform way to open a file in a browser.

        Args:
            resource_identifier: ExpectationSuiteIdentifier,
                ValidationResultIdentifier or any other type's identifier. The
                argument is optional - when not supplied, the method returns the
                URL of the index page.
            site_name: Optionally specify which site to open. If not specified,
                open all docs found in the project.
        """
        data_docs_urls = self.get_docs_sites_urls(
            resource_identifier=resource_identifier,
            site_name=site_name,
            only_if_exists=only_if_exists,
        )
        urls_to_open = [site["site_url"] for site in data_docs_urls]

        for url in urls_to_open:
            if url is not None:
                logger.debug(f"Opening Data Docs found here: {url}")
                webbrowser.open(url)

    @property
    def root_directory(self):
        """The root directory for configuration objects in the data context; the location in which
        ``great_expectations.yml`` is located."""
        return self._context_root_directory

    @property
    def plugins_directory(self):
        """The directory in which custom plugin modules should be placed."""
        return self._normalize_absolute_or_relative_path(
            self._project_config_with_variables_substituted.plugins_directory
        )

    @property
    def _project_config_with_variables_substituted(self):
        return self.get_config_with_variables_substituted()

    @property
    def anonymous_usage_statistics(self):
        return (
            self._project_config_with_variables_substituted.anonymous_usage_statistics
        )

    @property
    def notebooks(self):
        return self._project_config_with_variables_substituted.notebooks

    @property
    def stores(self):
        """A single holder for all Stores in this context"""
        return self._stores

    @property
    def datasources(self):
        """A single holder for all Datasources in this context"""
        return {
            datasource: self.get_datasource(datasource)
            for datasource in self._project_config_with_variables_substituted.datasources
        }

    @property
    def expectations_store_name(self):
        return self._project_config_with_variables_substituted.expectations_store_name

    @property
    def data_context_id(self):
        return (
            self._project_config_with_variables_substituted.anonymous_usage_statistics.data_context_id
        )

    @property
    def instance_id(self):
        instance_id = self._load_config_variables_file().get("instance_id")
        if instance_id is None:
            if self._in_memory_instance_id is not None:
                return self._in_memory_instance_id
            instance_id = str(uuid.uuid4())
            self._in_memory_instance_id = instance_id
        return instance_id

    #####
    #
    # Internal helper methods
    #
    #####

    def _load_config_variables_file(self):
        """Get all config variables from the default location."""
        config_variables_file_path = self.get_config().config_variables_file_path
        if config_variables_file_path:
            try:
                # If the user specifies the config variable path with an environment variable, we want to substitute it
                defined_path = substitute_config_variable(
                    config_variables_file_path, dict(os.environ)
                )
                if not os.path.isabs(defined_path):
                    # A BaseDataContext will not have a root directory; in that case use the current directory
                    # for any non-absolute path
                    root_directory = self.root_directory or os.curdir()
                else:
                    root_directory = ""
                var_path = os.path.join(root_directory, defined_path)
                with open(var_path) as config_variables_file:
                    return yaml.load(config_variables_file) or {}
            except OSError as e:
                if e.errno != errno.ENOENT:
                    raise
                logger.debug("Generating empty config variables file.")
                return {}
        else:
            return {}

    def get_config_with_variables_substituted(self, config=None):

        if not config:
            config = self._project_config

        substituted_config_variables = substitute_all_config_variables(
            dict(self._load_config_variables_file()),
            dict(os.environ),
            self.DOLLAR_SIGN_ESCAPE_STRING,
        )

        substitutions = {
            **substituted_config_variables,
            **dict(os.environ),
            **self.runtime_environment,
        }

        return DataContextConfig(
            **substitute_all_config_variables(
                config, substitutions, self.DOLLAR_SIGN_ESCAPE_STRING
            )
        )

    def escape_all_config_variables(
        self,
        value: Union[str, dict, list],
        dollar_sign_escape_string: str = DOLLAR_SIGN_ESCAPE_STRING,
    ) -> Union[str, dict, list]:
        """
        Replace all `$` characters with the DOLLAR_SIGN_ESCAPE_STRING

        Args:
            value: config variable value
            dollar_sign_escape_string: replaces instances of `$`

        Returns:
            input value with all `$` characters replaced with the escape string
        """

        if isinstance(value, dict) or isinstance(value, OrderedDict):
            return {
                k: self.escape_all_config_variables(v, dollar_sign_escape_string)
                for k, v in value.items()
            }

        elif isinstance(value, list):
            return [
                self.escape_all_config_variables(v, dollar_sign_escape_string)
                for v in value
            ]
        return value.replace("$", dollar_sign_escape_string)

    def save_config_variable(self, config_variable_name, value):
        """Save config variable value

        Args:
            config_variable_name: name of the property
            value: the value to save for the property

        Returns:
            None
        """
        config_variables = self._load_config_variables_file()
        value = self.escape_all_config_variables(value, self.DOLLAR_SIGN_ESCAPE_STRING)
        config_variables[config_variable_name] = value
        config_variables_filepath = self.get_config().config_variables_file_path
        if not config_variables_filepath:
            raise ge_exceptions.InvalidConfigError(
                "'config_variables_file_path' property is not found in config - setting it is required to use this feature"
            )

        config_variables_filepath = os.path.join(
            self.root_directory, config_variables_filepath
        )

        os.makedirs(os.path.dirname(config_variables_filepath), exist_ok=True)
        if not os.path.isfile(config_variables_filepath):
            logger.info(
                "Creating new substitution_variables file at {config_variables_filepath}".format(
                    config_variables_filepath=config_variables_filepath
                )
            )
            with open(config_variables_filepath, "w") as template:
                template.write(CONFIG_VARIABLES_TEMPLATE)

        with open(config_variables_filepath, "w") as config_variables_file:
            yaml.dump(config_variables, config_variables_file)

    def delete_datasource(self, datasource_name=None):
        """Delete a data source
        Args:
            datasource_name: The name of the datasource to delete.

        Raises:
            ValueError: If the datasource name isn't provided or cannot be found.
        """
        if datasource_name is None:
            raise ValueError("Datasource names must be a datasource name")
        else:
            datasource = self.get_datasource(datasource_name)
            if datasource:
                # delete datasources project config
                del self._project_config_with_variables_substituted.datasources[
                    datasource_name
                ]
                del self._project_config.datasources[datasource_name]
                del self._cached_datasources[datasource_name]
            else:
                raise ValueError("Datasource {} not found".format(datasource_name))

    def get_available_data_asset_names(
        self, datasource_names=None, batch_kwargs_generator_names=None
    ):
        """Inspect datasource and batch kwargs generators to provide available data_asset objects.

        Args:
            datasource_names: list of datasources for which to provide available data_asset_name objects. If None, \
            return available data assets for all datasources.
            batch_kwargs_generator_names: list of batch kwargs generators for which to provide available
            data_asset_name objects.

        Returns:
            data_asset_names (dict): Dictionary describing available data assets
            ::

                {
                  datasource_name: {
                    batch_kwargs_generator_name: [ data_asset_1, data_asset_2, ... ]
                    ...
                  }
                  ...
                }

        """
        data_asset_names = {}
        if datasource_names is None:
            datasource_names = [
                datasource["name"] for datasource in self.list_datasources()
            ]
        elif isinstance(datasource_names, str):
            datasource_names = [datasource_names]
        elif not isinstance(datasource_names, list):
            raise ValueError(
                "Datasource names must be a datasource name, list of datasource names or None (to list all datasources)"
            )

        if batch_kwargs_generator_names is not None:
            if isinstance(batch_kwargs_generator_names, str):
                batch_kwargs_generator_names = [batch_kwargs_generator_names]
            if len(batch_kwargs_generator_names) == len(
                datasource_names
            ):  # Iterate over both together
                for idx, datasource_name in enumerate(datasource_names):
                    datasource = self.get_datasource(datasource_name)
                    data_asset_names[
                        datasource_name
                    ] = datasource.get_available_data_asset_names(
                        batch_kwargs_generator_names[idx]
                    )

            elif len(batch_kwargs_generator_names) == 1:
                datasource = self.get_datasource(datasource_names[0])
                datasource_names[
                    datasource_names[0]
                ] = datasource.get_available_data_asset_names(
                    batch_kwargs_generator_names
                )

            else:
                raise ValueError(
                    "If providing batch kwargs generator, you must either specify one for each datasource or only "
                    "one datasource."
                )
        else:  # generator_names is None
            for datasource_name in datasource_names:
                try:
                    datasource = self.get_datasource(datasource_name)
                    data_asset_names[
                        datasource_name
                    ] = datasource.get_available_data_asset_names()
                except ValueError:
                    # handle the edge case of a non-existent datasource
                    data_asset_names[datasource_name] = {}

        return data_asset_names

    def build_batch_kwargs(
        self,
        datasource,
        batch_kwargs_generator,
        data_asset_name=None,
        partition_id=None,
        **kwargs,
    ):
        """Builds batch kwargs using the provided datasource, batch kwargs generator, and batch_parameters.

        Args:
            datasource (str): the name of the datasource for which to build batch_kwargs
            batch_kwargs_generator (str): the name of the batch kwargs generator to use to build batch_kwargs
            data_asset_name (str): an optional name batch_parameter
            **kwargs: additional batch_parameters

        Returns:
            BatchKwargs

        """
        if kwargs.get("name"):
            if data_asset_name:
                raise ValueError(
                    "Cannot provide both 'name' and 'data_asset_name'. Please use 'data_asset_name' only."
                )
            warnings.warn(
                "name is being deprecated as a batch_parameter. Please use data_asset_name instead.",
                DeprecationWarning,
            )
            data_asset_name = kwargs.pop("name")
        datasource_obj = self.get_datasource(datasource)
        batch_kwargs = datasource_obj.build_batch_kwargs(
            batch_kwargs_generator=batch_kwargs_generator,
            data_asset_name=data_asset_name,
            partition_id=partition_id,
            **kwargs,
        )
        return batch_kwargs

    def get_batch(
        self,
        batch_kwargs: Union[dict, BatchKwargs],
        expectation_suite_name: Union[str, ExpectationSuite],
        data_asset_type=None,
        batch_parameters=None,
    ) -> DataAsset:
        """Build a batch of data using batch_kwargs, and return a DataAsset with expectation_suite_name attached. If
        batch_parameters are included, they will be available as attributes of the batch.

        Args:
            batch_kwargs: the batch_kwargs to use; must include a datasource key
            expectation_suite_name: The ExpectationSuite or the name of the expectation_suite to get
            data_asset_type: the type of data_asset to build, with associated expectation implementations. This can
                generally be inferred from the datasource.
            batch_parameters: optional parameters to store as the reference description of the batch. They should
                reflect parameters that would provide the passed BatchKwargs.

        Returns:
            DataAsset
        """
        if isinstance(batch_kwargs, dict):
            batch_kwargs = BatchKwargs(batch_kwargs)

        if not isinstance(batch_kwargs, BatchKwargs):
            raise ge_exceptions.BatchKwargsError(
                "BatchKwargs must be a BatchKwargs object or dictionary."
            )

        if not isinstance(
            expectation_suite_name, (ExpectationSuite, ExpectationSuiteIdentifier, str)
        ):
            raise ge_exceptions.DataContextError(
                "expectation_suite_name must be an ExpectationSuite, "
                "ExpectationSuiteIdentifier or string."
            )

        if isinstance(expectation_suite_name, ExpectationSuite):
            expectation_suite = expectation_suite_name
        elif isinstance(expectation_suite_name, ExpectationSuiteIdentifier):
            expectation_suite = self.get_expectation_suite(
                expectation_suite_name.expectation_suite_name
            )
        else:
            expectation_suite = self.get_expectation_suite(expectation_suite_name)

        datasource = self.get_datasource(batch_kwargs.get("datasource"))
        batch = datasource.get_batch(
            batch_kwargs=batch_kwargs, batch_parameters=batch_parameters
        )
        if data_asset_type is None:
            data_asset_type = datasource.config.get("data_asset_type")
        validator = Validator(
            batch=batch,
            expectation_suite=expectation_suite,
            expectation_engine=data_asset_type,
        )
        return validator.get_dataset()

    @usage_statistics_enabled_method(
        event_name="data_context.run_validation_operator",
        args_payload_fn=run_validation_operator_usage_statistics,
    )
    def run_validation_operator(
        self,
        validation_operator_name,
        assets_to_validate,
        run_id=None,
        evaluation_parameters=None,
        run_name=None,
        run_time=None,
        result_format={"result_format": "SUMMARY"},
        **kwargs,
    ):
        """
        Run a validation operator to validate data assets and to perform the business logic around
        validation that the operator implements.

        Args:
            validation_operator_name: name of the operator, as appears in the context's config file
            assets_to_validate: a list that specifies the data assets that the operator will validate. The members of
                the list can be either batches, or a tuple that will allow the operator to fetch the batch:
                (batch_kwargs, expectation_suite_name)
            run_name: The run_name for the validation; if None, a default value will be used
            **kwargs: Additional kwargs to pass to the validation operator

        Returns:
            ValidationOperatorResult
        """
        if not assets_to_validate:
            raise ge_exceptions.DataContextError(
                "No batches of data were passed in. These are required"
            )

        for batch in assets_to_validate:
            if not isinstance(batch, (tuple, DataAsset)):
                raise ge_exceptions.DataContextError(
                    "Batches are required to be of type DataAsset"
                )
        try:
            validation_operator = self.validation_operators[validation_operator_name]
        except KeyError:
            raise ge_exceptions.DataContextError(
                f"No validation operator `{validation_operator_name}` was found in your project. Please verify this in your great_expectations.yml"
            )

        if run_id is None and run_name is None:
            run_name = datetime.datetime.now(datetime.timezone.utc).strftime(
                "%Y%m%dT%H%M%S.%fZ"
            )
            logger.info("Setting run_name to: {}".format(run_name))
        if evaluation_parameters is None:
            return validation_operator.run(
                assets_to_validate=assets_to_validate,
                run_id=run_id,
                run_name=run_name,
                run_time=run_time,
                result_format=result_format,
                **kwargs,
            )
        else:
            return validation_operator.run(
                assets_to_validate=assets_to_validate,
                run_id=run_id,
                evaluation_parameters=evaluation_parameters,
                run_name=run_name,
                run_time=run_time,
                result_format=result_format,
                **kwargs,
            )

    def list_validation_operator_names(self):
        if not self.validation_operators:
            return []
        return list(self.validation_operators.keys())

    @usage_statistics_enabled_method(
        event_name="data_context.add_datasource",
        args_payload_fn=add_datasource_usage_statistics,
    )
    def add_datasource(self, name, initialize=True, **kwargs):
        """Add a new datasource to the data context, with configuration provided as kwargs.
        Args:
            name: the name for the new datasource to add
            initialize: if False, add the datasource to the config, but do not
                initialize it, for example if a user needs to debug database connectivity.
            kwargs (keyword arguments): the configuration for the new datasource

        Returns:
            datasource (Datasource)
        """
        logger.debug("Starting BaseDataContext.add_datasource for %s" % name)
        module_name = kwargs.get("module_name", "great_expectations.datasource")
        verify_dynamic_loading_support(module_name=module_name)
        class_name = kwargs.get("class_name")
        datasource_class = load_class(module_name=module_name, class_name=class_name)

        # For any class that should be loaded, it may control its configuration construction
        # by implementing a classmethod called build_configuration
        if hasattr(datasource_class, "build_configuration"):
            config = datasource_class.build_configuration(**kwargs)
        else:
            config = kwargs

        config = datasourceConfigSchema.load(config)
        self._project_config["datasources"][name] = config

        # We perform variable substitution in the datasource's config here before using the config
        # to instantiate the datasource object. Variable substitution is a service that the data
        # context provides. Datasources should not see unsubstituted variables in their config.
        if initialize:
            datasource = self._build_datasource_from_config(
                name, self._project_config_with_variables_substituted.datasources[name]
            )
            self._cached_datasources[name] = datasource
        else:
            datasource = None

        return datasource

    def add_batch_kwargs_generator(
        self, datasource_name, batch_kwargs_generator_name, class_name, **kwargs
    ):
        """
        Add a batch kwargs generator to the named datasource, using the provided
        configuration.

        Args:
            datasource_name: name of datasource to which to add the new batch kwargs generator
            batch_kwargs_generator_name: name of the generator to add
            class_name: class of the batch kwargs generator to add
            **kwargs: batch kwargs generator configuration, provided as kwargs

        Returns:

        """
        datasource_obj = self.get_datasource(datasource_name)
        generator = datasource_obj.add_batch_kwargs_generator(
            name=batch_kwargs_generator_name, class_name=class_name, **kwargs
        )
        return generator

    def get_config(self):
        return self._project_config

    def _build_datasource_from_config(self, name, config):
        # We convert from the type back to a dictionary for purposes of instantiation
        if isinstance(config, DatasourceConfig):
            config = datasourceConfigSchema.dump(config)
        config.update({"name": name})
        module_name = "great_expectations.datasource"
        datasource = instantiate_class_from_config(
            config=config,
            runtime_environment={"data_context": self},
            config_defaults={"module_name": module_name},
        )
        if not datasource:
            raise ge_exceptions.ClassInstantiationError(
                module_name=module_name,
                package_name=None,
                class_name=config["class_name"],
            )
        return datasource

    def get_datasource(self, datasource_name: str = "default") -> Datasource:
        """Get the named datasource

        Args:
            datasource_name (str): the name of the datasource from the configuration

        Returns:
            datasource (Datasource)
        """
        if datasource_name in self._cached_datasources:
            return self._cached_datasources[datasource_name]
        if (
            datasource_name
            in self._project_config_with_variables_substituted.datasources
        ):
            datasource_config = copy.deepcopy(
                self._project_config_with_variables_substituted.datasources[
                    datasource_name
                ]
            )
        else:
            raise ValueError(
                f"Unable to load datasource `{datasource_name}` -- no configuration found or invalid configuration."
            )
        datasource_config = datasourceConfigSchema.load(datasource_config)
        datasource = self._build_datasource_from_config(
            datasource_name, datasource_config
        )
        self._cached_datasources[datasource_name] = datasource
        return datasource

    def list_expectation_suites(self):
        """Return a list of available expectation suite names."""
        try:
            keys = self.stores[self.expectations_store_name].list_keys()
        except KeyError as e:
            raise ge_exceptions.InvalidConfigError(
                "Unable to find configured store: %s" % str(e)
            )
        return keys

    def list_datasources(self):
        """List currently-configured datasources on this context.

        Returns:
            List(dict): each dictionary includes "name", "class_name", and "module_name" keys
        """
        datasources = []
        for (
            key,
            value,
        ) in self._project_config_with_variables_substituted.datasources.items():
            value["name"] = key
            datasources.append(value)
        return datasources

    def list_stores(self):
        """List currently-configured Stores on this context"""

        stores = []
        for (
            name,
            value,
        ) in self._project_config_with_variables_substituted.stores.items():
            value["name"] = name
            stores.append(value)
        return stores

    def list_active_stores(self):
        """
        List active Stores on this context. Active stores are identified by setting the following parameters:
            expectations_store_name,
            validations_store_name,
            evaluation_parameter_store_name
        """
        active_store_names = [
            self.expectations_store_name,
            self.validations_store_name,
            self.evaluation_parameter_store_name,
        ]
        return [
            store for store in self.list_stores() if store["name"] in active_store_names
        ]

    def list_validation_operators(self):
        """List currently-configured Validation Operators on this context"""

        validation_operators = []
        for (
            name,
            value,
        ) in (
            self._project_config_with_variables_substituted.validation_operators.items()
        ):
            value["name"] = name
            validation_operators.append(value)
        return validation_operators

    def create_expectation_suite(
        self, expectation_suite_name, overwrite_existing=False
    ) -> ExpectationSuite:
        """Build a new expectation suite and save it into the data_context expectation store.

        Args:
            expectation_suite_name: The name of the expectation_suite to create
            overwrite_existing (boolean): Whether to overwrite expectation suite if expectation suite with given name
                already exists.

        Returns:
            A new (empty) expectation suite.
        """
        if not isinstance(overwrite_existing, bool):
            raise ValueError("Parameter overwrite_existing must be of type BOOL")

        expectation_suite = ExpectationSuite(
            expectation_suite_name=expectation_suite_name
        )
        key = ExpectationSuiteIdentifier(expectation_suite_name=expectation_suite_name)

        if (
            self._stores[self.expectations_store_name].has_key(key)
            and not overwrite_existing
        ):
            raise ge_exceptions.DataContextError(
                "expectation_suite with name {} already exists. If you would like to overwrite this "
                "expectation_suite, set overwrite_existing=True.".format(
                    expectation_suite_name
                )
            )
        else:
            self._stores[self.expectations_store_name].set(key, expectation_suite)

        return expectation_suite

    def delete_expectation_suite(self, expectation_suite_name):
        """Delete specified expectation suite from data_context expectation store.

        Args:
            expectation_suite_name: The name of the expectation_suite to create

        Returns:
            True for Success and False for Failure.
        """
        key = ExpectationSuiteIdentifier(expectation_suite_name)
        if not self._stores[self.expectations_store_name].has_key(key):
            raise ge_exceptions.DataContextError(
                "expectation_suite with name {} does not exist."
            )
        else:
            self._stores[self.expectations_store_name].remove_key(key)
            return True
        return False

    def get_expectation_suite(self, expectation_suite_name):
        """Get a named expectation suite for the provided data_asset_name.

        Args:
            expectation_suite_name (str): the name for the expectation suite

        Returns:
            expectation_suite
        """
        key = ExpectationSuiteIdentifier(expectation_suite_name=expectation_suite_name)

        if self.stores[self.expectations_store_name].has_key(key):
            return self.stores[self.expectations_store_name].get(key)
        else:
            raise ge_exceptions.DataContextError(
                "expectation_suite %s not found" % expectation_suite_name
            )

    def list_expectation_suite_names(self):
        """Lists the available expectation suite names"""
        sorted_expectation_suite_names = [
            i.expectation_suite_name for i in self.list_expectation_suites()
        ]
        sorted_expectation_suite_names.sort()
        return sorted_expectation_suite_names

    @usage_statistics_enabled_method(
        event_name="data_context.save_expectation_suite",
        args_payload_fn=save_expectation_suite_usage_statistics,
    )
    def save_expectation_suite(self, expectation_suite, expectation_suite_name=None):
        """Save the provided expectation suite into the DataContext.

        Args:
            expectation_suite: the suite to save
            expectation_suite_name: the name of this expectation suite. If no name is provided the name will \
                be read from the suite

        Returns:
            None
        """
        if expectation_suite_name is None:
            key = ExpectationSuiteIdentifier(
                expectation_suite_name=expectation_suite.expectation_suite_name
            )
        else:
            expectation_suite.expectation_suite_name = expectation_suite_name
            key = ExpectationSuiteIdentifier(
                expectation_suite_name=expectation_suite_name
            )

        self.stores[self.expectations_store_name].set(key, expectation_suite)
        self._evaluation_parameter_dependencies_compiled = False

    def _store_metrics(self, requested_metrics, validation_results, target_store_name):
        """
        requested_metrics is a dictionary like this:

              requested_metrics:
                *:  # The asterisk here matches *any* expectation suite name
                  # use the 'kwargs' key to request metrics that are defined by kwargs,
                  # for example because they are defined only for a particular column
                  # - column:
                  #     Age:
                  #        - expect_column_min_to_be_between.result.observed_value
                    - statistics.evaluated_expectations
                    - statistics.successful_expectations

        Args:
            requested_metrics:
            validation_results:
            target_store_name:

        Returns:

        """
        expectation_suite_name = validation_results.meta["expectation_suite_name"]
        run_id = validation_results.meta["run_id"]
        data_asset_name = validation_results.meta.get("batch_kwargs", {}).get(
            "data_asset_name"
        )

        for expectation_suite_dependency, metrics_list in requested_metrics.items():
            if (expectation_suite_dependency != "*") and (
                expectation_suite_dependency != expectation_suite_name
            ):
                continue

            if not isinstance(metrics_list, list):
                raise ge_exceptions.DataContextError(
                    "Invalid requested_metrics configuration: metrics requested for "
                    "each expectation suite must be a list."
                )

            for metric_configuration in metrics_list:
                metric_configurations = _get_metric_configuration_tuples(
                    metric_configuration
                )
                for metric_name, metric_kwargs in metric_configurations:
                    try:
                        metric_value = validation_results.get_metric(
                            metric_name, **metric_kwargs
                        )
                        self.stores[target_store_name].set(
                            ValidationMetricIdentifier(
                                run_id=run_id,
                                data_asset_name=data_asset_name,
                                expectation_suite_identifier=ExpectationSuiteIdentifier(
                                    expectation_suite_name
                                ),
                                metric_name=metric_name,
                                metric_kwargs_id=get_metric_kwargs_id(
                                    metric_name, metric_kwargs
                                ),
                            ),
                            metric_value,
                        )
                    except ge_exceptions.UnavailableMetricError:
                        # This will happen frequently in larger pipelines
                        logger.debug(
                            "metric {} was requested by another expectation suite but is not available in "
                            "this validation result.".format(metric_name)
                        )

    def store_validation_result_metrics(
        self, requested_metrics, validation_results, target_store_name
    ):
        self._store_metrics(requested_metrics, validation_results, target_store_name)

    def store_evaluation_parameters(self, validation_results, target_store_name=None):
        if not self._evaluation_parameter_dependencies_compiled:
            self._compile_evaluation_parameter_dependencies()

        if target_store_name is None:
            target_store_name = self.evaluation_parameter_store_name

        self._store_metrics(
            self._evaluation_parameter_dependencies,
            validation_results,
            target_store_name,
        )

    @property
    def evaluation_parameter_store(self):
        return self.stores[self.evaluation_parameter_store_name]

    @property
    def evaluation_parameter_store_name(self):
        return (
            self._project_config_with_variables_substituted.evaluation_parameter_store_name
        )

    @property
    def validations_store_name(self):
        return self._project_config_with_variables_substituted.validations_store_name

    @property
    def validations_store(self):
        return self.stores[self.validations_store_name]

    def _compile_evaluation_parameter_dependencies(self):
        self._evaluation_parameter_dependencies = {}
        for key in self.stores[self.expectations_store_name].list_keys():
            expectation_suite = self.stores[self.expectations_store_name].get(key)
            if not expectation_suite:
                continue

            dependencies = expectation_suite.get_evaluation_parameter_dependencies()
            if len(dependencies) > 0:
                nested_update(self._evaluation_parameter_dependencies, dependencies)

        self._evaluation_parameter_dependencies_compiled = True

    def get_validation_result(
        self,
        expectation_suite_name,
        run_id=None,
        batch_identifier=None,
        validations_store_name=None,
        failed_only=False,
    ):
        """Get validation results from a configured store.

        Args:
            data_asset_name: name of data asset for which to get validation result
            expectation_suite_name: expectation_suite name for which to get validation result (default: "default")
            run_id: run_id for which to get validation result (if None, fetch the latest result by alphanumeric sort)
            validations_store_name: the name of the store from which to get validation results
            failed_only: if True, filter the result to return only failed expectations

        Returns:
            validation_result

        """
        if validations_store_name is None:
            validations_store_name = self.validations_store_name
        selected_store = self.stores[validations_store_name]

        if run_id is None or batch_identifier is None:
            # Get most recent run id
            # NOTE : This method requires a (potentially very inefficient) list_keys call.
            # It should probably move to live in an appropriate Store class,
            # but when we do so, that Store will need to function as more than just a key-value Store.
            key_list = selected_store.list_keys()
            filtered_key_list = []
            for key in key_list:
                if run_id is not None and key.run_id != run_id:
                    continue
                if (
                    batch_identifier is not None
                    and key.batch_identifier != batch_identifier
                ):
                    continue
                filtered_key_list.append(key)

            # run_id_set = set([key.run_id for key in filtered_key_list])
            if len(filtered_key_list) == 0:
                logger.warning("No valid run_id values found.")
                return {}

            filtered_key_list = sorted(filtered_key_list, key=lambda x: x.run_id)

            if run_id is None:
                run_id = filtered_key_list[-1].run_id
            if batch_identifier is None:
                batch_identifier = filtered_key_list[-1].batch_identifier

        key = ValidationResultIdentifier(
            expectation_suite_identifier=ExpectationSuiteIdentifier(
                expectation_suite_name=expectation_suite_name
            ),
            run_id=run_id,
            batch_identifier=batch_identifier,
        )
        results_dict = selected_store.get(key)

        # TODO: This should be a convenience method of ValidationResultSuite
        if failed_only:
            failed_results_list = [
                result for result in results_dict.results if not result.success
            ]
            results_dict.results = failed_results_list
            return results_dict
        else:
            return results_dict

    def update_return_obj(self, data_asset, return_obj):
        """Helper called by data_asset.

        Args:
            data_asset: The data_asset whose validation produced the current return object
            return_obj: the return object to update

        Returns:
            return_obj: the return object, potentially changed into a widget by the configured expectation explorer
        """
        return return_obj

    @usage_statistics_enabled_method(event_name="data_context.build_data_docs")
    def build_data_docs(
        self, site_names=None, resource_identifiers=None, dry_run=False
    ):
        """
        Build Data Docs for your project.

        These make it simple to visualize data quality in your project. These
        include Expectations, Validations & Profiles. The are built for all
        Datasources from JSON artifacts in the local repo including validations
        & profiles from the uncommitted directory.

        :param site_names: if specified, build data docs only for these sites, otherwise,
                            build all the sites specified in the context's config
        :param resource_identifiers: a list of resource identifiers (ExpectationSuiteIdentifier,
                            ValidationResultIdentifier). If specified, rebuild HTML
                            (or other views the data docs sites are rendering) only for
                            the resources in this list. This supports incremental build
                            of data docs sites (e.g., when a new validation result is created)
                            and avoids full rebuild.
        :param dry_run: a flag, if True, the method returns a structure containing the
                            URLs of the sites that *would* be built, but it does not build
                            these sites. The motivation for adding this flag was to allow
                            the CLI to display the the URLs before building and to let users
                            confirm.

        Returns:
            A dictionary with the names of the updated data documentation sites as keys and the the location info
            of their index.html files as values
        """
        logger.debug("Starting DataContext.build_data_docs")

        index_page_locator_infos = {}

        sites = self._project_config_with_variables_substituted.data_docs_sites
        if sites:
            logger.debug("Found data_docs_sites. Building sites...")

            for site_name, site_config in sites.items():
                logger.debug("Building Data Docs Site %s" % site_name,)

                if (site_names and (site_name in site_names)) or not site_names:
                    complete_site_config = site_config
                    module_name = "great_expectations.render.renderer.site_builder"
                    site_builder = instantiate_class_from_config(
                        config=complete_site_config,
                        runtime_environment={
                            "data_context": self,
                            "root_directory": self.root_directory,
                            "site_name": site_name,
                        },
                        config_defaults={"module_name": module_name},
                    )
                    if not site_builder:
                        raise ge_exceptions.ClassInstantiationError(
                            module_name=module_name,
                            package_name=None,
                            class_name=complete_site_config["class_name"],
                        )
                    if dry_run:
                        index_page_locator_infos[
                            site_name
                        ] = site_builder.get_resource_url(only_if_exists=False)
                    else:
                        index_page_resource_identifier_tuple = site_builder.build(
                            resource_identifiers
                        )
                        if index_page_resource_identifier_tuple:
                            index_page_locator_infos[
                                site_name
                            ] = index_page_resource_identifier_tuple[0]

        else:
            logger.debug("No data_docs_config found. No site(s) built.")

        return index_page_locator_infos

    def clean_data_docs(self, site_name=None):
        sites123 = self._project_config_with_variables_substituted.data_docs_sites
        cleaned = False
        for sname, site_config in sites123.items():
            if site_name is None:
                cleaned = False
                complete_site_config = site_config
                module_name = "great_expectations.render.renderer.site_builder"
                site_builder = instantiate_class_from_config(
                    config=complete_site_config,
                    runtime_environment={
                        "data_context": self,
                        "root_directory": self.root_directory,
                    },
                    config_defaults={"module_name": module_name},
                )
                site_builder.clean_site()
                cleaned = True
            else:
                if site_name == sname:
                    complete_site_config = site_config
                    module_name = "great_expectations.render.renderer.site_builder"
                    site_builder = instantiate_class_from_config(
                        config=complete_site_config,
                        runtime_environment={
                            "data_context": self,
                            "root_directory": self.root_directory,
                        },
                        config_defaults={"module_name": module_name},
                    )
                    site_builder.clean_site()
                    return True
        return cleaned

    def profile_datasource(
        self,
        datasource_name,
        batch_kwargs_generator_name=None,
        data_assets=None,
        max_data_assets=20,
        profile_all_data_assets=True,
        profiler=BasicDatasetProfiler,
        profiler_configuration=None,
        dry_run=False,
        run_id=None,
        additional_batch_kwargs=None,
        run_name=None,
        run_time=None,
    ):
        """Profile the named datasource using the named profiler.

        Args:
            datasource_name: the name of the datasource for which to profile data_assets
            batch_kwargs_generator_name: the name of the batch kwargs generator to use to get batches
            data_assets: list of data asset names to profile
            max_data_assets: if the number of data assets the batch kwargs generator yields is greater than this max_data_assets,
                profile_all_data_assets=True is required to profile all
            profile_all_data_assets: when True, all data assets are profiled, regardless of their number
            profiler: the profiler class to use
            profiler_configuration: Optional profiler configuration dict
            dry_run: when true, the method checks arguments and reports if can profile or specifies the arguments that are missing
            additional_batch_kwargs: Additional keyword arguments to be provided to get_batch when loading the data asset.
        Returns:
            A dictionary::

                {
                    "success": True/False,
                    "results": List of (expectation_suite, EVR) tuples for each of the data_assets found in the datasource
                }

            When success = False, the error details are under "error" key
        """

        # We don't need the datasource object, but this line serves to check if the datasource by the name passed as
        # an arg exists and raise an error if it does not.
        datasource = self.get_datasource(datasource_name)

        if not dry_run:
            logger.info(
                "Profiling '{}' with '{}'".format(datasource_name, profiler.__name__)
            )

        profiling_results = {}

        # Build the list of available data asset names (each item a tuple of name and type)

        data_asset_names_dict = self.get_available_data_asset_names(datasource_name)

        available_data_asset_name_list = []
        try:
            datasource_data_asset_names_dict = data_asset_names_dict[datasource_name]
        except KeyError:
            # KeyError will happen if there is not datasource
            raise ge_exceptions.ProfilerError(
                "No datasource {} found.".format(datasource_name)
            )

        if batch_kwargs_generator_name is None:
            # if no generator name is passed as an arg and the datasource has only
            # one generator with data asset names, use it.
            # if ambiguous, raise an exception
            for name in datasource_data_asset_names_dict.keys():
                if batch_kwargs_generator_name is not None:
                    profiling_results = {
                        "success": False,
                        "error": {
                            "code": DataContext.PROFILING_ERROR_CODE_MULTIPLE_BATCH_KWARGS_GENERATORS_FOUND
                        },
                    }
                    return profiling_results

                if len(datasource_data_asset_names_dict[name]["names"]) > 0:
                    available_data_asset_name_list = datasource_data_asset_names_dict[
                        name
                    ]["names"]
                    batch_kwargs_generator_name = name

            if batch_kwargs_generator_name is None:
                profiling_results = {
                    "success": False,
                    "error": {
                        "code": DataContext.PROFILING_ERROR_CODE_NO_BATCH_KWARGS_GENERATORS_FOUND
                    },
                }
                return profiling_results
        else:
            # if the generator name is passed as an arg, get this generator's available data asset names
            try:
                available_data_asset_name_list = datasource_data_asset_names_dict[
                    batch_kwargs_generator_name
                ]["names"]
            except KeyError:
                raise ge_exceptions.ProfilerError(
                    "batch kwargs Generator {} not found. Specify the name of a generator configured in this datasource".format(
                        batch_kwargs_generator_name
                    )
                )

        available_data_asset_name_list = sorted(
            available_data_asset_name_list, key=lambda x: x[0]
        )

        if len(available_data_asset_name_list) == 0:
            raise ge_exceptions.ProfilerError(
                "No Data Assets found in Datasource {}. Used batch kwargs generator: {}.".format(
                    datasource_name, batch_kwargs_generator_name
                )
            )
        total_data_assets = len(available_data_asset_name_list)

        data_asset_names_to_profiled = None

        if isinstance(data_assets, list) and len(data_assets) > 0:
            not_found_data_assets = [
                name
                for name in data_assets
                if name not in [da[0] for da in available_data_asset_name_list]
            ]
            if len(not_found_data_assets) > 0:
                profiling_results = {
                    "success": False,
                    "error": {
                        "code": DataContext.PROFILING_ERROR_CODE_SPECIFIED_DATA_ASSETS_NOT_FOUND,
                        "not_found_data_assets": not_found_data_assets,
                        "data_assets": available_data_asset_name_list,
                    },
                }
                return profiling_results

            data_assets.sort()
            data_asset_names_to_profiled = data_assets
            total_data_assets = len(available_data_asset_name_list)
            if not dry_run:
                logger.info(
                    "Profiling the white-listed data assets: %s, alphabetically."
                    % (",".join(data_assets))
                )
        else:
            if not profile_all_data_assets:
                if total_data_assets > max_data_assets:
                    profiling_results = {
                        "success": False,
                        "error": {
                            "code": DataContext.PROFILING_ERROR_CODE_TOO_MANY_DATA_ASSETS,
                            "num_data_assets": total_data_assets,
                            "data_assets": available_data_asset_name_list,
                        },
                    }
                    return profiling_results

            data_asset_names_to_profiled = [
                name[0] for name in available_data_asset_name_list
            ]
        if not dry_run:
            logger.info(
                "Profiling all %d data assets from batch kwargs generator %s"
                % (len(available_data_asset_name_list), batch_kwargs_generator_name)
            )
        else:
            logger.info(
                "Found %d data assets from batch kwargs generator %s"
                % (len(available_data_asset_name_list), batch_kwargs_generator_name)
            )

        profiling_results["success"] = True

        if not dry_run:
            profiling_results["results"] = []
            total_columns, total_expectations, total_rows, skipped_data_assets = (
                0,
                0,
                0,
                0,
            )
            total_start_time = datetime.datetime.now()

            for name in data_asset_names_to_profiled:
                logger.info("\tProfiling '%s'..." % name)
                try:
                    profiling_results["results"].append(
                        self.profile_data_asset(
                            datasource_name=datasource_name,
                            batch_kwargs_generator_name=batch_kwargs_generator_name,
                            data_asset_name=name,
                            profiler=profiler,
                            profiler_configuration=profiler_configuration,
                            run_id=run_id,
                            additional_batch_kwargs=additional_batch_kwargs,
                            run_name=run_name,
                            run_time=run_time,
                        )["results"][0]
                    )

                except ge_exceptions.ProfilerError as err:
                    logger.warning(err.message)
                except OSError as err:
                    logger.warning(
                        "IOError while profiling %s. (Perhaps a loading error?) Skipping."
                        % name[1]
                    )
                    logger.debug(str(err))
                    skipped_data_assets += 1
                except SQLAlchemyError as e:
                    logger.warning(
                        "SqlAlchemyError while profiling %s. Skipping." % name[1]
                    )
                    logger.debug(str(e))
                    skipped_data_assets += 1

            total_duration = (
                datetime.datetime.now() - total_start_time
            ).total_seconds()
            logger.info(
                """
    Profiled %d of %d named data assets, with %d total rows and %d columns in %.2f seconds.
    Generated, evaluated, and stored %d Expectations during profiling. Please review results using data-docs."""
                % (
                    len(data_asset_names_to_profiled),
                    total_data_assets,
                    total_rows,
                    total_columns,
                    total_duration,
                    total_expectations,
                )
            )
            if skipped_data_assets > 0:
                logger.warning(
                    "Skipped %d data assets due to errors." % skipped_data_assets
                )

        profiling_results["success"] = True
        return profiling_results

    def profile_data_asset(
        self,
        datasource_name,
        batch_kwargs_generator_name=None,
        data_asset_name=None,
        batch_kwargs=None,
        expectation_suite_name=None,
        profiler=BasicDatasetProfiler,
        profiler_configuration=None,
        run_id=None,
        additional_batch_kwargs=None,
        run_name=None,
        run_time=None,
    ):
        """
        Profile a data asset

        :param datasource_name: the name of the datasource to which the profiled data asset belongs
        :param batch_kwargs_generator_name: the name of the batch kwargs generator to use to get batches (only if batch_kwargs are not provided)
        :param data_asset_name: the name of the profiled data asset
        :param batch_kwargs: optional - if set, the method will use the value to fetch the batch to be profiled. If not passed, the batch kwargs generator (generator_name arg) will choose a batch
        :param profiler: the profiler class to use
        :param profiler_configuration: Optional profiler configuration dict
        :param run_name: optional - if set, the validation result created by the profiler will be under the provided run_name
        :param additional_batch_kwargs:
        :returns
            A dictionary::

                {
                    "success": True/False,
                    "results": List of (expectation_suite, EVR) tuples for each of the data_assets found in the datasource
                }

            When success = False, the error details are under "error" key
        """

        assert not (run_id and run_name) and not (
            run_id and run_time
        ), "Please provide either a run_id or run_name and/or run_time."
        if isinstance(run_id, str) and not run_name:
            warnings.warn(
                "String run_ids will be deprecated in the future. Please provide a run_id of type "
                "RunIdentifier(run_name=None, run_time=None), or a dictionary containing run_name "
                "and run_time (both optional). Instead of providing a run_id, you may also provide"
                "run_name and run_time separately.",
                DeprecationWarning,
            )
            try:
                run_time = parse(run_id)
            except (ValueError, TypeError):
                pass
            run_id = RunIdentifier(run_name=run_id, run_time=run_time)
        elif isinstance(run_id, dict):
            run_id = RunIdentifier(**run_id)
        elif not isinstance(run_id, RunIdentifier):
            run_name = run_name or "profiling"
            run_id = RunIdentifier(run_name=run_name, run_time=run_time)

        logger.info(
            "Profiling '{}' with '{}'".format(datasource_name, profiler.__name__)
        )

        if not additional_batch_kwargs:
            additional_batch_kwargs = {}

        if batch_kwargs is None:
            try:
                generator = self.get_datasource(
                    datasource_name=datasource_name
                ).get_batch_kwargs_generator(name=batch_kwargs_generator_name)
                batch_kwargs = generator.build_batch_kwargs(
                    data_asset_name, **additional_batch_kwargs
                )
            except ge_exceptions.BatchKwargsError:
                raise ge_exceptions.ProfilerError(
                    "Unable to build batch_kwargs for datasource {}, using batch kwargs generator {} for name {}".format(
                        datasource_name, batch_kwargs_generator_name, data_asset_name
                    )
                )
            except ValueError:
                raise ge_exceptions.ProfilerError(
                    "Unable to find datasource {} or batch kwargs generator {}.".format(
                        datasource_name, batch_kwargs_generator_name
                    )
                )
        else:
            batch_kwargs.update(additional_batch_kwargs)

        profiling_results = {"success": False, "results": []}

        total_columns, total_expectations, total_rows, skipped_data_assets = 0, 0, 0, 0
        total_start_time = datetime.datetime.now()

        name = data_asset_name
        # logger.info("\tProfiling '%s'..." % name)

        start_time = datetime.datetime.now()

        if expectation_suite_name is None:
            if batch_kwargs_generator_name is None and data_asset_name is None:
                expectation_suite_name = (
                    datasource_name
                    + "."
                    + profiler.__name__
                    + "."
                    + BatchKwargs(batch_kwargs).to_id()
                )
            else:
                expectation_suite_name = (
                    datasource_name
                    + "."
                    + batch_kwargs_generator_name
                    + "."
                    + data_asset_name
                    + "."
                    + profiler.__name__
                )

        self.create_expectation_suite(
            expectation_suite_name=expectation_suite_name, overwrite_existing=True
        )

        # TODO: Add batch_parameters
        batch = self.get_batch(
            expectation_suite_name=expectation_suite_name, batch_kwargs=batch_kwargs,
        )

        if not profiler.validate(batch):
            raise ge_exceptions.ProfilerError(
                "batch '%s' is not a valid batch for the '%s' profiler"
                % (name, profiler.__name__)
            )

        # Note: This logic is specific to DatasetProfilers, which profile a single batch. Multi-batch profilers
        # will have more to unpack.
        expectation_suite, validation_results = profiler.profile(
            batch, run_id=run_id, profiler_configuration=profiler_configuration
        )
        profiling_results["results"].append((expectation_suite, validation_results))

        self.validations_store.set(
            key=ValidationResultIdentifier(
                expectation_suite_identifier=ExpectationSuiteIdentifier(
                    expectation_suite_name=expectation_suite_name
                ),
                run_id=run_id,
                batch_identifier=batch.batch_id,
            ),
            value=validation_results,
        )

        if isinstance(batch, Dataset):
            # For datasets, we can produce some more detailed statistics
            row_count = batch.get_row_count()
            total_rows += row_count
            new_column_count = len(
                {
                    exp.kwargs["column"]
                    for exp in expectation_suite.expectations
                    if "column" in exp.kwargs
                }
            )
            total_columns += new_column_count

        new_expectation_count = len(expectation_suite.expectations)
        total_expectations += new_expectation_count

        self.save_expectation_suite(expectation_suite)
        duration = (datetime.datetime.now() - start_time).total_seconds()
        logger.info(
            "\tProfiled %d columns using %d rows from %s (%.3f sec)"
            % (new_column_count, row_count, name, duration)
        )

        total_duration = (datetime.datetime.now() - total_start_time).total_seconds()
        logger.info(
            """
Profiled the data asset, with %d total rows and %d columns in %.2f seconds.
Generated, evaluated, and stored %d Expectations during profiling. Please review results using data-docs."""
            % (total_rows, total_columns, total_duration, total_expectations,)
        )

        profiling_results["success"] = True
        return profiling_results


class DataContext(BaseDataContext):
    """A DataContext represents a Great Expectations project. It organizes storage and access for
    expectation suites, datasources, notification settings, and data fixtures.

    The DataContext is configured via a yml file stored in a directory called great_expectations; the configuration file
    as well as managed expectation suites should be stored in version control.

    Use the `create` classmethod to create a new empty config, or instantiate the DataContext
    by passing the path to an existing data context root directory.

    DataContexts use data sources you're already familiar with. BatchKwargGenerators help introspect data stores and data execution
    frameworks (such as airflow, Nifi, dbt, or dagster) to describe and produce batches of data ready for analysis. This
    enables fetching, validation, profiling, and documentation of  your data in a way that is meaningful within your
    existing infrastructure and work environment.

    DataContexts use a datasource-based namespace, where each accessible type of data has a three-part
    normalized *data_asset_name*, consisting of *datasource/generator/data_asset_name*.

    - The datasource actually connects to a source of materialized data and returns Great Expectations DataAssets \
      connected to a compute environment and ready for validation.

    - The BatchKwargGenerator knows how to introspect datasources and produce identifying "batch_kwargs" that define \
      particular slices of data.

    - The data_asset_name is a specific name -- often a table name or other name familiar to users -- that \
      batch kwargs generators can slice into batches.

    An expectation suite is a collection of expectations ready to be applied to a batch of data. Since
    in many projects it is useful to have different expectations evaluate in different contexts--profiling
    vs. testing; warning vs. error; high vs. low compute; ML model or dashboard--suites provide a namespace
    option for selecting which expectations a DataContext returns.

    In many simple projects, the datasource or batch kwargs generator name may be omitted and the DataContext will infer
    the correct name when there is no ambiguity.

    Similarly, if no expectation suite name is provided, the DataContext will assume the name "default".
    """

    @classmethod
    def create(
        cls,
        project_root_dir=None,
        usage_statistics_enabled=True,
        runtime_environment=None,
    ):
        """
        Build a new great_expectations directory and DataContext object in the provided project_root_dir.

        `create` will not create a new "great_expectations" directory in the provided folder, provided one does not
        already exist. Then, it will initialize a new DataContext in that folder and write the resulting config.

        Args:
            project_root_dir: path to the root directory in which to create a new great_expectations directory
            runtime_environment: a dictionary of config variables that
            override both those set in config_variables.yml and the environment

        Returns:
            DataContext
        """

        if not os.path.isdir(project_root_dir):
            raise ge_exceptions.DataContextError(
                "The project_root_dir must be an existing directory in which "
                "to initialize a new DataContext"
            )

        ge_dir = os.path.join(project_root_dir, cls.GE_DIR)
        os.makedirs(ge_dir, exist_ok=True)
        cls.scaffold_directories(ge_dir)

        if os.path.isfile(os.path.join(ge_dir, cls.GE_YML)):
            message = """Warning. An existing `{}` was found here: {}.
    - No action was taken.""".format(
                cls.GE_YML, ge_dir
            )
            warnings.warn(message)
        else:
            cls.write_project_template_to_disk(ge_dir, usage_statistics_enabled)

        if os.path.isfile(os.path.join(ge_dir, "notebooks")):
            message = """Warning. An existing `notebooks` directory was found here: {}.
    - No action was taken.""".format(
                ge_dir
            )
            warnings.warn(message)
        else:
            cls.scaffold_notebooks(ge_dir)

        uncommitted_dir = os.path.join(ge_dir, cls.GE_UNCOMMITTED_DIR)
        if os.path.isfile(os.path.join(uncommitted_dir, "config_variables.yml")):
            message = """Warning. An existing `config_variables.yml` was found here: {}.
    - No action was taken.""".format(
                uncommitted_dir
            )
            warnings.warn(message)
        else:
            cls.write_config_variables_template_to_disk(uncommitted_dir)

        return cls(ge_dir, runtime_environment=runtime_environment)

    @classmethod
    def all_uncommitted_directories_exist(cls, ge_dir):
        """Check if all uncommitted direcotries exist."""
        uncommitted_dir = os.path.join(ge_dir, cls.GE_UNCOMMITTED_DIR)
        for directory in cls.UNCOMMITTED_DIRECTORIES:
            if not os.path.isdir(os.path.join(uncommitted_dir, directory)):
                return False

        return True

    @classmethod
    def config_variables_yml_exist(cls, ge_dir):
        """Check if all config_variables.yml exists."""
        path_to_yml = os.path.join(ge_dir, cls.GE_YML)

        # TODO this is so brittle and gross
        with open(path_to_yml) as f:
            config = yaml.load(f)
        config_var_path = config.get("config_variables_file_path")
        config_var_path = os.path.join(ge_dir, config_var_path)
        return os.path.isfile(config_var_path)

    @classmethod
    def write_config_variables_template_to_disk(cls, uncommitted_dir):
        os.makedirs(uncommitted_dir, exist_ok=True)
        config_var_file = os.path.join(uncommitted_dir, "config_variables.yml")
        with open(config_var_file, "w") as template:
            template.write(CONFIG_VARIABLES_TEMPLATE)

    @classmethod
    def write_project_template_to_disk(cls, ge_dir, usage_statistics_enabled=True):
        file_path = os.path.join(ge_dir, cls.GE_YML)
        with open(file_path, "w") as template:
            if usage_statistics_enabled:
                template.write(PROJECT_TEMPLATE_USAGE_STATISTICS_ENABLED)
            else:
                template.write(PROJECT_TEMPLATE_USAGE_STATISTICS_DISABLED)

    @classmethod
    def scaffold_directories(cls, base_dir):
        """Safely create GE directories for a new project."""
        os.makedirs(base_dir, exist_ok=True)
        open(os.path.join(base_dir, ".gitignore"), "w").write("uncommitted/")

        for directory in cls.BASE_DIRECTORIES:
            if directory == "plugins":
                plugins_dir = os.path.join(base_dir, directory)
                os.makedirs(plugins_dir, exist_ok=True)
                os.makedirs(
                    os.path.join(plugins_dir, "custom_data_docs"), exist_ok=True
                )
                os.makedirs(
                    os.path.join(plugins_dir, "custom_data_docs", "views"),
                    exist_ok=True,
                )
                os.makedirs(
                    os.path.join(plugins_dir, "custom_data_docs", "renderers"),
                    exist_ok=True,
                )
                os.makedirs(
                    os.path.join(plugins_dir, "custom_data_docs", "styles"),
                    exist_ok=True,
                )
                cls.scaffold_custom_data_docs(plugins_dir)
            else:
                os.makedirs(os.path.join(base_dir, directory), exist_ok=True)

        uncommitted_dir = os.path.join(base_dir, cls.GE_UNCOMMITTED_DIR)

        for new_directory in cls.UNCOMMITTED_DIRECTORIES:
            new_directory_path = os.path.join(uncommitted_dir, new_directory)
            os.makedirs(new_directory_path, exist_ok=True)

        notebook_path = os.path.join(base_dir, "notebooks")
        for subdir in cls.NOTEBOOK_SUBDIRECTORIES:
            os.makedirs(os.path.join(notebook_path, subdir), exist_ok=True)

    @classmethod
    def scaffold_custom_data_docs(cls, plugins_dir):
        """Copy custom data docs templates"""
        styles_template = file_relative_path(
            __file__,
            "../render/view/static/styles/data_docs_custom_styles_template.css",
        )
        styles_destination_path = os.path.join(
            plugins_dir, "custom_data_docs", "styles", "data_docs_custom_styles.css"
        )
        shutil.copyfile(styles_template, styles_destination_path)

    @classmethod
    def scaffold_notebooks(cls, base_dir):
        """Copy template notebooks into the notebooks directory for a project."""
        template_dir = file_relative_path(__file__, "../init_notebooks/")
        notebook_dir = os.path.join(base_dir, "notebooks/")
        for subdir in cls.NOTEBOOK_SUBDIRECTORIES:
            subdir_path = os.path.join(notebook_dir, subdir)
            for notebook in glob.glob(os.path.join(template_dir, subdir, "*.ipynb")):
                notebook_name = os.path.basename(notebook)
                destination_path = os.path.join(subdir_path, notebook_name)
                shutil.copyfile(notebook, destination_path)

    def __init__(self, context_root_dir=None, runtime_environment=None):

        # Determine the "context root directory" - this is the parent of "great_expectations" dir
        if context_root_dir is None:
            context_root_dir = self.find_context_root_dir()
        context_root_directory = os.path.abspath(os.path.expanduser(context_root_dir))
        self._context_root_directory = context_root_directory

        project_config = self._load_project_config()
        project_config_dict = dataContextConfigSchema.dump(project_config)
        super().__init__(project_config, context_root_directory, runtime_environment)

        # save project config if data_context_id auto-generated or global config values applied
        if (
            project_config.anonymous_usage_statistics.explicit_id is False
            or project_config_dict != dataContextConfigSchema.dump(self._project_config)
        ):
            self._save_project_config()

    def _load_project_config(self):
        """
        Reads the project configuration from the project configuration file.
        The file may contain ${SOME_VARIABLE} variables - see self._project_config_with_variables_substituted
        for how these are substituted.

        :return: the configuration object read from the file
        """
        path_to_yml = os.path.join(self.root_directory, self.GE_YML)
        try:
            with open(path_to_yml) as data:
                config_dict = yaml.load(data)

        except YAMLError as err:
            raise ge_exceptions.InvalidConfigurationYamlError(
                "Your configuration file is not a valid yml file likely due to a yml syntax error:\n\n{}".format(
                    err
                )
            )
        except DuplicateKeyError:
            raise ge_exceptions.InvalidConfigurationYamlError(
                "Error: duplicate key found in project YAML file."
            )
        except OSError:
            raise ge_exceptions.ConfigNotFoundError()

        try:
            return DataContextConfig.from_commented_map(config_dict)
        except ge_exceptions.InvalidDataContextConfigError:
            # Just to be explicit about what we intended to catch
            raise

    def list_checkpoints(self) -> List[str]:
        """List checkpoints. (Experimental)"""
        # TODO mark experimental
        files = self._list_ymls_in_checkpoints_directory()
        return [
            os.path.basename(f)[:-4]
            for f in files
            if os.path.basename(f).endswith(".yml")
        ]

    def get_checkpoint(self, checkpoint_name: str) -> dict:
        """Load a checkpoint. (Experimental)"""
        # TODO mark experimental
        yaml = YAML(typ="safe")
        # TODO make a serializable class with a schema
        checkpoint_path = os.path.join(
            self.root_directory, self.CHECKPOINTS_DIR, f"{checkpoint_name}.yml"
        )
        try:
            with open(checkpoint_path) as f:
                checkpoint = yaml.load(f.read())
                return self._validate_checkpoint(checkpoint, checkpoint_name)
        except FileNotFoundError:
            raise ge_exceptions.CheckpointNotFoundError(
                f"Could not find checkpoint `{checkpoint_name}`."
            )

    def _list_ymls_in_checkpoints_directory(self):
        checkpoints_dir = os.path.join(self.root_directory, self.CHECKPOINTS_DIR)
        files = glob.glob(os.path.join(checkpoints_dir, "*.yml"), recursive=False)
        return files

    def _save_project_config(self):
        """Save the current project to disk."""
        logger.debug("Starting DataContext._save_project_config")

        config_filepath = os.path.join(self.root_directory, self.GE_YML)
        with open(config_filepath, "w") as outfile:
            self._project_config.to_yaml(outfile)

    def add_store(self, store_name, store_config):
        logger.debug("Starting DataContext.add_store for store %s" % store_name)

        new_store = super().add_store(store_name, store_config)
        self._save_project_config()
        return new_store

    def add_datasource(self, name, **kwargs):
        logger.debug("Starting DataContext.add_datasource for datasource %s" % name)

        new_datasource = super().add_datasource(name, **kwargs)
        self._save_project_config()

        return new_datasource

    def delete_datasource(self, name, **kwargs):
        logger.debug("Starting DataContext.delete_datasource for datasource %s" % name)

        delete_datasource = super().delete_datasource(name, **kwargs)
        self._save_project_config()

        return delete_datasource

    @classmethod
    def find_context_root_dir(cls):
        result = None
        yml_path = None
        ge_home_environment = os.getenv("GE_HOME")
        if ge_home_environment:
            ge_home_environment = os.path.expanduser(ge_home_environment)
            if os.path.isdir(ge_home_environment) and os.path.isfile(
                os.path.join(ge_home_environment, "great_expectations.yml")
            ):
                result = ge_home_environment
        else:
            yml_path = cls.find_context_yml_file()
            if yml_path:
                result = os.path.dirname(yml_path)

        if result is None:
            raise ge_exceptions.ConfigNotFoundError()

        logger.debug("Using project config: {}".format(yml_path))
        return result

    @classmethod
    def get_ge_config_version(cls, context_root_dir=None):
        yml_path = cls.find_context_yml_file(search_start_dir=context_root_dir)
        if yml_path is None:
            return

        with open(yml_path) as f:
            config_dict = yaml.load(f)

        config_version = config_dict.get("config_version")
        return float(config_version) if config_version else None

    @classmethod
    def set_ge_config_version(
        cls, config_version, context_root_dir=None, validate_config_version=True
    ):
        if not isinstance(config_version, (int, float)):
            raise ge_exceptions.UnsupportedConfigVersionError(
                "The argument `config_version` must be a number.",
            )

        if validate_config_version:
            if config_version < MINIMUM_SUPPORTED_CONFIG_VERSION:
                raise ge_exceptions.UnsupportedConfigVersionError(
                    "Invalid config version ({}).\n    The version number must be at least {}. ".format(
                        config_version, MINIMUM_SUPPORTED_CONFIG_VERSION
                    ),
                )
            elif config_version > CURRENT_CONFIG_VERSION:
                raise ge_exceptions.UnsupportedConfigVersionError(
                    "Invalid config version ({}).\n    The maximum valid version is {}.".format(
                        config_version, CURRENT_CONFIG_VERSION
                    ),
                )

        yml_path = cls.find_context_yml_file(search_start_dir=context_root_dir)
        if yml_path is None:
            return False

        with open(yml_path) as f:
            config_dict = yaml.load(f)
            config_dict["config_version"] = config_version

        with open(yml_path, "w") as f:
            yaml.dump(config_dict, f)

        return True

    @classmethod
    def find_context_yml_file(cls, search_start_dir=None):
        """Search for the yml file starting here and moving upward."""
        yml_path = None
        if search_start_dir is None:
            search_start_dir = os.getcwd()

        for i in range(4):
            logger.debug(
                "Searching for config file {} ({} layer deep)".format(
                    search_start_dir, i
                )
            )

            potential_ge_dir = os.path.join(search_start_dir, cls.GE_DIR)

            if os.path.isdir(potential_ge_dir):
                potential_yml = os.path.join(potential_ge_dir, cls.GE_YML)
                if os.path.isfile(potential_yml):
                    yml_path = potential_yml
                    logger.debug("Found config file at " + str(yml_path))
                    break
            # move up one directory
            search_start_dir = os.path.dirname(search_start_dir)

        return yml_path

    @classmethod
    def does_config_exist_on_disk(cls, context_root_dir):
        """Return True if the great_expectations.yml exists on disk."""
        return os.path.isfile(os.path.join(context_root_dir, cls.GE_YML))

    @classmethod
    def is_project_initialized(cls, ge_dir):
        """
        Return True if the project is initialized.

        To be considered initialized, all of the following must be true:
        - all project directories exist (including uncommitted directories)
        - a valid great_expectations.yml is on disk
        - a config_variables.yml is on disk
        - the project has at least one datasource
        - the project has at least one suite
        """
        return (
            cls.does_config_exist_on_disk(ge_dir)
            and cls.all_uncommitted_directories_exist(ge_dir)
            and cls.config_variables_yml_exist(ge_dir)
            and cls._does_context_have_at_least_one_datasource(ge_dir)
            and cls._does_context_have_at_least_one_suite(ge_dir)
        )

    @classmethod
    def does_project_have_a_datasource_in_config_file(cls, ge_dir):
        if not cls.does_config_exist_on_disk(ge_dir):
            return False
        return cls._does_context_have_at_least_one_datasource(ge_dir)

    @classmethod
    def _does_context_have_at_least_one_datasource(cls, ge_dir):
        context = cls._attempt_context_instantiation(ge_dir)
        if not isinstance(context, DataContext):
            return False
        return len(context.list_datasources()) >= 1

    @classmethod
    def _does_context_have_at_least_one_suite(cls, ge_dir):
        context = cls._attempt_context_instantiation(ge_dir)
        if not isinstance(context, DataContext):
            return False
        return len(context.list_expectation_suites()) >= 1

    @classmethod
    def _attempt_context_instantiation(cls, ge_dir):
        try:
            context = DataContext(ge_dir)
            return context
        except (
            ge_exceptions.DataContextError,
            ge_exceptions.InvalidDataContextConfigError,
        ) as e:
            logger.debug(e)

    @staticmethod
    def _validate_checkpoint(checkpoint: dict, checkpoint_name: str) -> dict:
        if checkpoint is None:
            raise ge_exceptions.CheckpointError(
                f"Checkpoint `{checkpoint_name}` has no contents. Please fix this."
            )
        if "validation_operator_name" not in checkpoint:
            checkpoint["validation_operator_name"] = "action_list_operator"

        if "batches" not in checkpoint:
            raise ge_exceptions.CheckpointError(
                f"Checkpoint `{checkpoint_name}` is missing required key: `batches`."
            )
        batches = checkpoint["batches"]
        if not isinstance(batches, list):
            raise ge_exceptions.CheckpointError(
                f"In the checkpoint `{checkpoint_name}`, the key `batches` must be a list"
            )

        for batch in batches:
            for required in ["expectation_suite_names", "batch_kwargs"]:
                if required not in batch:
                    raise ge_exceptions.CheckpointError(
                        f"Items in `batches` must have a key `{required}`"
                    )

        return checkpoint


class ExplorerDataContext(DataContext):
    def __init__(self, context_root_dir=None, expectation_explorer=True):
        """
            expectation_explorer: If True, load the expectation explorer manager, which will modify GE return objects \
            to include ipython notebook widgets.
        """

        super().__init__(context_root_dir)

        self._expectation_explorer = expectation_explorer
        if expectation_explorer:
            from great_expectations.jupyter_ux.expectation_explorer import (
                ExpectationExplorer,
            )

            self._expectation_explorer_manager = ExpectationExplorer()

    def update_return_obj(self, data_asset, return_obj):
        """Helper called by data_asset.

        Args:
            data_asset: The data_asset whose validation produced the current return object
            return_obj: the return object to update

        Returns:
            return_obj: the return object, potentially changed into a widget by the configured expectation explorer
        """
        if self._expectation_explorer:
            return self._expectation_explorer_manager.create_expectation_widget(
                data_asset, return_obj
            )
        else:
            return return_obj


def _get_metric_configuration_tuples(metric_configuration, base_kwargs=None):
    if base_kwargs is None:
        base_kwargs = {}

    if isinstance(metric_configuration, str):
        return [(metric_configuration, base_kwargs)]

    metric_configurations_list = []
    for kwarg_name in metric_configuration.keys():
        if not isinstance(metric_configuration[kwarg_name], dict):
            raise ge_exceptions.DataContextError(
                "Invalid metric_configuration: each key must contain a " "dictionary."
            )
        if (
            kwarg_name == "metric_kwargs_id"
        ):  # this special case allows a hash of multiple kwargs
            for metric_kwargs_id in metric_configuration[kwarg_name].keys():
                if base_kwargs != {}:
                    raise ge_exceptions.DataContextError(
                        "Invalid metric_configuration: when specifying "
                        "metric_kwargs_id, no other keys or values may be defined."
                    )
                if not isinstance(
                    metric_configuration[kwarg_name][metric_kwargs_id], list
                ):
                    raise ge_exceptions.DataContextError(
                        "Invalid metric_configuration: each value must contain a "
                        "list."
                    )
                metric_configurations_list += [
                    (metric_name, {"metric_kwargs_id": metric_kwargs_id})
                    for metric_name in metric_configuration[kwarg_name][
                        metric_kwargs_id
                    ]
                ]
        else:
            for kwarg_value in metric_configuration[kwarg_name].keys():
                base_kwargs.update({kwarg_name: kwarg_value})
                if not isinstance(metric_configuration[kwarg_name][kwarg_value], list):
                    raise ge_exceptions.DataContextError(
                        "Invalid metric_configuration: each value must contain a "
                        "list."
                    )
                for nested_configuration in metric_configuration[kwarg_name][
                    kwarg_value
                ]:
                    metric_configurations_list += _get_metric_configuration_tuples(
                        nested_configuration, base_kwargs=base_kwargs
                    )

    return metric_configurations_list<|MERGE_RESOLUTION|>--- conflicted
+++ resolved
@@ -256,22 +256,6 @@
         self._in_memory_instance_id = (
             None  # This variable *may* be used in case we cannot save an instance id
         )
-<<<<<<< HEAD
-
-        # Init stores
-        self._stores = dict()
-        self._init_stores(self._project_config_with_variables_substituted.stores)
-
-        # Override the project_config data_context_id if an expectations_store was already set up
-        project_config.anonymous_usage_statistics.data_context_id = (
-            self._construct_data_context_id()
-        )
-        self._initialize_usage_statistics(project_config.anonymous_usage_statistics)
-
-        # Store cached datasources but don't init them
-        self._cached_datasources = {}
-=======
->>>>>>> 6d0b7cf2
 
         # Init stores
         self._stores = dict()
@@ -316,8 +300,6 @@
                         "manually_initialize_store_backend_id": self._project_config_with_variables_substituted.anonymous_usage_statistics.data_context_id
                     }
                 )
-<<<<<<< HEAD
-=======
 
             # Set suppress_store_backend_id = True if store is inactive and has a store_backend.
             if (
@@ -328,7 +310,6 @@
                     {"suppress_store_backend_id": True}
                 )
 
->>>>>>> 6d0b7cf2
             new_store = instantiate_class_from_config(
                 config=store_config,
                 runtime_environment={"root_directory": self.root_directory,},
