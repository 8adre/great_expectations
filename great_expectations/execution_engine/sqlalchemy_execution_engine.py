import copy
import datetime
import json
import logging
import uuid
from pathlib import Path
from typing import Any, Callable, Dict, Iterable, List, Tuple
from urllib.parse import urlparse

from great_expectations.core import IDDict
from great_expectations.execution_environment.types import (
    SqlAlchemyDatasourceQueryBatchSpec,
    SqlAlchemyDatasourceTableBatchSpec,
)
from great_expectations.expectations.row_conditions import parse_condition_to_sqlalchemy
from great_expectations.util import import_library_module
from great_expectations.validator.validation_graph import MetricConfiguration

try:
    import sqlalchemy as sa
    from sqlalchemy.engine import reflection
    from sqlalchemy.engine.default import DefaultDialect
    from sqlalchemy.sql import Select
    from sqlalchemy.sql.elements import TextClause, quoted_name
except ImportError:
    sa = None
    reflection = None
    DefaultDialect = None
    Select = None
    TextClause = None
    quoted_name = None

from great_expectations.core.batch import Batch, BatchMarkers
from great_expectations.exceptions import (
    BatchSpecError,
    DatasourceKeyPairAuthBadPassphraseError,
    GreatExpectationsError,
    InvalidConfigError,
    ValidationError,
)
from great_expectations.execution_engine import ExecutionEngine

logger = logging.getLogger(__name__)

try:
    import psycopg2
    import sqlalchemy.dialects.postgresql.psycopg2 as sqlalchemy_psycopg2
except (ImportError, KeyError):
    sqlalchemy_psycopg2 = None

try:
    import sqlalchemy_redshift.dialect
except ImportError:
    sqlalchemy_redshift = None

try:
    import snowflake.sqlalchemy.snowdialect

    # Sometimes "snowflake-sqlalchemy" fails to self-register in certain environments, so we do it explicitly.
    # (see https://stackoverflow.com/questions/53284762/nosuchmoduleerror-cant-load-plugin-sqlalchemy-dialectssnowflake)
    sa.dialects.registry.register("snowflake", "snowflake.sqlalchemy", "dialect")
except (ImportError, KeyError):
    snowflake = None

try:
    import pybigquery.sqlalchemy_bigquery

    # Sometimes "pybigquery.sqlalchemy_bigquery" fails to self-register in certain environments, so we do it explicitly.
    # (see https://stackoverflow.com/questions/53284762/nosuchmoduleerror-cant-load-plugin-sqlalchemy-dialectssnowflake)
    sa.dialects.registry.register(
        "bigquery", "pybigquery.sqlalchemy_bigquery", "BigQueryDialect"
    )
    try:
        getattr(pybigquery.sqlalchemy_bigquery, "INTEGER")
        bigquery_types_tuple = None
    except AttributeError:
        # In older versions of the pybigquery driver, types were not exported, so we use a hack
        logger.warning(
            "Old pybigquery driver version detected. Consider upgrading to 0.4.14 or later."
        )
        from collections import namedtuple

        BigQueryTypes = namedtuple(
            "BigQueryTypes", sorted(pybigquery.sqlalchemy_bigquery._type_map)
        )
        bigquery_types_tuple = BigQueryTypes(**pybigquery.sqlalchemy_bigquery._type_map)
except ImportError:
    bigquery_types_tuple = None
    pybigquery = None


def _get_dialect_type_module(dialect):
    """Given a dialect, returns the dialect type, which is defines the engine/system that is used to communicates
    with the database/database implementation. Currently checks for RedShift/BigQuery dialects"""
    if dialect is None:
        logger.warning(
            "No sqlalchemy dialect found; relying in top-level sqlalchemy types."
        )
        return sa
    try:
        # Redshift does not (yet) export types to top level; only recognize base SA types
        if isinstance(dialect, sqlalchemy_redshift.dialect.RedshiftDialect):
            return dialect.sa
    except (TypeError, AttributeError):
        pass

    # Bigquery works with newer versions, but use a patch if we had to define bigquery_types_tuple
    try:
        if (
            isinstance(dialect, pybigquery.sqlalchemy_bigquery.BigQueryDialect,)
            and bigquery_types_tuple is not None
        ):
            return bigquery_types_tuple
    except (TypeError, AttributeError):
        pass

    return dialect


class SqlAlchemyBatchData:
    """A class which represents a SQL alchemy batch, with properties including the construction of the batch itself
    and several getters used to access various properties."""

    def __init__(
        self, engine, table_name=None, schema=None, query=None, use_quoted_name=False
    ):
        """A Constructor used to initialize and SqlAlchemy Batch, create an id for it, and verify that all necessary
        parameters have been provided. If a Query is given, also builds a temporary table for this query

            Args:
                engine (SqlAlchemyExecutionEngineExecutionEngine): \
                    A SqlAlchemy Execution Engine that will act upon the data
                table_name (string or None): \
                    The name of the table that will be accessed. Either this parameter or the query parameter must be
                    specified. Default is 'None'.
                schema (string or None): \
                    The name of the schema in which the databases lie
                query (string or None): \
                    A query string representing a domain, which will be used to create a temporary table
            """
        self._engine = engine
        self._table_name = table_name
        self._schema = schema
        self._query = query
        self._use_quoted_name = use_quoted_name

        if table_name is None and query is None:
            raise ValueError("Table_name or query must be specified")

        if query and not table_name:
            # NOTE: Eugene 2020-01-31: @James, this is a not a proper fix, but without it the "public" schema
            # was used for a temp table and raising an error
            schema = None
            table_name = f"ge_tmp_{str(uuid.uuid4())[:8]}"
            # mssql expects all temporary table names to have a prefix '#'
            if engine.dialect.name.lower() == "mssql":
                table_name = f"#{table_name}"
            generated_table_name = table_name
        else:
            generated_table_name = None

        if table_name is None:
            raise ValueError("No table_name provided.")

        if use_quoted_name:
            table_name = quoted_name(table_name)

        if engine.dialect.name.lower() == "bigquery":
            # In BigQuery the table name is already qualified with its schema name
            self._table = sa.Table(table_name, sa.MetaData(), schema=None)

        else:
            self._table = sa.Table(table_name, sa.MetaData(), schema=schema)

        if schema is not None and query is not None:
            # temporary table will be written to temp schema, so don't allow
            # a user-defined schema
            # NOTE: 20200306 - JPC - Previously, this would disallow both custom_sql (a query) and a schema, but
            # that is overly restrictive -- snowflake could have had a schema specified, for example, in which to create
            # a temporary table.
            # raise ValueError("Cannot specify both schema and custom_sql.")
            pass

        if query is not None and engine.dialect.name.lower() == "bigquery":
            if generated_table_name is not None and engine.dialect.dataset_id is None:
                raise ValueError(
                    "No BigQuery dataset specified. Use bigquery_temp_table batch_kwarg or a specify a "
                    "default dataset in engine url"
                )

        if query:
            self.create_temporary_table(table_name, query, schema_name=schema)

            if (
                generated_table_name is not None
                and engine.dialect.name.lower() == "bigquery"
            ):
                logger.warning(
                    "Created permanent table {table_name}".format(table_name=table_name)
                )

        try:
            insp = reflection.Inspector.from_engine(engine)
            self.columns = insp.get_columns(table_name, schema=schema)
        except KeyError:
            # we will get a KeyError for temporary tables, since
            # reflection will not find the temporary schema
            self.columns = self.column_reflection_fallback()

        # Use fallback because for mssql reflection doesn't throw an error but returns an empty list
        if len(self.columns) == 0:
            self.columns = self.column_reflection_fallback()

    @property
    def sql_engine_dialect(self) -> DefaultDialect:
        """Returns the Batches' current engine dialect"""
        return self._engine.dialect

    @property
    def table(self):
        """Returns a table of the data inside the sqlalchemy_execution_engine"""
        return self._table

    @property
    def use_quoted_name(self):
        """Returns a table of the data inside the sqlalchemy_execution_engine"""
        return self._use_quoted_name

    @property
    def schema(self):
        return self._schema

    @property
    def selectable(self):
        if self._table is not None:
            return self._table
        else:
            return sa.text(self._query)

    def create_temporary_table(self, table_name, custom_sql, schema_name=None):
        """
        Create Temporary table based on sql query. This will be used as a basis for executing expectations.
        :param custom_sql:
        """

        ###
        # NOTE: 20200310 - The update to support snowflake transient table creation revealed several
        # import cases that are not fully handled.
        # The snowflake-related change updated behavior to allow both custom_sql and schema to be specified. But
        # the underlying incomplete handling of schema remains.
        #
        # Several cases we need to consider:
        #
        # 1. Distributed backends (e.g. Snowflake and BigQuery) often use a `<database>.<schema>.<table>`
        # syntax, but currently we are biased towards only allowing schema.table
        #
        # 2. In the wild, we see people using several ways to declare the schema they want to use:
        # a. In the connection string, the original RFC only specifies database, but schema is supported by some
        # backends (Snowflake) as a query parameter.
        # b. As a default for a user (the equivalent of USE SCHEMA being provided at the beginning of a session)
        # c. As part of individual queries.
        #
        # 3. We currently don't make it possible to select from a table in one query, but create a temporary
        # table in
        # another schema, except for with BigQuery and (now) snowflake, where you can specify the table name (and
        # potentially triple of database, schema, table) in the batch_kwargs.
        #
        # The SqlAlchemyDataset interface essentially predates the batch_kwargs concept and so part of what's going
        # on, I think, is a mismatch between those. I think we should rename custom_sql -> "temp_table_query" or
        # similar, for example.
        ###

        if self.sql_engine_dialect.name.lower() == "bigquery":
            stmt = "CREATE OR REPLACE TABLE `{table_name}` AS {custom_sql}".format(
                table_name=table_name, custom_sql=custom_sql
            )
        elif self.sql_engine_dialect.name.lower() == "snowflake":
            if schema_name is not None:
                table_name = schema_name + "." + table_name
            stmt = "CREATE OR REPLACE TEMPORARY TABLE {table_name} AS {custom_sql}".format(
                table_name=table_name, custom_sql=custom_sql
            )
        elif self.sql_engine_dialect.name == "mysql":
            # Note: We can keep the "MySQL" clause separate for clarity, even though it is the same as the
            # generic case.
            stmt = "CREATE TEMPORARY TABLE {table_name} AS {custom_sql}".format(
                table_name=table_name, custom_sql=custom_sql
            )
        elif self.sql_engine_dialect.name == "mssql":
            # Insert "into #{table_name}" in the custom sql query right before the "from" clause
            # Split is case sensitive so detect case.
            # Note: transforming custom_sql to uppercase/lowercase has uninteded consequences (i.e.,
            # changing column names), so this is not an option!
            if "from" in custom_sql:
                strsep = "from"
            else:
                strsep = "FROM"
            custom_sqlmod = custom_sql.split(strsep, maxsplit=1)
            stmt = (
                custom_sqlmod[0] + "into {table_name} from" + custom_sqlmod[1]
            ).format(table_name=table_name)
        else:
            stmt = 'CREATE TEMPORARY TABLE "{table_name}" AS {custom_sql}'.format(
                table_name=table_name, custom_sql=custom_sql
            )
        self._engine.execute(stmt)

    def column_reflection_fallback(self):
        """If we can't reflect the table, use a query to at least get column names."""
        col_info_dict_list: List[Dict]
        if self.sql_engine_dialect.name.lower() == "mssql":
            type_module = _get_dialect_type_module(self.sql_engine_dialect)
            # Get column names and types from the database
            # StackOverflow to the rescue: https://stackoverflow.com/a/38634368
            col_info_query: TextClause = sa.text(
                f"""
SELECT
    cols.NAME, ty.NAME
FROM
    tempdb.sys.columns AS cols
JOIN
    sys.types AS ty
ON
    cols.user_type_id = ty.user_type_id
WHERE
    object_id = OBJECT_ID('tempdb..{self._table}')
                """
            )
            col_info_tuples_list = self._engine.execute(col_info_query).fetchall()
            col_info_dict_list = [
                {"name": col_name, "type": getattr(type_module, col_type.upper())()}
                for col_name, col_type in col_info_tuples_list
            ]
        else:
            query: Select = sa.select([sa.text("*")]).select_from(self._table).limit(1)
            col_names: list = self._engine.execute(query).keys()
            col_info_dict_list = [{"name": col_name} for col_name in col_names]
        return col_info_dict_list


class SqlAlchemyExecutionEngine(ExecutionEngine):
    def __init__(
        self,
        name=None,
        credentials=None,
        data_context=None,
        engine=None,
        connection_string=None,
        url=None,
        batch_data_dict=None,
        **kwargs,
    ):
        """Builds a SqlAlchemyExecutionEngine, using a provided connection string/url/engine/credentials to access the
        desired database. Also initializes the dialect to be used and configures usage statistics.

            Args:
                name (str): \
                    The name of the SqlAlchemyExecutionEngine
                credentials: \
                    If the Execution Engine is not provided, the credentials can be used to build the Execution
                    Engine. If the Engine is provided, it will be used instead
                data_context (DataContext): \
                    An object representing a Great Expectations project that can be used to access Expectation
                    Suites and the Project Data itself
                engine (Engine): \
                    A SqlAlchemy Engine used to set the SqlAlchemyExecutionEngine being configured, useful if an
                    Engine has already been configured and should be reused. Will override Credentials
                    if provided.
                connection_string (string): \
                    If neither the engines nor the credentials have been provided, a connection string can be used
                    to access the data. This will be overridden by both the engine and credentials if those are
                    provided.
                url (string): \
                    If neither the engines, the credentials, nor the connection_string have been provided,
                    a url can be used to access the data. This will be overridden by all other configuration
                    options if any are provided.
        """
        super().__init__(name=name, batch_data_dict=batch_data_dict, **kwargs)
        self._name = name
        if engine is not None:
            if credentials is not None:
                logger.warning(
                    "Both credentials and engine were provided during initialization of SqlAlchemyExecutionEngine. "
                    "Ignoring credentials."
                )
            self.engine = engine
        elif credentials is not None:
            self.engine = self._build_engine(credentials=credentials, **kwargs)
        elif connection_string is not None:
            self.engine = sa.create_engine(connection_string, **kwargs)
        elif url is not None:
            self.drivername = urlparse(url).scheme
            self.engine = sa.create_engine(url, **kwargs)
        else:
            raise InvalidConfigError(
                "Credentials or an engine are required for a SqlAlchemyExecutionEngine."
            )
        self.engine.connect()

        # Get the dialect **for purposes of identifying types**
        if self.engine.dialect.name.lower() in [
            "postgresql",
            "mysql",
            "sqlite",
            "oracle",
            "mssql",
            "oracle",
        ]:
            # These are the officially included and supported dialects by sqlalchemy
            self.dialect = import_library_module(
                module_name="sqlalchemy.dialects." + self.engine.dialect.name
            )

        elif self.engine.dialect.name.lower() == "snowflake":
            self.dialect = import_library_module(
                module_name="snowflake.sqlalchemy.snowdialect"
            )
        elif self.engine.dialect.name.lower() == "redshift":
            self.dialect = import_library_module(
                module_name="sqlalchemy_redshift.dialect"
            )
        elif self.engine.dialect.name.lower() == "bigquery":
            self.dialect = import_library_module(
                module_name="pybigquery.sqlalchemy_bigquery"
            )
        else:
            self.dialect = None

        if self.engine and self.engine.dialect.name.lower() in [
            "sqlite",
            "mssql",
            "snowflake",
        ]:
            # sqlite/mssql temp tables only persist within a connection so override the engine
            self.engine = engine.connect()

        # Send a connect event to provide dialect type
        if data_context is not None and getattr(
            data_context, "_usage_statistics_handler", None
        ):
            handler = data_context._usage_statistics_handler
            handler.send_usage_message(
                event="execution_engine.sqlalchemy.connect",
                event_payload={
                    "anonymized_name": handler._execution_engine_anonymizer.anonymize(
                        self.name
                    ),
                    "sqlalchemy_dialect": self.engine.name,
                },
                success=True,
            )

    def _build_engine(self, credentials, **kwargs) -> "sa.engine.Engine":
        """
        Using a set of given credentials, constructs an Execution Engine , connecting to a database using a URL or a
        private key path.
        """
        # Update credentials with anything passed during connection time
        drivername = credentials.pop("drivername")
        schema_name = credentials.pop("schema_name", None)
        if schema_name is not None:
            logger.warning(
                "schema_name specified creating a URL with schema is not supported. Set a default "
                "schema on the user connecting to your database."
            )

        create_engine_kwargs = kwargs
        connect_args = credentials.pop("connect_args", None)
        if connect_args:
            create_engine_kwargs["connect_args"] = connect_args

        if "private_key_path" in credentials:
            options, create_engine_kwargs = self._get_sqlalchemy_key_pair_auth_url(
                drivername, credentials
            )
        else:
            options = sa.engine.url.URL(drivername, **credentials)

        self.drivername = drivername
        engine = sa.create_engine(options, **create_engine_kwargs)
        return engine

    def _get_sqlalchemy_key_pair_auth_url(
        self, drivername: str, credentials: dict
    ) -> Tuple[str, dict]:
        """
        Utilizing a private key path and a passphrase in a given credentials dictionary, attempts to encode the provided
        values into a private key. If passphrase is incorrect, this will fail and an exception is raised.

        Args:
            drivername(str) - The name of the driver class
            credentials(dict) - A dictionary of database credentials used to access the database

        Returns:
            a tuple consisting of a url with the serialized key-pair authentication, and a dictionary of engine kwargs.
        """
        from cryptography.hazmat.backends import default_backend
        from cryptography.hazmat.primitives import serialization

        private_key_path = credentials.pop("private_key_path")
        private_key_passphrase = credentials.pop("private_key_passphrase")

        with Path(private_key_path).expanduser().resolve().open(mode="rb") as key:
            try:
                p_key = serialization.load_pem_private_key(
                    key.read(),
                    password=private_key_passphrase.encode()
                    if private_key_passphrase
                    else None,
                    backend=default_backend(),
                )
            except ValueError as e:
                if "incorrect password" in str(e).lower():
                    raise DatasourceKeyPairAuthBadPassphraseError(
                        datasource_name="SqlAlchemyDatasource",
                        message="Decryption of key failed, was the passphrase incorrect?",
                    ) from e
                else:
                    raise e
        pkb = p_key.private_bytes(
            encoding=serialization.Encoding.DER,
            format=serialization.PrivateFormat.PKCS8,
            encryption_algorithm=serialization.NoEncryption(),
        )

        credentials_driver_name = credentials.pop("drivername", None)
        create_engine_kwargs = {"connect_args": {"private_key": pkb}}
        return (
            sa.engine.url.URL(drivername or credentials_driver_name, **credentials),
            create_engine_kwargs,
        )

    def get_compute_domain(
        self, domain_kwargs: dict = None
    ) -> Tuple["sa.sql.Selectable", dict, dict]:
        """Uses a given batch dictionary and domain kwargs to obtain a SqlAlchemy column object.

        Args:
            domain_kwargs (dict) - A dictionary consisting of the domain kwargs specifying which data to obtain
            batches (dict) - A dictionary specifying batch id and which batches to obtain

        Returns:
            SqlAlchemy column
        """
        batch_id = domain_kwargs.get("batch_id")
        if batch_id is None:
            # We allow no batch id specified if there is only one batch
            if self.active_batch_data:
                data_object = self.active_batch_data
            else:
                raise GreatExpectationsError(
                    "No batch is specified, but could not identify a loaded batch."
                )
        else:
            if batch_id in self.loaded_batch_data:
                data_object = self.loaded_batch_data[batch_id]
            else:
                raise GreatExpectationsError(
                    f"Unable to find batch with batch_id {batch_id}"
                )

        compute_domain_kwargs = copy.deepcopy(domain_kwargs)
        accessor_domain_kwargs = dict()
        if "table" in domain_kwargs and domain_kwargs["table"] is not None:
            if domain_kwargs["table"] != data_object.table:
                raise ValueError("Unrecognized table name.")
            else:
                selectable = data_object.table
        elif "query" in domain_kwargs:
            raise ValueError(
                "query is not currently supported by SqlAlchemyExecutionEngine"
            )
        else:
            selectable = data_object.table

        if (
            "row_condition" in domain_kwargs
            and domain_kwargs["row_condition"] is not None
        ):
            condition_parser = domain_kwargs["condition_parser"]
            if condition_parser == "great_expectations__experimental__":
                parsed_condition = parse_condition_to_sqlalchemy(
                    domain_kwargs["row_condition"]
                )
                selectable = sa.select(
                    "*", from_obj=selectable, whereclause=parsed_condition
                )

            else:
                raise GreatExpectationsError(
                    "SqlAlchemyExecutionEngine only supports the great_expectations condition_parser."
                )

        if "column" in compute_domain_kwargs:
            if self.active_batch_data.use_quoted_name:
                accessor_domain_kwargs["column"] = quoted_name(
                    compute_domain_kwargs.pop("column")
                )
            else:
                accessor_domain_kwargs["column"] = compute_domain_kwargs.pop("column")

        return selectable, compute_domain_kwargs, accessor_domain_kwargs

    def resolve_metric_bundle(
        self, metric_fn_bundle: Iterable[Tuple[MetricConfiguration, Callable, dict]],
    ) -> dict:
        """For every metrics in a set of Metrics to resolve, obtains necessary metric keyword arguments and builds a
        bundles the metrics into one large query dictionary so that they are all executed simultaneously. Will fail if
        bundling the metrics together is not possible.

            Args:
                metric_fn_bundle (Iterable[Tuple[MetricConfiguration, Callable, dict]): \
                    A Dictionary containing a MetricProvider's MetricConfiguration (its unique identifier), its metric provider function
                    (the function that actually executes the metric), and the arguments to pass to the metric provider function.
                metrics (Dict[Tuple, Any]): \
                    A dictionary of metrics defined in the registry and corresponding arguments

            Returns:
                A dictionary of metric names and their corresponding now-queried values.
        """
        resolved_metrics = dict()

        # We need a different query for each domain (where clause).
        queries: Dict[Tuple, dict] = dict()
        for (
            metric_to_resolve,
            metric_provider,
            metric_provider_kwargs,
        ) in metric_fn_bundle:
            # We have different semantics for bundled metric providers, so ensure we actually are working only with those.
            assert (
                metric_provider.metric_fn_type == "aggregate_fn"
            ), "resolve_metric_bundle only supports aggregate metrics"
            statement, domain_kwargs = metric_provider(**metric_provider_kwargs)
            if not isinstance(domain_kwargs, IDDict):
                domain_kwargs = IDDict(domain_kwargs)
            domain_id = domain_kwargs.to_id()
            if domain_id not in queries:
                queries[domain_id] = {
                    "select": [],
                    "ids": [],
                    "domain_kwargs": domain_kwargs,
                }
            queries[domain_id]["select"].append(
                statement.label(metric_to_resolve.metric_name)
            )
            queries[domain_id]["ids"].append(metric_to_resolve.id)
        for query in queries.values():
            selectable, compute_domain_kwargs, _ = self.get_compute_domain(
                query["domain_kwargs"]
            )
            assert (
                compute_domain_kwargs == query["domain_kwargs"]
            ), "Invalid compute domain returned from a bundled metric. Verify that its target compute domain is a valid compute domain."
            assert len(query["select"]) == len(query["ids"])
            res = self.engine.execute(
                sa.select(query["select"]).select_from(selectable)
            ).fetchall()
            assert (
                len(res) == 1
            ), "all bundle-computed metrics must be single-value statistics"
            assert len(query["ids"]) == len(
                res[0]
            ), "unexpected number of metrics returned"
            for idx, id in enumerate(query["ids"]):
                resolved_metrics[id] = res[0][idx]

        return resolved_metrics

    ### Splitter methods for partitioning tables ###

    def _split_on_whole_table(
        self,
        table_name: str,
        # column_name: str,
        partition_definition: dict,
    ):
        """'Split' by returning the whole table"""

        # return sa.column(column_name) == partition_definition[column_name]
        return 1 == 1

    def _split_on_column_value(
        self, table_name: str, column_name: str, partition_definition: dict,
    ):
        """Split using the values in the named column"""

        return sa.column(column_name) == partition_definition[column_name]

    def _split_on_converted_datetime(
        self,
        table_name: str,
        column_name: str,
        partition_definition: dict,
        date_format_string: str = "%Y-%m-%d",
    ):
        """Convert the values in the named column to the given date_format, and split on that"""

        return (
            sa.func.strftime(date_format_string, sa.column(column_name),)
            == partition_definition[column_name]
        )

    def _split_on_divided_integer(
        self,
        table_name: str,
        column_name: str,
        divisor: int,
        partition_definition: dict,
    ):
        """Divide the values in the named column by `divisor`, and split on that"""

        return (
            sa.cast(sa.column(column_name) / divisor, sa.Integer)
            == partition_definition[column_name]
        )

    def _split_on_mod_integer(
        self, table_name: str, column_name: str, mod: int, partition_definition: dict,
    ):
        """Divide the values in the named column by `divisor`, and split on that"""

        return sa.column(column_name) % mod == partition_definition[column_name]

    def _split_on_multi_column_values(
        self, table_name: str, column_names: List[str], partition_definition: dict,
    ):
        """Split on the joint values in the named columns"""

        return sa.and_(
            *[
                sa.column(column_name) == column_value
                for column_name, column_value in partition_definition.items()
            ]
        )

    def _split_on_hashed_column(
        self,
        table_name: str,
        column_name: str,
        hash_digits: int,
        partition_definition: dict,
    ):
        """Split on the hashed value of the named column"""

        return (
            sa.func.right(sa.func.md5(sa.column(column_name)), hash_digits)
            == partition_definition[column_name]
        )

    ### Sampling methods ###

    # _sample_using_limit
    # _sample_using_random
    # _sample_using_mod
    # _sample_using_a_list
    # _sample_using_md5

    def _sample_using_random(
        self, p: float = 0.1,
    ):
        """Take a random sample of rows, retaining proportion p

        Note: the Random function behaves differently on different dialects of SQL
        """
        return sa.func.random() < p

    def _sample_using_mod(
        self, column_name, mod: int, value: int,
    ):
        """Take the mod of named column, and only keep rows that match the given value"""
        return sa.column(column_name) % mod == value

    def _sample_using_a_list(
        self, column_name: str, value_list: list,
    ):
        """Match the values in the named column against value_list, and only keep the matches"""
        return sa.column(column_name).in_(value_list)

    def _sample_using_md5(
        self, column_name: str, hash_digits: int = 1, hash_value: str = "f",
    ):
        """Hash the values in the named column, and split on that"""
        return (
            sa.func.right(
                sa.func.md5(sa.cast(sa.column(column_name), sa.Text)), hash_digits
            )
            == hash_value
        )

    def _build_selector_from_batch_spec(self, batch_spec):
        table_name = batch_spec["table_name"]

        if "splitter_method" in batch_spec:
            splitter_fn = getattr(self, batch_spec["splitter_method"])
            split_clause = splitter_fn(
                table_name=table_name,
                partition_definition=batch_spec["partition_definition"],
                **batch_spec["splitter_kwargs"]
            )

        else:
            split_clause = True

        if "sampling_method" in batch_spec:
            if batch_spec["sampling_method"] == "_sample_using_limit":
                # SQLalchemy's semantics for LIMIT are different than normal WHERE clauses,
                # so the business logic for building the query needs to be different.

<<<<<<< HEAD
                return sa.select('*').select_from(
                    sa.text(table_name)
                ).where(
                    split_clause
                ).limit(batch_spec["sampling_kwargs"]["n"])
=======
                return (
                    sa.select("*")
                    .select_from(sa.text(table_name))
                    .where(
                        splitter_fn(
                            table_name=table_name,
                            partition_definition=batch_spec["partition_definition"],
                            **batch_spec["splitter_kwargs"],
                        )
                    )
                    .limit(batch_spec["sampling_kwargs"]["n"])
                )
>>>>>>> 72136dd3

            else:

                sampler_fn = getattr(self, batch_spec["sampling_method"])
<<<<<<< HEAD
                return sa.select('*').select_from(
                    sa.text(table_name)
                ).where(
                    sa.and_(
                        split_clause,
                        sampler_fn(**batch_spec["sampling_kwargs"]),
=======
                return (
                    sa.select("*")
                    .select_from(sa.text(table_name))
                    .where(
                        sa.and_(
                            splitter_fn(
                                table_name=table_name,
                                partition_definition=batch_spec["partition_definition"],
                                **batch_spec["splitter_kwargs"],
                            ),
                            sampler_fn(**batch_spec["sampling_kwargs"]),
                        )
>>>>>>> 72136dd3
                    )
                )

        else:

<<<<<<< HEAD
            return sa.select('*').select_from(
                sa.text(table_name)
            ).where(
                split_clause
=======
            return (
                sa.select("*")
                .select_from(sa.text(table_name))
                .where(
                    splitter_fn(
                        table_name=table_name,
                        partition_definition=batch_spec["partition_definition"],
                        **batch_spec["splitter_kwargs"],
                    )
                )
>>>>>>> 72136dd3
            )

    def get_batch_data_and_markers(
        self, batch_spec
    ) -> Tuple[SqlAlchemyBatchData, BatchMarkers]:

        selector = self._build_selector_from_batch_spec(batch_spec)
        batch_data = self.engine.execute(selector)
        # TODO: Abe 20201030: This method should return a SqlAlchemyBatchData as its first object, but that probably requires deeper changes.
        # SqlAlchemyBatchData(
        #     engine=self.engine,
        #     table_name=batch_spec.get("table"),
        #     schema=batch_spec.get("schema"),
        # )

        batch_markers = BatchMarkers(
            {
                "ge_load_time": datetime.datetime.now(datetime.timezone.utc).strftime(
                    "%Y%m%dT%H%M%S.%fZ"
                )
            }
        )

        return batch_data, batch_markers<|MERGE_RESOLUTION|>--- conflicted
+++ resolved
@@ -807,73 +807,30 @@
                 # SQLalchemy's semantics for LIMIT are different than normal WHERE clauses,
                 # so the business logic for building the query needs to be different.
 
-<<<<<<< HEAD
                 return sa.select('*').select_from(
                     sa.text(table_name)
                 ).where(
                     split_clause
                 ).limit(batch_spec["sampling_kwargs"]["n"])
-=======
-                return (
-                    sa.select("*")
-                    .select_from(sa.text(table_name))
-                    .where(
-                        splitter_fn(
-                            table_name=table_name,
-                            partition_definition=batch_spec["partition_definition"],
-                            **batch_spec["splitter_kwargs"],
-                        )
-                    )
-                    .limit(batch_spec["sampling_kwargs"]["n"])
-                )
->>>>>>> 72136dd3
 
             else:
 
                 sampler_fn = getattr(self, batch_spec["sampling_method"])
-<<<<<<< HEAD
                 return sa.select('*').select_from(
                     sa.text(table_name)
                 ).where(
                     sa.and_(
                         split_clause,
                         sampler_fn(**batch_spec["sampling_kwargs"]),
-=======
-                return (
-                    sa.select("*")
-                    .select_from(sa.text(table_name))
-                    .where(
-                        sa.and_(
-                            splitter_fn(
-                                table_name=table_name,
-                                partition_definition=batch_spec["partition_definition"],
-                                **batch_spec["splitter_kwargs"],
-                            ),
-                            sampler_fn(**batch_spec["sampling_kwargs"]),
-                        )
->>>>>>> 72136dd3
                     )
                 )
 
         else:
 
-<<<<<<< HEAD
             return sa.select('*').select_from(
                 sa.text(table_name)
             ).where(
                 split_clause
-=======
-            return (
-                sa.select("*")
-                .select_from(sa.text(table_name))
-                .where(
-                    splitter_fn(
-                        table_name=table_name,
-                        partition_definition=batch_spec["partition_definition"],
-                        **batch_spec["splitter_kwargs"],
-                    )
-                )
->>>>>>> 72136dd3
             )
 
     def get_batch_data_and_markers(
