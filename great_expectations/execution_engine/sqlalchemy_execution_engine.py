import copy
import datetime
import logging
import uuid
from pathlib import Path
from typing import Any, Callable, Dict, Iterable, List, Tuple
from urllib.parse import urlparse

from sqlalchemy.engine import reflection
from sqlalchemy.engine.default import DefaultDialect
from sqlalchemy.sql import Select
from sqlalchemy.sql.elements import TextClause, quoted_name

from great_expectations.core import IDDict
from great_expectations.execution_environment.types import (
    SqlAlchemyDatasourceQueryBatchSpec,
    SqlAlchemyDatasourceTableBatchSpec,
)
from great_expectations.expectations.row_conditions import parse_condition_to_sqlalchemy
from great_expectations.util import import_library_module
from great_expectations.validator.validation_graph import MetricConfiguration

try:
    import sqlalchemy as sa
except ImportError:
    sa = None

from great_expectations.core.batch import Batch, BatchMarkers
from great_expectations.exceptions import (
    BatchSpecError,
    DatasourceKeyPairAuthBadPassphraseError,
    GreatExpectationsError,
    InvalidConfigError,
    ValidationError,
)
from great_expectations.execution_engine import ExecutionEngine

logger = logging.getLogger(__name__)

try:
    import psycopg2
    import sqlalchemy.dialects.postgresql.psycopg2 as sqlalchemy_psycopg2
except (ImportError, KeyError):
    sqlalchemy_psycopg2 = None

try:
    import sqlalchemy_redshift.dialect
except ImportError:
    sqlalchemy_redshift = None

try:
    import snowflake.sqlalchemy.snowdialect

    # Sometimes "snowflake-sqlalchemy" fails to self-register in certain environments, so we do it explicitly.
    # (see https://stackoverflow.com/questions/53284762/nosuchmoduleerror-cant-load-plugin-sqlalchemy-dialectssnowflake)
    sa.dialects.registry.register("snowflake", "snowflake.sqlalchemy", "dialect")
except (ImportError, KeyError):
    snowflake = None

try:
    import pybigquery.sqlalchemy_bigquery

    # Sometimes "pybigquery.sqlalchemy_bigquery" fails to self-register in certain environments, so we do it explicitly.
    # (see https://stackoverflow.com/questions/53284762/nosuchmoduleerror-cant-load-plugin-sqlalchemy-dialectssnowflake)
    sa.dialects.registry.register(
        "bigquery", "pybigquery.sqlalchemy_bigquery", "BigQueryDialect"
    )
    try:
        getattr(pybigquery.sqlalchemy_bigquery, "INTEGER")
        bigquery_types_tuple = None
    except AttributeError:
        # In older versions of the pybigquery driver, types were not exported, so we use a hack
        logger.warning(
            "Old pybigquery driver version detected. Consider upgrading to 0.4.14 or later."
        )
        from collections import namedtuple

        BigQueryTypes = namedtuple(
            "BigQueryTypes", sorted(pybigquery.sqlalchemy_bigquery._type_map)
        )
        bigquery_types_tuple = BigQueryTypes(**pybigquery.sqlalchemy_bigquery._type_map)
except ImportError:
    bigquery_types_tuple = None
    pybigquery = None


def _get_dialect_type_module(dialect):
    """Given a dialect, returns the dialect type, which is defines the engine/system that is used to communicates
    with the database/database implementation. Currently checks for RedShift/BigQuery dialects"""
    if dialect is None:
        logger.warning(
            "No sqlalchemy dialect found; relying in top-level sqlalchemy types."
        )
        return sa
    try:
        # Redshift does not (yet) export types to top level; only recognize base SA types
        if isinstance(dialect, sqlalchemy_redshift.dialect.RedshiftDialect):
            return dialect.sa
    except (TypeError, AttributeError):
        pass

    # Bigquery works with newer versions, but use a patch if we had to define bigquery_types_tuple
    try:
        if (
            isinstance(dialect, pybigquery.sqlalchemy_bigquery.BigQueryDialect,)
            and bigquery_types_tuple is not None
        ):
            return bigquery_types_tuple
    except (TypeError, AttributeError):
        pass

    return dialect


class SqlAlchemyBatchData:
    """A class which represents a SQL alchemy batch, with properties including the construction of the batch itself
    and several getters used to access various properties."""

    def __init__(
        self, engine, table_name=None, schema=None, query=None, use_quoted_name=False
    ):
        """A Constructor used to initialize and SqlAlchemy Batch, create an id for it, and verify that all necessary
        parameters have been provided. If a Query is given, also builds a temporary table for this query

            Args:
                engine (SqlAlchemyExecutionEngineExecutionEngine): \
                    A SqlAlchemy Execution Engine that will act upon the data
                table_name (string or None): \
                    The name of the table that will be accessed. Either this parameter or the query parameter must be
                    specified. Default is 'None'.
                schema (string or None): \
                    The name of the schema in which the databases lie
                query (string or None): \
                    A query string representing a domain, which will be used to create a temporary table
            """
        self._engine = engine
        self._table_name = table_name
        self._schema = schema
        self._query = query
        self._use_quoted_name = use_quoted_name

        if table_name is None and query is None:
            raise ValueError("Table_name or query must be specified")

        if query and not table_name:
            # NOTE: Eugene 2020-01-31: @James, this is a not a proper fix, but without it the "public" schema
            # was used for a temp table and raising an error
            schema = None
            table_name = f"ge_tmp_{str(uuid.uuid4())[:8]}"
            # mssql expects all temporary table names to have a prefix '#'
            if engine.dialect.name.lower() == "mssql":
                table_name = f"#{table_name}"
            generated_table_name = table_name
        else:
            generated_table_name = None

        if table_name is None:
            raise ValueError("No table_name provided.")

        if use_quoted_name:
            table_name = quoted_name(table_name)

        if engine.dialect.name.lower() == "bigquery":
            # In BigQuery the table name is already qualified with its schema name
            self._table = sa.Table(table_name, sa.MetaData(), schema=None)

        else:
            self._table = sa.Table(table_name, sa.MetaData(), schema=schema)

        if schema is not None and query is not None:
            # temporary table will be written to temp schema, so don't allow
            # a user-defined schema
            # NOTE: 20200306 - JPC - Previously, this would disallow both custom_sql (a query) and a schema, but
            # that is overly restrictive -- snowflake could have had a schema specified, for example, in which to create
            # a temporary table.
            # raise ValueError("Cannot specify both schema and custom_sql.")
            pass

        if query is not None and engine.dialect.name.lower() == "bigquery":
            if generated_table_name is not None and engine.dialect.dataset_id is None:
                raise ValueError(
                    "No BigQuery dataset specified. Use bigquery_temp_table batch_kwarg or a specify a "
                    "default dataset in engine url"
                )

        if query:
            self.create_temporary_table(table_name, query, schema_name=schema)

            if (
                generated_table_name is not None
                and engine.dialect.name.lower() == "bigquery"
            ):
                logger.warning(
                    "Created permanent table {table_name}".format(table_name=table_name)
                )

        try:
            insp = reflection.Inspector.from_engine(engine)
            self.columns = insp.get_columns(table_name, schema=schema)
        except KeyError:
            # we will get a KeyError for temporary tables, since
            # reflection will not find the temporary schema
            self.columns = self.column_reflection_fallback()

        # Use fallback because for mssql reflection doesn't throw an error but returns an empty list
        if len(self.columns) == 0:
            self.columns = self.column_reflection_fallback()

    @property
    def sql_engine_dialect(self) -> DefaultDialect:
        """Returns the Batches' current engine dialect"""
        return self._engine.dialect

    @property
    def table(self):
        """Returns a table of the data inside the sqlalchemy_execution_engine"""
        return self._table

    @property
<<<<<<< HEAD
    def use_quoted_name(self):
        """Returns a table of the data inside the sqlalchemy_execution_engine"""
        return self._use_quoted_name
=======
    def schema(self):
        return self._schema

    @property
    def selectable(self):
        if self._table is not None:
            return self._table
        else:
            return sa.text(self._query)
>>>>>>> 73a46186

    def create_temporary_table(self, table_name, custom_sql, schema_name=None):
        """
        Create Temporary table based on sql query. This will be used as a basis for executing expectations.
        :param custom_sql:
        """

        ###
        # NOTE: 20200310 - The update to support snowflake transient table creation revealed several
        # import cases that are not fully handled.
        # The snowflake-related change updated behavior to allow both custom_sql and schema to be specified. But
        # the underlying incomplete handling of schema remains.
        #
        # Several cases we need to consider:
        #
        # 1. Distributed backends (e.g. Snowflake and BigQuery) often use a `<database>.<schema>.<table>`
        # syntax, but currently we are biased towards only allowing schema.table
        #
        # 2. In the wild, we see people using several ways to declare the schema they want to use:
        # a. In the connection string, the original RFC only specifies database, but schema is supported by some
        # backends (Snowflake) as a query parameter.
        # b. As a default for a user (the equivalent of USE SCHEMA being provided at the beginning of a session)
        # c. As part of individual queries.
        #
        # 3. We currently don't make it possible to select from a table in one query, but create a temporary
        # table in
        # another schema, except for with BigQuery and (now) snowflake, where you can specify the table name (and
        # potentially triple of database, schema, table) in the batch_kwargs.
        #
        # The SqlAlchemyDataset interface essentially predates the batch_kwargs concept and so part of what's going
        # on, I think, is a mismatch between those. I think we should rename custom_sql -> "temp_table_query" or
        # similar, for example.
        ###

        if self.sql_engine_dialect.name.lower() == "bigquery":
            stmt = "CREATE OR REPLACE TABLE `{table_name}` AS {custom_sql}".format(
                table_name=table_name, custom_sql=custom_sql
            )
        elif self.sql_engine_dialect.name.lower() == "snowflake":
            if schema_name is not None:
                table_name = schema_name + "." + table_name
            stmt = "CREATE OR REPLACE TEMPORARY TABLE {table_name} AS {custom_sql}".format(
                table_name=table_name, custom_sql=custom_sql
            )
        elif self.sql_engine_dialect.name == "mysql":
            # Note: We can keep the "MySQL" clause separate for clarity, even though it is the same as the
            # generic case.
            stmt = "CREATE TEMPORARY TABLE {table_name} AS {custom_sql}".format(
                table_name=table_name, custom_sql=custom_sql
            )
        elif self.sql_engine_dialect.name == "mssql":
            # Insert "into #{table_name}" in the custom sql query right before the "from" clause
            # Split is case sensitive so detect case.
            # Note: transforming custom_sql to uppercase/lowercase has uninteded consequences (i.e.,
            # changing column names), so this is not an option!
            if "from" in custom_sql:
                strsep = "from"
            else:
                strsep = "FROM"
            custom_sqlmod = custom_sql.split(strsep, maxsplit=1)
            stmt = (
                custom_sqlmod[0] + "into {table_name} from" + custom_sqlmod[1]
            ).format(table_name=table_name)
        else:
            stmt = 'CREATE TEMPORARY TABLE "{table_name}" AS {custom_sql}'.format(
                table_name=table_name, custom_sql=custom_sql
            )
        self._engine.execute(stmt)

    def column_reflection_fallback(self):
        """If we can't reflect the table, use a query to at least get column names."""
        col_info_dict_list: List[Dict]
        if self.sql_engine_dialect.name.lower() == "mssql":
            type_module = _get_dialect_type_module(self.sql_engine_dialect)
            # Get column names and types from the database
            # StackOverflow to the rescue: https://stackoverflow.com/a/38634368
            col_info_query: TextClause = sa.text(
                f"""
SELECT
    cols.NAME, ty.NAME
FROM
    tempdb.sys.columns AS cols
JOIN
    sys.types AS ty
ON
    cols.user_type_id = ty.user_type_id
WHERE
    object_id = OBJECT_ID('tempdb..{self._table}')
                """
            )
            col_info_tuples_list = self._engine.execute(col_info_query).fetchall()
            col_info_dict_list = [
                {"name": col_name, "type": getattr(type_module, col_type.upper())()}
                for col_name, col_type in col_info_tuples_list
            ]
        else:
            query: Select = sa.select([sa.text("*")]).select_from(self._table).limit(1)
            col_names: list = self._engine.execute(query).keys()
            col_info_dict_list = [{"name": col_name} for col_name in col_names]
        return col_info_dict_list


class SqlAlchemyExecutionEngine(ExecutionEngine):
    def __init__(
        self,
        name=None,
        credentials=None,
        data_context=None,
        engine=None,
        connection_string=None,
        url=None,
        batch_data_dict=None,
        **kwargs,
    ):
        """Builds a SqlAlchemyExecutionEngine, using a provided connection string/url/engine/credentials to access the
        desired database. Also initializes the dialect to be used and configures usage statistics.

            Args:
                name (str): \
                    The name of the SqlAlchemyExecutionEngine
                credentials: \
                    If the Execution Engine is not provided, the credentials can be used to build the Execution
                    Engine. If the Engine is provided, it will be used instead
                data_context (DataContext): \
                    An object representing a Great Expectations project that can be used to access Expectation
                    Suites and the Project Data itself
                engine (Engine): \
                    A SqlAlchemy Engine used to set the SqlAlchemyExecutionEngine being configured, useful if an
                    Engine has already been configured and should be reused. Will override Credentials
                    if provided.
                connection_string (string): \
                    If neither the engines nor the credentials have been provided, a connection string can be used
                    to access the data. This will be overridden by both the engine and credentials if those are
                    provided.
                url (string): \
                    If neither the engines, the credentials, nor the connection_string have been provided,
                    a url can be used to access the data. This will be overridden by all other configuration
                    options if any are provided.
        """
        super().__init__(name=name, batch_data_dict=batch_data_dict, **kwargs)
        self._name = name
        if engine is not None:
            if credentials is not None:
                logger.warning(
                    "Both credentials and engine were provided during initialization of SqlAlchemyExecutionEngine. "
                    "Ignoring credentials."
                )
            self.engine = engine
        elif credentials is not None:
            self.engine = self._build_engine(credentials=credentials, **kwargs)
        elif connection_string is not None:
            self.engine = sa.create_engine(connection_string, **kwargs)
        elif url is not None:
            self.drivername = urlparse(url).scheme
            self.engine = sa.create_engine(url, **kwargs)
        else:
            raise InvalidConfigError(
                "Credentials or an engine are required for a SqlAlchemyExecutionEngine."
            )
        self.engine.connect()

        # Get the dialect **for purposes of identifying types**
        if self.engine.dialect.name.lower() in [
            "postgresql",
            "mysql",
            "sqlite",
            "oracle",
            "mssql",
            "oracle",
        ]:
            # These are the officially included and supported dialects by sqlalchemy
            self.dialect = import_library_module(
                module_name="sqlalchemy.dialects." + self.engine.dialect.name
            )

        elif self.engine.dialect.name.lower() == "snowflake":
            self.dialect = import_library_module(
                module_name="snowflake.sqlalchemy.snowdialect"
            )
        elif self.engine.dialect.name.lower() == "redshift":
            self.dialect = import_library_module(
                module_name="sqlalchemy_redshift.dialect"
            )
        elif self.engine.dialect.name.lower() == "bigquery":
            self.dialect = import_library_module(
                module_name="pybigquery.sqlalchemy_bigquery"
            )
        else:
            self.dialect = None

        if self.engine and self.engine.dialect.name.lower() in [
            "sqlite",
            "mssql",
            "snowflake",
        ]:
            # sqlite/mssql temp tables only persist within a connection so override the engine
            self.engine = engine.connect()

        # Send a connect event to provide dialect type
        if data_context is not None and getattr(
            data_context, "_usage_statistics_handler", None
        ):
            handler = data_context._usage_statistics_handler
            handler.send_usage_message(
                event="execution_engine.sqlalchemy.connect",
                event_payload={
                    "anonymized_name": handler._execution_engine_anonymizer.anonymize(
                        self.name
                    ),
                    "sqlalchemy_dialect": self.engine.name,
                },
                success=True,
            )

    def _build_engine(self, credentials, **kwargs) -> sa.engine.Engine:
        """
        Using a set of given credentials, constructs an Execution Engine , connecting to a database using a URL or a
        private key path.
        """
        # Update credentials with anything passed during connection time
        drivername = credentials.pop("drivername")
        schema_name = credentials.pop("schema_name", None)
        if schema_name is not None:
            logger.warning(
                "schema_name specified creating a URL with schema is not supported. Set a default "
                "schema on the user connecting to your database."
            )

        create_engine_kwargs = kwargs
        connect_args = credentials.pop("connect_args", None)
        if connect_args:
            create_engine_kwargs["connect_args"] = connect_args

        if "private_key_path" in credentials:
            options, create_engine_kwargs = self._get_sqlalchemy_key_pair_auth_url(
                drivername, credentials
            )
        else:
            options = sa.engine.url.URL(drivername, **credentials)

        self.drivername = drivername
        engine = sa.create_engine(options, **create_engine_kwargs)
        return engine

    def _get_sqlalchemy_key_pair_auth_url(
        self, drivername: str, credentials: dict
    ) -> Tuple[str, dict]:
        """
        Utilizing a private key path and a passphrase in a given credentials dictionary, attempts to encode the provided
        values into a private key. If passphrase is incorrect, this will fail and an exception is raised.

        Args:
            drivername(str) - The name of the driver class
            credentials(dict) - A dictionary of database credentials used to access the database

        Returns:
            a tuple consisting of a url with the serialized key-pair authentication, and a dictionary of engine kwargs.
        """
        from cryptography.hazmat.backends import default_backend
        from cryptography.hazmat.primitives import serialization

        private_key_path = credentials.pop("private_key_path")
        private_key_passphrase = credentials.pop("private_key_passphrase")

        with Path(private_key_path).expanduser().resolve().open(mode="rb") as key:
            try:
                p_key = serialization.load_pem_private_key(
                    key.read(),
                    password=private_key_passphrase.encode()
                    if private_key_passphrase
                    else None,
                    backend=default_backend(),
                )
            except ValueError as e:
                if "incorrect password" in str(e).lower():
                    raise DatasourceKeyPairAuthBadPassphraseError(
                        datasource_name="SqlAlchemyDatasource",
                        message="Decryption of key failed, was the passphrase incorrect?",
                    ) from e
                else:
                    raise e
        pkb = p_key.private_bytes(
            encoding=serialization.Encoding.DER,
            format=serialization.PrivateFormat.PKCS8,
            encryption_algorithm=serialization.NoEncryption(),
        )

        credentials_driver_name = credentials.pop("drivername", None)
        create_engine_kwargs = {"connect_args": {"private_key": pkb}}
        return (
            sa.engine.url.URL(drivername or credentials_driver_name, **credentials),
            create_engine_kwargs,
        )

    def get_compute_domain(
        self, domain_kwargs: dict = None
    ) -> Tuple[sa.sql.Selectable, dict, dict]:
        """Uses a given batch dictionary and domain kwargs to obtain a SqlAlchemy column object.

        Args:
            domain_kwargs (dict) - A dictionary consisting of the domain kwargs specifying which data to obtain
            batches (dict) - A dictionary specifying batch id and which batches to obtain

        Returns:
            SqlAlchemy column
        """
        batch_id = domain_kwargs.get("batch_id")
        if batch_id is None:
            # We allow no batch id specified if there is only one batch
            if self.active_batch_data:
                data_object = self.active_batch_data
            else:
                raise GreatExpectationsError(
                    "No batch is specified, but could not identify a loaded batch."
                )
        else:
            if batch_id in self.loaded_batch_data:
                data_object = self.loaded_batch_data[batch_id]
            else:
                raise GreatExpectationsError(
                    f"Unable to find batch with batch_id {batch_id}"
                )

        compute_domain_kwargs = copy.deepcopy(domain_kwargs)
        accessor_domain_kwargs = dict()
        if "table" in domain_kwargs and domain_kwargs["table"] is not None:
            if domain_kwargs["table"] != data_object.table:
                raise ValueError("Unrecognized table name.")
            else:
                selectable = data_object.table
        elif "query" in domain_kwargs:
            raise ValueError(
                "query is not currently supported by SqlAlchemyExecutionEngine"
            )
        else:
            selectable = data_object.table

        if (
            "row_condition" in domain_kwargs
            and domain_kwargs["row_condition"] is not None
        ):
            condition_parser = domain_kwargs["condition_parser"]
            if condition_parser == "great_expectations__experimental__":
                parsed_condition = parse_condition_to_sqlalchemy(
                    domain_kwargs["row_condition"]
                )
                selectable = sa.select(
                    "*", from_obj=selectable, whereclause=parsed_condition
                )

            else:
                raise GreatExpectationsError(
                    "SqlAlchemyExecutionEngine only supports the great_expectations condition_parser."
                )

        if "column" in compute_domain_kwargs:
            if self.active_batch_data.use_quoted_name:
                accessor_domain_kwargs["column"] = quoted_name(
                    compute_domain_kwargs.pop("column")
                )
            else:
                accessor_domain_kwargs["column"] = compute_domain_kwargs.pop("column")

        return selectable, compute_domain_kwargs, accessor_domain_kwargs

    def resolve_metric_bundle(
        self, metric_fn_bundle: Iterable[Tuple[MetricConfiguration, Callable, dict]],
    ) -> dict:
        """For every metrics in a set of Metrics to resolve, obtains necessary metric keyword arguments and builds a
        bundles the metrics into one large query dictionary so that they are all executed simultaneously. Will fail if
        bundling the metrics together is not possible.

            Args:
                metric_fn_bundle (Iterable[Tuple[MetricConfiguration, Callable, dict]): \
                    A Dictionary containing a MetricProvider's MetricConfiguration (its unique identifier), its metric provider function
                    (the function that actually executes the metric), and the arguments to pass to the metric provider function.
                metrics (Dict[Tuple, Any]): \
                    A dictionary of metrics defined in the registry and corresponding arguments

            Returns:
                A dictionary of metric names and their corresponding now-queried values.
        """
        resolved_metrics = dict()

        # We need a different query for each domain (where clause).
        queries: Dict[Tuple, dict] = dict()
        for (
            metric_to_resolve,
            metric_provider,
            metric_provider_kwargs,
        ) in metric_fn_bundle:
            # We have different semantics for bundled metric providers, so ensure we actually are working only with those.
            assert (
                metric_provider.metric_fn_type == "aggregate_fn"
            ), "resolve_metric_bundle only supports aggregate metrics"
            statement, domain_kwargs = metric_provider(**metric_provider_kwargs)
            if not isinstance(domain_kwargs, IDDict):
                domain_kwargs = IDDict(domain_kwargs)
            domain_id = domain_kwargs.to_id()
            if domain_id not in queries:
                queries[domain_id] = {
                    "select": [],
                    "ids": [],
                    "domain_kwargs": domain_kwargs,
                }
            queries[domain_id]["select"].append(
                statement.label(metric_to_resolve.metric_name)
            )
            queries[domain_id]["ids"].append(metric_to_resolve.id)
        for query in queries.values():
            selectable, compute_domain_kwargs, _ = self.get_compute_domain(
                query["domain_kwargs"]
            )
            assert (
                compute_domain_kwargs == query["domain_kwargs"]
            ), "Invalid compute domain returned from a bundled metric. Verify that its target compute domain is a valid compute domain."
            assert len(query["select"]) == len(query["ids"])
            res = self.engine.execute(
                sa.select(query["select"]).select_from(selectable)
            ).fetchall()
            assert (
                len(res) == 1
            ), "all bundle-computed metrics must be single-value statistics"
            assert len(query["ids"]) == len(
                res[0]
            ), "unexpected number of metrics returned"
            for idx, id in enumerate(query["ids"]):
                resolved_metrics[id] = res[0][idx]

        return resolved_metrics<|MERGE_RESOLUTION|>--- conflicted
+++ resolved
@@ -217,11 +217,11 @@
         return self._table
 
     @property
-<<<<<<< HEAD
     def use_quoted_name(self):
         """Returns a table of the data inside the sqlalchemy_execution_engine"""
         return self._use_quoted_name
-=======
+
+    @property
     def schema(self):
         return self._schema
 
@@ -231,7 +231,6 @@
             return self._table
         else:
             return sa.text(self._query)
->>>>>>> 73a46186
 
     def create_temporary_table(self, table_name, custom_sql, schema_name=None):
         """
