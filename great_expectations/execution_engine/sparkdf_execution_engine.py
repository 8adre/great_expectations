--- conflicted
+++ resolved
@@ -41,35 +41,6 @@
 except ImportError:
     pyspark = None
     SparkSession = None
-<<<<<<< HEAD
-    logger.debug(
-        "Unable to load pyspark; install optional spark dependency for support."
-    )
-
-
-
-from great_expectations.core.id_dict import IDDict
-from great_expectations.core.batch import BatchSpec, BatchMarkers
-from great_expectations.exceptions import exceptions as ge_exceptions
-from great_expectations.execution_environment.util import S3Url
-
-from great_expectations.execution_environment.types.batch_spec import(
-    PathBatchSpec,
-    S3BatchSpec,
-    RuntimeDataBatchSpec,
-)
-
-from ..exceptions import BatchKwargsError, GreatExpectationsError, ValidationError, BatchSpecError
-from ..expectations.row_conditions import parse_condition_to_spark
-from ..validator.validation_graph import MetricConfiguration
-from .execution_engine import ExecutionEngine
-
-
-try:
-    from pyspark.sql import DataFrame, SparkSession
-except ImportError:
-=======
->>>>>>> 7d2e47f7
     DataFrame = None
     F = None
     StructType = None,
@@ -571,7 +542,7 @@
             getattr(hashlib, hash_function_name)
         except (TypeError, AttributeError) as e:
             raise (ge_exceptions.ExecutionEngineError(
-                f'''The splitting method used with SparkDFExecutionEngine has a reference to an invalid hash_function_name. 
+                f'''The splitting method used with SparkDFExecutionEngine has a reference to an invalid hash_function_name.
                     Reference to {hash_function_name} cannot be found.'''))
 
         def _encrypt_value(to_encode):
@@ -633,7 +604,7 @@
             getattr(hashlib, str(hash_function_name))
         except (TypeError, AttributeError) as e:
             raise (ge_exceptions.ExecutionEngineError(
-                f'''The sampling method used with PandasExecutionEngine has a reference to an invalid hash_function_name. 
+                f'''The sampling method used with PandasExecutionEngine has a reference to an invalid hash_function_name.
                     Reference to {hash_function_name} cannot be found.'''))
 
         def _encrypt_value(to_encode):
