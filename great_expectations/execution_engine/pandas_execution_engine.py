--- conflicted
+++ resolved
@@ -1,26 +1,21 @@
 import copy
 import datetime
+import hashlib
 import logging
+import random
 from functools import partial
-<<<<<<< HEAD
-from io import StringIO
-from typing import Any, Callable, Dict, Iterable, Tuple, Union, Optional
-
-=======
-import hashlib
-import random
->>>>>>> 57db1b46
+from typing import Any, Callable, Dict, Iterable, List, Tuple
+
 import pandas as pd
-from typing import Any, Callable, Dict, Iterable, Tuple, List
-
 from ruamel.yaml.compat import StringIO
+
 import great_expectations.exceptions.exceptions as ge_exceptions
-from great_expectations.execution_environment.util import S3Url
 from great_expectations.execution_environment.types import (
     PathBatchSpec,
+    RuntimeDataBatchSpec,
     S3BatchSpec,
-    RuntimeDataBatchSpec,
 )
+from great_expectations.execution_environment.util import S3Url
 
 try:
     import boto3
@@ -29,7 +24,7 @@
 
 from ..core.batch import BatchMarkers
 from ..core.id_dict import BatchSpec
-from ..exceptions import BatchSpecError, ValidationError, GreatExpectationsError
+from ..exceptions import BatchSpecError, GreatExpectationsError, ValidationError
 from ..execution_environment.util import hash_pandas_dataframe
 from .execution_engine import ExecutionEngine, MetricDomainTypes
 
@@ -126,12 +121,8 @@
         validator.expose_dataframe_methods = True
 
     def get_batch_data_and_markers(
-        self,
-        batch_spec: BatchSpec
-    ) -> Tuple[
-        Any,  # batch_data
-        BatchMarkers
-    ]:
+        self, batch_spec: BatchSpec
+    ) -> Tuple[Any, BatchMarkers]:  # batch_data
         # We need to build a batch_markers to be used in the dataframe
         batch_markers: BatchMarkers = BatchMarkers(
             {
@@ -157,8 +148,9 @@
         elif isinstance(batch_spec, S3BatchSpec):
             if self._s3 is None:
                 raise ge_exceptions.ExecutionEngineError(
-                    f'''PandasExecutionEngine has been passed a S3BatchSpec, 
-                        but the ExecutionEngine does not have a boto3 client configured. Please check your config.''')
+                    f"""PandasExecutionEngine has been passed a S3BatchSpec,
+                        but the ExecutionEngine does not have a boto3 client configured. Please check your config."""
+                )
             s3_engine = self._s3
             s3_url = S3Url(batch_spec.get("s3"))
             reader_method: str = batch_spec.get("reader_method")
@@ -167,7 +159,9 @@
             s3_object = s3_engine.get_object(Bucket=s3_url.bucket, Key=s3_url.key)
 
             logger.debug(
-                "Fetching s3 object. Bucket: {} Key: {}".format(s3_url.bucket, s3_url.key)
+                "Fetching s3 object. Bucket: {} Key: {}".format(
+                    s3_url.bucket, s3_url.key
+                )
             )
             reader_fn = self._get_reader_fn(reader_method, s3_url.key)
             batch_data = reader_fn(
@@ -283,7 +277,7 @@
         self,
         domain_kwargs: dict,
         domain_type: Union[str, "MetricDomainTypes"],
-        accessor_keys: Optional[Iterable[str]] = []
+        accessor_keys: Optional[Iterable[str]] = [],
     ) -> Tuple[pd.DataFrame, dict, dict]:
         """Uses a given batch dictionary and domain kwargs (which include a row condition and a condition parser)
         to obtain and/or query a batch. Returns in the format of a Pandas DataFrame. If the domain is a single column,
@@ -348,10 +342,15 @@
                     drop=True
                 )
 
-<<<<<<< HEAD
         # Warning user if accessor keys are in any domain that is not of type table, will be ignored
-        if domain_type != MetricDomainTypes.TABLE and accessor_keys is not None and len(accessor_keys) > 0:
-            logger.warning("Accessor keys ignored since Metric Domain Type is not 'table")
+        if (
+            domain_type != MetricDomainTypes.TABLE
+            and accessor_keys is not None
+            and len(accessor_keys) > 0
+        ):
+            logger.warning(
+                "Accessor keys ignored since Metric Domain Type is not 'table"
+            )
 
         # If given table (this is default), get all unexpected accessor_keys (an optional parameters allowing us to
         # modify domain access)
@@ -362,8 +361,15 @@
             if len(compute_domain_kwargs.keys()) > 0:
                 for key in compute_domain_kwargs.keys():
                     # Warning user if kwarg not "normal"
-                    if key not in ["batch_id", "table", "row_condition", "condition_parser"]:
-                        logger.warning(f"Unexpected key {key} found in domain_kwargs for domain type {domain_type.value}")
+                    if key not in [
+                        "batch_id",
+                        "table",
+                        "row_condition",
+                        "condition_parser",
+                    ]:
+                        logger.warning(
+                            f"Unexpected key {key} found in domain_kwargs for domain type {domain_type.value}"
+                        )
             return data, compute_domain_kwargs, accessor_domain_kwargs
 
         # If user has stated they want a column, checking if one is provided, and
@@ -372,21 +378,32 @@
                 accessor_domain_kwargs["column"] = compute_domain_kwargs.pop("column")
             else:
                 # If column not given
-                raise GreatExpectationsError("Column not provided in compute_domain_kwargs")
+                raise GreatExpectationsError(
+                    "Column not provided in compute_domain_kwargs"
+                )
 
         # Else, if column pair values requested
         elif domain_type == MetricDomainTypes.COLUMN_PAIR:
             # Ensuring column_A and column_B parameters provided
-            if "column_A" in compute_domain_kwargs and "column_B" in compute_domain_kwargs:
-                accessor_domain_kwargs["column_A"] = compute_domain_kwargs.pop("column_A")
-                accessor_domain_kwargs["column_B"] = compute_domain_kwargs.pop("column_B")
+            if (
+                "column_A" in compute_domain_kwargs
+                and "column_B" in compute_domain_kwargs
+            ):
+                accessor_domain_kwargs["column_A"] = compute_domain_kwargs.pop(
+                    "column_A"
+                )
+                accessor_domain_kwargs["column_B"] = compute_domain_kwargs.pop(
+                    "column_B"
+                )
             else:
-                raise GreatExpectationsError("column_A or column_B not found within compute_domain_kwargs")
+                raise GreatExpectationsError(
+                    "column_A or column_B not found within compute_domain_kwargs"
+                )
 
         # Checking if table or identity or other provided, column is not specified. If it is, warning the user
         elif domain_type == MetricDomainTypes.MULTICOLUMN:
-                if "columns" in compute_domain_kwargs:
-                    accessor_domain_kwargs['columns'] = compute_domain_kwargs.pop("columns")
+            if "columns" in compute_domain_kwargs:
+                accessor_domain_kwargs["columns"] = compute_domain_kwargs.pop("columns")
 
         # Filtering if identity
         elif domain_type == MetricDomainTypes.IDENTITY:
@@ -396,11 +413,18 @@
                 data = pd.DataFrame(data[compute_domain_kwargs["column"]])
 
             # If we would like our data to now become a column pair
-            elif ("column_A" in compute_domain_kwargs) and ("column_B" in compute_domain_kwargs):
+            elif ("column_A" in compute_domain_kwargs) and (
+                "column_B" in compute_domain_kwargs
+            ):
 
                 # Dropping all not needed columns
-                column_a, column_b = compute_domain_kwargs["column_A"], compute_domain_kwargs["column_B"]
-                data = pd.DataFrame({column_a: data[column_a], column_b: data[column_b]})
+                column_a, column_b = (
+                    compute_domain_kwargs["column_A"],
+                    compute_domain_kwargs["column_B"],
+                )
+                data = pd.DataFrame(
+                    {column_a: data[column_a], column_b: data[column_b]}
+                )
 
             else:
                 # If we would like our data to become a multicolumn
@@ -408,42 +432,18 @@
                     data = data[compute_domain_kwargs["columns"]]
 
         return data, compute_domain_kwargs, accessor_domain_kwargs
-=======
-        if "column" in compute_domain_kwargs:
-            accessor_domain_kwargs["column"] = compute_domain_kwargs.pop("column")
-
-        return data, compute_domain_kwargs, accessor_domain_kwargs
-
-    def resolve_metric_bundle(
-        self, metric_fn_bundle: Iterable[Tuple[MetricConfiguration, Callable, dict]],
-    ) -> dict:
-        """This engine simply evaluates metrics one at a time."""
-        resolved_metrics = dict()
-        for (
-            metric_to_resolve,
-            metric_provider,
-            metric_provider_kwargs,
-        ) in metric_fn_bundle:
-            resolved_metrics[metric_to_resolve.id] = metric_provider(
-                **metric_provider_kwargs
-            )
-        return resolved_metrics
 
     ### Splitter methods for partitioning dataframes ###
     @staticmethod
-    def _split_on_whole_table(
-        df,
+    def _split_on_whole_table(df,) -> pd.DataFrame:
+        return df
+
+    @staticmethod
+    def _split_on_column_value(
+        df, column_name: str, partition_definition: dict,
     ) -> pd.DataFrame:
-        return df
-
-    @staticmethod
-    def _split_on_column_value(
-        df,
-        column_name: str,
-        partition_definition: dict,
-    ) -> pd.DataFrame:
-
-        return df[df[column_name]==partition_definition[column_name]]
+
+        return df[df[column_name] == partition_definition[column_name]]
 
     @staticmethod
     def _split_on_converted_datetime(
@@ -453,30 +453,28 @@
         date_format_string: str = "%Y-%m-%d",
     ):
         """Convert the values in the named column to the given date_format, and split on that"""
-        stringified_datetime_series = df[column_name].map(lambda x: x.strftime(date_format_string))
+        stringified_datetime_series = df[column_name].map(
+            lambda x: x.strftime(date_format_string)
+        )
         matching_string = partition_definition[column_name]
         return df[stringified_datetime_series == matching_string]
 
     @staticmethod
     def _split_on_divided_integer(
-        df,
-        column_name: str,
-        divisor:int,
-        partition_definition: dict,
+        df, column_name: str, divisor: int, partition_definition: dict,
     ):
         """Divide the values in the named column by `divisor`, and split on that"""
 
         matching_divisor = partition_definition[column_name]
-        matching_rows = df[column_name].map(lambda x: int(x/divisor)==matching_divisor)
+        matching_rows = df[column_name].map(
+            lambda x: int(x / divisor) == matching_divisor
+        )
 
         return df[matching_rows]
 
     @staticmethod
     def _split_on_mod_integer(
-        df,
-        column_name: str,
-        mod:int,
-        partition_definition: dict,
+        df, column_name: str, mod: int, partition_definition: dict,
     ):
         """Divide the values in the named column by `divisor`, and split on that"""
 
@@ -487,9 +485,7 @@
 
     @staticmethod
     def _split_on_multi_column_values(
-        df,
-        column_names: List[str],
-        partition_definition: dict,
+        df, column_names: List[str], partition_definition: dict,
     ):
         """Split on the joint values in the named columns"""
 
@@ -497,10 +493,12 @@
         for column_name in column_names:
             value = partition_definition.get(column_name)
             if not value:
-                raise ValueError(f"In order for PandasExecution to `_split_on_multi_column_values`, "
-                                 f"all values in column_names must also exist in partition_definition. "
-                                 f"{column_name} was not found in partition_definition.")
-            subset_df = subset_df[subset_df[column_name]==value]
+                raise ValueError(
+                    f"In order for PandasExecution to `_split_on_multi_column_values`, "
+                    f"all values in column_names must also exist in partition_definition. "
+                    f"{column_name} was not found in partition_definition."
+                )
+            subset_df = subset_df[subset_df[column_name] == value]
         return subset_df
 
     @staticmethod
@@ -510,17 +508,20 @@
         hash_digits: int,
         partition_definition: dict,
         hash_function_name: str = "md5",
-
     ):
         """Split on the hashed value of the named column"""
         try:
             hash_method = getattr(hashlib, hash_function_name)
         except (TypeError, AttributeError) as e:
-            raise (ge_exceptions.ExecutionEngineError(
-                f'''The splitting method used with SparkDFExecutionEngine has a reference to an invalid hash_function_name.
-                    Reference to {hash_function_name} cannot be found.'''))
+            raise (
+                ge_exceptions.ExecutionEngineError(
+                    f"""The splitting method used with SparkDFExecutionEngine has a reference to an invalid hash_function_name.
+                    Reference to {hash_function_name} cannot be found."""
+                )
+            )
         matching_rows = df[column_name].map(
-            lambda x: hash_method(str(x).encode()).hexdigest()[-1*hash_digits:] == partition_definition["hash_value"]
+            lambda x: hash_method(str(x).encode()).hexdigest()[-1 * hash_digits :]
+            == partition_definition["hash_value"]
         )
         return df[matching_rows]
 
@@ -528,30 +529,24 @@
 
     @staticmethod
     def _sample_using_random(
-        df,
-        p: float = .1,
+        df, p: float = 0.1,
     ):
         """Take a random sample of rows, retaining proportion p
-        
+
         Note: the Random function behaves differently on different dialects of SQL
         """
-        return df[df.index.map( lambda x: random.random() < p )]
+        return df[df.index.map(lambda x: random.random() < p)]
 
     @staticmethod
     def _sample_using_mod(
-        df,
-        column_name: str,
-        mod: int,
-        value: int,
+        df, column_name: str, mod: int, value: int,
     ):
         """Take the mod of named column, and only keep rows that match the given value"""
-        return df[df[column_name].map( lambda x: x % mod == value)]
+        return df[df[column_name].map(lambda x: x % mod == value)]
 
     @staticmethod
     def _sample_using_a_list(
-        df,
-        column_name: str,
-        value_list: list,
+        df, column_name: str, value_list: list,
     ):
         """Match the values in the named column against value_list, and only keep the matches"""
         return df[df[column_name].isin(value_list)]
@@ -561,19 +556,22 @@
         df,
         column_name: str,
         hash_digits: int = 1,
-        hash_value: str = 'f',
+        hash_value: str = "f",
         hash_function_name: str = "md5",
     ):
         """Hash the values in the named column, and split on that"""
         try:
             hash_func = getattr(hashlib, hash_function_name)
         except (TypeError, AttributeError) as e:
-            raise (ge_exceptions.ExecutionEngineError(
-                f'''The sampling method used with PandasExecutionEngine has a reference to an invalid hash_function_name.  
-                    Reference to {hash_function_name} cannot be found.'''))
+            raise (
+                ge_exceptions.ExecutionEngineError(
+                    f"""The sampling method used with PandasExecutionEngine has a reference to an invalid hash_function_name.
+                    Reference to {hash_function_name} cannot be found."""
+                )
+            )
 
         matches = df[column_name].map(
-            lambda x: hash_func(str(x).encode()).hexdigest()[-1*hash_digits:] == hash_value
+            lambda x: hash_func(str(x).encode()).hexdigest()[-1 * hash_digits :]
+            == hash_value
         )
-        return df[matches]
->>>>>>> 57db1b46
+        return df[matches]