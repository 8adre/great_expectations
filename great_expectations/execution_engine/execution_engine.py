import decimal
import inspect
import logging
from collections import Counter
from datetime import datetime
from functools import lru_cache, wraps
from itertools import zip_longest
from numbers import Number
from typing import Any, Callable, Dict, Iterable, List, Optional, Set, Tuple, Union

import numpy as np
import pandas as pd
from dateutil.parser import parse
from ruamel.yaml import YAML
from scipy import stats

from great_expectations.core.batch import Batch
from great_expectations.data_asset.util import DocInherit, parse_result_format
from great_expectations.execution_engine.util import (
    build_categorical_partition_object,
    build_continuous_partition_object,
    is_valid_categorical_partition_object,
    is_valid_partition_object,
)
from great_expectations.expectations.registry import (
    get_metric_provider,
    register_metric,
)
from great_expectations.validator.validation_graph import MetricEdgeKey
from great_expectations.validator.validator import Validator

logger = logging.getLogger(__name__)
yaml = YAML()
yaml.default_flow_style = False


class NoOpDict:
    def __getitem__(self, item):
        return None

    def __setitem__(self, key, value):
        return None

        ## TODO: JPC: 20200916 - can we remove this class?


class MetaExecutionEngine:
    """
    Holds expectation decorators.
    """

    def __init__(self, *args, **kwargs):
        default_expectation_args = {
            "include_config": True,
            "catch_exceptions": False,
            "result_format": "BASIC",
        }
        self.default_expectation_args = (
            kwargs.get("default_expectation_args") or default_expectation_args
        )

    @classmethod
    def column_map_expectation(cls, func):
        """Constructs an expectation using column-map semantics.

        The column_map_expectation decorator handles boilerplate issues surrounding the common pattern of
        evaluating
        truthiness of some condition on a per-row basis.

        Args:
            func (function): \
                The function implementing a row-wise expectation. The function should take a column of data
                and \
                return an equally-long column of boolean values corresponding to the truthiness of the \
                underlying expectation.

        Notes:
            column_map_expectation intercepts and takes action based on the following parameters:
            mostly (None or a float between 0 and 1): \
                Return `"success": True` if at least mostly fraction of values match the expectation. \
                For more detail, see :ref:`mostly`.

            column_map_expectation *excludes null values* from being passed to the function

            Depending on the `result_format` selected, column_map_expectation can additional data to a return
            object, \
            including `element_count`, `nonnull_values`, `nonnull_count`, `success_count`, `unexpected_list`,
            and \
            `unexpected_index_list`. \
        See :func:`_format_map_output <great_expectations.validator.validator.Validator._format_map_output>`

        See also:
            :func:`expect_column_values_to_be_in_set \
            <great_expectations.execution_engine.execution_engine.ExecutionEngine.expect_column_values_to_be_in_set>` \
            for an example of a column_map_expectation
        """
        raise NotImplementedError

    @classmethod
    def column_aggregate_expectation(cls, func):
        """Constructs an expectation using column-aggregate semantics.

        The column_aggregate_expectation decorator handles boilerplate issues surrounding the common pattern of \
        evaluating truthiness of some condition on an aggregated-column basis.

        Args:
        func (function): \
            The function implementing an expectation using an aggregate property of a column. \
            The function should take a column of data and return the aggregate value it computes.

        Notes:
        column_aggregate_expectation *excludes null values* from being passed to the function

        See also:
        :func:`expect_column_mean_to_be_between \
        <great_expectations.execution_engine.execution_engine.ExecutionEngine.expect_column_mean_to_be_between>` \
        for an example of a column_aggregate_expectation
        """
        argspec = inspect.getfullargspec(func)[0][1:]

        @Validator.expectation(argspec)  # TODO: confirm that this is correct
        @wraps(func)
        def inner_wrapper(
            self,
            column,
            result_format=None,
            row_condition=None,
            condition_parser=None,
            *args,
            **kwargs,
        ):

            if result_format is None:
                result_format = self.default_expectation_args["result_format"]
            # Retain support for string-only output formats:
            result_format = parse_result_format(result_format)

            if row_condition:
                self = self.query(row_condition).reset_index(drop=True)

            element_count = self.get_row_count()
            nonnull_count = self.get_column_nonnull_count(column)
            null_count = element_count - nonnull_count

            evaluation_result = func(self, column, *args, **kwargs)

            if "success" not in evaluation_result:
                raise ValueError(
                    "Column aggregate expectation failed to return required information: success"
                )

            if ("result" not in evaluation_result) or (
                "observed_value" not in evaluation_result["result"]
            ):
                raise ValueError(
                    "Column aggregate expectation failed to return required information: observed_value"
                )

            return_obj = {"success": bool(evaluation_result["success"])}

            if result_format["result_format"] == "BOOLEAN_ONLY":
                return return_obj

            return_obj["result"] = {
                "observed_value": evaluation_result["result"]["observed_value"],
                "element_count": element_count,
                "missing_count": null_count,
                "missing_percent": null_count * 100.0 / element_count
                if element_count > 0
                else None,
            }

            if result_format["result_format"] == "BASIC":
                return return_obj

            if "details" in evaluation_result["result"]:
                return_obj["result"]["details"] = evaluation_result["result"]["details"]

            if result_format["result_format"] in ["SUMMARY", "COMPLETE"]:
                return return_obj

            raise ValueError(
                "Unknown result_format %s." % result_format["result_format"]
            )

        return inner_wrapper


# noinspection PyIncorrectDocstring
class ExecutionEngine(MetaExecutionEngine):
    recognized_batch_spec_defaults = set()

    ## TODO: JPC: 20200916 - can we explicitly list these args?
    def __init__(self, *args, **kwargs):
        self._execution_engine_config = {}
        self.name = kwargs.pop("name", None)

        # NOTE: using caching makes the strong assumption that the user will not modify the core data store
        # (e.g. self.spark_df) over the lifetime of the dataset instance
        self.caching = kwargs.pop("caching", True)
        # NOTE: 20200918 - this is a naive cache; update.
        if self.caching:
            self._metric_cache = {}
        else:
            self._metric_cache = NoOpDict()

        data_context = kwargs.pop("data_context", None)
        self._data_context = data_context

        batch_spec_defaults = kwargs.pop("batch_spec_defaults", {})
        batch_spec_defaults_keys = set(batch_spec_defaults.keys())
        if not batch_spec_defaults_keys <= self.recognized_batch_spec_defaults:
            logger.warning(
                "Unrecognized batch_spec_default(s): %s"
                % str(batch_spec_defaults_keys - self.recognized_batch_spec_defaults)
            )

        self._batch_spec_defaults = {
            key: value
            for key, value in batch_spec_defaults.items()
            if key in self.recognized_batch_spec_defaults
        }

        loaded_batch_id = kwargs.pop("loaded_batch_id", None)
        self._loaded_batch_id = loaded_batch_id

        batches = kwargs.pop("batches", {})
        self._batches = batches

        validator = kwargs.pop("validator", None)
        self._validator = validator

        super().__init__(*args, **kwargs)

    @classmethod
    def metric(
        cls,
        metric_name: str,
        metric_domain_keys: tuple,
        metric_value_keys: tuple,
        metric_dependencies: tuple,
        bundle_computation: bool = False,
        filter_column_isnull: bool = True,
    ):
        """A decorator for the metric provider, which takes in domain and value keys and uses these values to define
        and access values needed to compute the metric (with the domain keys defining the values to be used for
        computation

        Args:
            metric_name (str): \
                The name of the metric to be computed
            metric_domain_keys (tuple): \
                A tuple of keywords that defines the domain over which the metric will be computed
            metric_value_keys (tuple): \
                A tuple of keywords that defines the value keys, which are provided by the user, which are necessary for
                the computation of the metric
            metric_dependencies (tuple): \
                A tuple of the names of metrics upon the given metric (as defined by metric_name) is dependent on.
                For instance, a Z-score metric would be dependent upon the Mean and Standard Deviation
            bundle_computation (bool): \
                Set to false by default, the bundle computation keyword defines whether computations are bundled together
                so that they can be executed simultaneously in a lazy fashion. This does not hold meaning for Pandas operations.
            filter_column_isnull (bool): \
                Set to true by default, filter_column_isnull indicates whether or not null values are weeded out of the
                domain prior to computation.

        Returns:
            A metric function that will provide specific instructions for the calculation of the metric.
        """

        def outer(metric_fn: Callable):
            _declared_name = metric_name

            @wraps(metric_fn)
            def inner_func(
                self,
                metric_name: str,
                batches: Dict[str, Batch],
                execution_engine: "ExecutionEngine",
                metric_domain_kwargs: dict,
                metric_value_kwargs: dict,
                metrics: Dict[Tuple, Any],
                **kwargs,
            ):
                """Returns a metric function that utilizes the execution engine, batches, domain and value kwargs
                to compute the needed metrics, with the specific instructions defined by the Registry"""
                if _declared_name != metric_name:
                    logger.warning(
                        "using validator provider with an unrecognized metric"
                    )
                return metric_fn(
                    self,
                    batches=batches,
                    execution_engine=execution_engine,
                    metric_domain_kwargs=metric_domain_kwargs,
                    metric_value_kwargs=metric_value_kwargs,
                    metrics=metrics,
                    #**kwargs,
                )

            # The specific metric function is being returned, but first it is registered within the registry itself
            register_metric(
                metric_name=metric_name,
                metric_domain_keys=metric_domain_keys,
                metric_value_keys=metric_value_keys,
                execution_engine=cls,
                metric_dependencies=metric_dependencies,
                metric_provider=inner_func,
                bundle_computation=bundle_computation,
                filter_column_isnull=filter_column_isnull,
            )
            return inner_func

        return outer

    # TODO: <Alex></Alex>
    ###
    #
    # Output generation
    #
    ###
    @staticmethod
    def _format_map_output(
        result_format,
        success,
        element_count,
        nonnull_count,
        unexpected_count,
        unexpected_list,
        unexpected_index_list,
    ):
        """Helper function to construct expectation result objects for map_expectations (such as column_map_expectation
        and file_lines_map_expectation).

        Expectations support four result_formats: BOOLEAN_ONLY, BASIC, SUMMARY, and COMPLETE.
        In each case, the object returned has a different set of populated fields.
        See :ref:`result_format` for more information.

        This function handles the logic for mapping those fields for column_map_expectations.
        """
        # NB: unexpected_count parameter is explicit some implementing classes may limit the length of unexpected_list

        # Retain support for string-only output formats:
        result_format = parse_result_format(result_format)

        # Incrementally add to result and return when all values for the specified level are present
        return_obj = {"success": success}

        if result_format["result_format"] == "BOOLEAN_ONLY":
            return return_obj

        missing_count = element_count - nonnull_count

        if element_count > 0:
            unexpected_percent = unexpected_count / element_count * 100
            missing_percent = missing_count / element_count * 100

            if nonnull_count > 0:
                unexpected_percent_nonmissing = unexpected_count / nonnull_count * 100
            else:
                unexpected_percent_nonmissing = None

        else:
            missing_percent = None
            unexpected_percent = None
            unexpected_percent_nonmissing = None

        return_obj["result"] = {
            "element_count": element_count,
            "missing_count": missing_count,
            "missing_percent": missing_percent,
            "unexpected_count": unexpected_count,
            "unexpected_percent": unexpected_percent,
            "unexpected_percent_nonmissing": unexpected_percent_nonmissing,
            "partial_unexpected_list": unexpected_list[
                : result_format["partial_unexpected_count"]
            ],
        }

        if result_format["result_format"] == "BASIC":
            return return_obj

        # Try to return the most common values, if possible.
        if 0 < result_format.get("partial_unexpected_count"):
            try:
                partial_unexpected_counts = [
                    {"value": key, "count": value}
                    for key, value in sorted(
                        Counter(unexpected_list).most_common(
                            result_format["partial_unexpected_count"]
                        ),
                        key=lambda x: (-x[1], x[0]),
                    )
                ]
            except TypeError:
                partial_unexpected_counts = []
                if "details" not in return_obj["result"]:
                    return_obj["result"]["details"] = {}
                return_obj["result"]["details"][
                    "partial_unexpected_counts_error"
                ] = "partial_unexpected_counts requested, but requires a hashable type"
            finally:
                return_obj["result"].update(
                    {
                        "partial_unexpected_index_list": unexpected_index_list[
                            : result_format["partial_unexpected_count"]
                        ]
                        if unexpected_index_list is not None
                        else None,
                        "partial_unexpected_counts": partial_unexpected_counts,
                    }
                )

        if result_format["result_format"] == "SUMMARY":
            return return_obj

        return_obj["result"].update(
            {
                "unexpected_list": unexpected_list,
                "unexpected_index_list": unexpected_index_list,
            }
        )

        if result_format["result_format"] == "COMPLETE":
            return return_obj

        raise ValueError(
            "Unknown result_format {}.".format(result_format["result_format"])
        )

    # TODO: <Alex></Alex>
    @staticmethod
    def _calc_map_expectation_success(success_count, nonnull_count, mostly):
        """Calculate success and percent_success for column_map_expectations

        Args:
            success_count (int): \
                The number of successful values in the column
            nonnull_count (int): \
                The number of nonnull values in the column
            mostly (float or None): \
                A value between 0 and 1 (or None), indicating the fraction of successes required to pass the \
                expectation as a whole. If mostly=None, then all values must succeed in order for the expectation as \
                a whole to succeed.

        Returns:
            success (boolean), percent_success (float)
        """
        if isinstance(success_count, decimal.Decimal):
            raise ValueError(
                "success_count must not be a decimal; check your db configuration"
            )

        if isinstance(nonnull_count, decimal.Decimal):
            raise ValueError(
                "nonnull_count must not be a decimal; check your db configuration"
            )

        if nonnull_count > 0:
            percent_success = success_count / nonnull_count

            if mostly is not None:
                success = bool(percent_success >= mostly)
            else:
                success = bool(nonnull_count - success_count == 0)
        else:
            success = True
            percent_success = None

        return success, percent_success

    @property
    def data_context(self):
        """Returns the internal Data Context (An object containing the data)"""
        return self._data_context

    @data_context.setter
    def data_context(self, data_context):
        """A setter for the Data Context"""
        self._data_context = data_context

    @property
    def _active_validation(self):
        """Given that the active_validation property is present, returns it"""
        if not self.validator:
            raise AttributeError(
                f"'{type(self).__name__}' object has no attribute `_active_validation` - please set "
                f"_validator attribute first."
            )
        else:
            return self.validator._active_validation

    @_active_validation.setter
    def _active_validation(self, active_validation):
        """A setter for the active_validation property"""
        if not self.validator:
            raise AttributeError(
                f"'{type(self).__name__}' object cannot set `_active_validation` attribute - please "
                f"set "
                f"_validator attribute first."
            )
        else:
            self.validator._active_validation = active_validation

    @property
    def _expectation_suite(self):
        """A getter for the validator's expectation suite"""
        if not self.validator:
            raise AttributeError(
                f"'{type(self).__name__}' object has no attribute `_expectation_suite` - please set "
                f"_validator attribute first."
            )
        else:
            return self.validator._expectation_suite

    @property
    def _validator_config(self):
        """Given that it is present, returns the configuration of the validator as defined in the Execution Engine"""
        if not self.validator:
            raise AttributeError(
                f"'{type(self).__name__}' object has no attribute `_validator_config` - please set "
                f"_validator attribute first."
            )
        else:
            return self.validator._validator_config

    @property
    def validator(self):
        """A getter for the validator"""
        return self._validator

    @property
    def batch_spec_defaults(self):
        """A getter for the batch spec defaults"""
        return self._batch_spec_defaults

    @property
    def loaded_batch_id(self):
        """A getter for the batch id"""
        return self._loaded_batch_id

    @property
    def loaded_batch(self):
<<<<<<< HEAD
        if self.loaded_batch_id is None:
=======
        """A getter for the Execution Engine's loaded batch"""
        if not self.loaded_batch_id:
>>>>>>> eb2d70b3
            return None
        else:
            return self.batches.get(self.loaded_batch_id)

    @property
    def batches(self):
        """A getter for the Execution Engine's batches"""
        return self._batches

    def process_batch_definition(self, batch_definition, batch_spec):
        """Use ExecutionEngine-specific configuration to translate any batch_definition keys into batch_spec keys

        Args:
            batch_definition (dict): batch_definition to process
            batch_spec (dict): batch_spec to map processed batch_definition keys to

        Returns:
            batch_spec (dict)
        """
        raise NotImplementedError

    def load_batch(self, batch_definition, in_memory_dataset=None):
        """
        Load a Batch specified by the batch_definition.

        :param batch_definition:
        :param in_memory_dataset:
        :return:
        """
        raise NotImplementedError

    def get_available_data_asset_names(self, data_connector_names=None):
        """
        Returns a dictionary of data_asset_names that the specified data connector can provide. Note that some data
        connectors may not be capable of describing specific named data assets, and some (such as filesystem glob data
        connectors) require the user to configure data asset names.

        Args:
            data_connector_names: the DataConnector for which to get available data asset names.

        Returns:
            dictionary consisting of sets of data_connector assets available for the specified data_connectors:
            ::

                {
                  data_connector_name: {
                    names: [ (data_asset_1, data_asset_1_type), (data_asset_2, data_asset_2_type) ... ]
                  }
                  ...
                }

        """
        available_data_asset_names = {}
        if data_connector_names is None:
            data_connector_names = [
                data_connector["name"] for data_connector in self.list_data_connectors()
            ]
        elif isinstance(data_connector_names, str):
            data_connector_names = [data_connector_names]

        for data_connector_name in data_connector_names:
            data_connector = self.get_data_connector(data_connector_name)
            available_data_asset_names[
                data_connector_name
            ] = data_connector.get_available_data_asset_names()
        return available_data_asset_names

    def resolve_metrics(
        self,
        batches: Dict[str, Batch],
        metrics_to_resolve: Iterable[MetricEdgeKey],
        metrics: Dict[Tuple, Any],
        runtime_configuration: dict = None,
    ) -> dict:
        """A method used to 'resolve', or configure, metrics whose full configuration has not been provided. Given a
        dictionary of metrics, any metric in the Iterable metrics_to_resolve has their configuration and provider function
        obtained so that it can be computed. The updated list of metrics is then returned

                Args:
                    batches (Dict[str, Batch): \
                        A Dictionary of batch names and corresponding batches
                    metrics_to_resolve (Iterable[MetricEdgeKey]): \
                        A list/ other iterable of MetricEdgeKeys that represent the metrics whose configurations
                        need to be resolved
                    metrics (float or None): \
                        The list of the metrics and the corresponding configurations as registered within the registry
                    runtime_configuration (dict): \
                        A metric's runtime configuration, representing changes in result format/ other domains at runtime


                Returns:
                    success (boolean), percent_success (float)
                """
        if batches is None:
            batches = self.batches
        if metrics is None:
            metrics = dict()

        resolve_batch = []
        for metric_to_resolve in metrics_to_resolve:
            if metric_to_resolve.id in self._metric_cache:
                metrics[metric_to_resolve.id] = self._metric_cache[metric_to_resolve.id]
            else:
                metric_provider = get_metric_provider(
                    metric_name=metric_to_resolve.metric_name, execution_engine=self
                )
                metric_provider_kwargs = {
                    "metric_name": metric_to_resolve.metric_name,
                    "batches": batches,
                    "execution_engine": self,
                    "metric_domain_kwargs": metric_to_resolve.metric_domain_kwargs,
                    "metric_value_kwargs": metric_to_resolve.metric_value_kwargs,
                    "runtime_configuration": runtime_configuration,
                    "filter_column_isnull": metric_to_resolve.filter_column_isnull,
                }
                if getattr(metric_provider, "_can_be_bundled", False):
                    resolve_batch.append(
                        (metric_to_resolve, metric_provider, metric_provider_kwargs)
                    )
                else:
                    metrics[metric_to_resolve.id] = metric_provider(
                        self, **metric_provider_kwargs, metrics=metrics
                    )
        if len(resolve_batch) > 0:
            metrics.update(self.batch_resolve(resolve_batch, metrics=metrics))

        return metrics

    # Todo: why is this not implemented?
    def batch_resolve(self, resolve_batch, metrics):
        raise NotImplementedError

    def get_row_count(self):
        """Returns: int, table row count"""
        raise NotImplementedError

    def get_column_count(self):
        """Returns: int, table column count"""
        raise NotImplementedError

    def get_table_columns(self) -> List[str]:
        """Returns: List[str], list of column names"""
        raise NotImplementedError

    def get_column_nonnull_count(self, column):
        """Returns: int"""
        raise NotImplementedError

    def get_column_mean(self, column):
        """Returns: float"""
        raise NotImplementedError

    def get_column_value_counts(self, column, sort="value", collate=None):
        """Get a series containing the frequency counts of unique values from the named column.

        Args:
            column: the column for which to obtain value_counts
            sort (string): must be one of "value", "count", or "none".
                - if "value" then values in the resulting partition object will be sorted lexigraphically
                - if "count" then values will be sorted according to descending count (frequency)
                - if "none" then values will not be sorted
            collate (string): the collate (sort) method to be used on supported backends (SqlAlchemy only)


        Returns:
            pd.Series of value counts for a column, sorted according to the value requested in sort
        """
        raise NotImplementedError

    def get_column_sum(self, column):
        """Returns: float"""
        raise NotImplementedError

    def get_column_max(self, column, parse_strings_as_datetimes=False):
        """Returns: any"""
        raise NotImplementedError

    def get_column_min(self, column, parse_strings_as_datetimes=False):
        """Returns: any"""
        raise NotImplementedError

    def get_column_unique_count(self, column):
        """Returns: int"""
        raise NotImplementedError

    def get_column_modes(self, column):
        """Returns: List[any], list of modes (ties OK)"""
        raise NotImplementedError

    def get_column_median(self, column):
        """Returns: any"""
        raise NotImplementedError

    def get_column_quantiles(
        self, column, quantiles, allow_relative_error=False
    ) -> List[Any]:
        """Get the values in column closest to the requested quantiles
        Args:
            column (string): name of column
            quantiles (tuple of float): the quantiles to return. quantiles \
            *must* be a tuple to ensure caching is possible

        Returns:
            List[any]: the nearest values in the dataset to those quantiles
        """
        raise NotImplementedError

    def get_column_stdev(self, column):
        """Returns: float"""
        raise NotImplementedError

    def get_column_partition(
        self, column, bins="uniform", n_bins=10, allow_relative_error=False
    ):
        """Get a partition of the range of values in the specified column.

        Args:
            column: the name of the column
            bins: 'uniform' for evenly spaced bins or 'quantile' for bins spaced according to quantiles
            n_bins: the number of bins to produce
            allow_relative_error: passed to get_column_quantiles, set to False for only precise
                values, True to allow approximate values on systems with only binary choice (e.g. Redshift), and to a
                value between zero and one for systems that allow specification of relative error (e.g.
                SparkDFExecutionEngine).

        Returns:
            A list of bins
        """
        if bins == "uniform":
            # TODO: in the event that we shift the compute model for
            #  min and max to have a single pass, use that instead of
            #  quantiles for clarity
            # min_ = self.get_column_min(column)
            # max_ = self.get_column_max(column)
            min_, max_ = self.get_column_quantiles(
                column, (0.0, 1.0), allow_relative_error=allow_relative_error
            )
            # PRECISION NOTE: some implementations of quantiles could produce
            # varying levels of precision (e.g. a NUMERIC column producing
            # Decimal from a SQLAlchemy source, so we cast to float for numpy)
            bins = np.linspace(start=float(min_), stop=float(max_), num=n_bins + 1)
        elif bins in ["ntile", "quantile", "percentile"]:
            bins = self.get_column_quantiles(
                column,
                tuple(np.linspace(start=0, stop=1, num=n_bins + 1)),
                allow_relative_error=allow_relative_error,
            )
        elif bins == "auto":
            # Use the method from numpy histogram_bin_edges
            nonnull_count = self.get_column_nonnull_count(column)
            sturges = np.log2(nonnull_count + 1)
            min_, _25, _75, max_ = self.get_column_quantiles(
                column,
                (0.0, 0.25, 0.75, 1.0),
                allow_relative_error=allow_relative_error,
            )
            iqr = _75 - _25
            if iqr < 1e-10:  # Consider IQR 0 and do not use variance-based estimator
                n_bins = sturges
            else:
                fd = (2 * float(iqr)) / (nonnull_count ** (1 / 3))
                n_bins = max(
                    int(np.ceil(sturges)), int(np.ceil(float(max_ - min_) / fd))
                )
            bins = np.linspace(start=float(min_), stop=float(max_), num=n_bins + 1)
        else:
            raise ValueError("Invalid parameter for bins argument")
        return bins

    def get_column_hist(self, column, bins):
        """Get a histogram of column values
        Args:
            column: the column for which to generate the histogram
            bins (tuple): the bins to slice the histogram. bins *must* be a tuple to ensure caching is possible

        Returns: List[int], a list of counts corresponding to bins"""
        raise NotImplementedError

    def get_column_count_in_range(
        self, column, min_val=None, max_val=None, strict_min=False, strict_max=True
    ):
        """Returns: int"""
        raise NotImplementedError

    def test_column_map_expectation_function(self, function, *args, **kwargs):
        """Test a column map expectation function

        Args:
            function (func): The function to be tested. (Must be a valid column_map_expectation function.)
            *args          : Positional arguments to be passed the the function
            **kwargs       : Keyword arguments to be passed the the function

        Returns:
            An ExpectationSuiteValidationResult

        Notes:
            This function is a thin layer to allow quick testing of new expectation functions, without having to \
            define custom classes, etc. To use developed expectations from the command-line tool, you'll still need to \
            define custom classes, etc.

            Check out :ref:`how_to_guides__creating_and_editing_expectations__how_to_create_custom_expectations` for more information.
        """

        new_function = self.column_map_expectation(function)
        return new_function(self, *args, **kwargs)

    def test_column_aggregate_expectation_function(self, function, *args, **kwargs):
        """Test a column aggregate expectation function

        Args:
            function (func): The function to be tested. (Must be a valid column_aggregate_expectation function.)
            *args          : Positional arguments to be passed the the function
            **kwargs       : Keyword arguments to be passed the the function

        Returns:
            An ExpectationSuiteValidationResult

        Notes:
            This function is a thin layer to allow quick testing of new expectation functions, without having to \
            define custom classes, etc. To use developed expectations from the command-line tool, you'll still need to \
            define custom classes, etc.

            Check out :ref:`how_to_guides__creating_and_editing_expectations__how_to_create_custom_expectations` for more information.
        """

        new_function = self.column_aggregate_expectation(function)
        return new_function(self, *args, **kwargs)

    #####
    #
    # Table shape expectations
    #
    #####

    @DocInherit
    @Validator.expectation(["column"])
    def expect_column_to_exist(
        self,
        column,
        column_index=None,
        result_format=None,
        include_config=True,
        catch_exceptions=None,
        meta=None,
    ):
        """Expect the specified column to exist.

        expect_column_to_exist is a :func:`expectation \
        <great_expectations.validator.validator.Validator.expectation>`, not a
        ``column_map_expectation`` or ``column_aggregate_expectation``.

        Args:
            column (str): \
                The column name.

        Other Parameters:
            column_index (int or None): \
                If not None, checks the order of the columns. The expectation will fail if the \
                column is not in location column_index (zero-indexed).
            result_format (str or None): \
                Which output mode to use: `BOOLEAN_ONLY`, `BASIC`, `COMPLETE`, or `SUMMARY`.
                For more detail, see :ref:`result_format <result_format>`.
            include_config (boolean): \
                If True, then include the expectation config as part of the result object. \
                For more detail, see :ref:`include_config`.
            catch_exceptions (boolean or None): \
                If True, then catch exceptions and include them as part of the result object. \
                For more detail, see :ref:`catch_exceptions`.
            meta (dict or None): \
                A JSON-serializable dictionary (nesting allowed) that will be included in the output without modification. \
                For more detail, see :ref:`meta`.

        Returns:
            An ExpectationSuiteValidationResult

            Exact fields vary depending on the values passed to :ref:`result_format <result_format>` and
            :ref:`include_config`, :ref:`catch_exceptions`, and :ref:`meta`.

        """
        columns = self.get_table_columns()
        if column in columns:
            return {
                # FIXME: list.index does not check for duplicate values.
                "success": (column_index is None)
                or (columns.index(column) == column_index)
            }
        else:
            return {"success": False}

    @DocInherit
    @Validator.expectation(["column_list"])
    def expect_table_columns_to_match_ordered_list(
        self,
        column_list,
        result_format=None,
        include_config=True,
        catch_exceptions=None,
        meta=None,
    ):
        """Expect the columns to exactly match a specified list.

        expect_table_columns_to_match_ordered_list is a :func:`expectation \
        <great_expectations.validator.validator.Validator.expectation>`, not a
        ``column_map_expectation`` or ``column_aggregate_expectation``.

        Args:
            column_list (list of str): \
                The column names, in the correct order.

        Other Parameters:
            result_format (str or None): \
                Which output mode to use: `BOOLEAN_ONLY`, `BASIC`, `COMPLETE`, or `SUMMARY`.
                For more detail, see :ref:`result_format <result_format>`.
            include_config (boolean): \
                If True, then include the expectation config as part of the result object. \
                For more detail, see :ref:`include_config`.
            catch_exceptions (boolean or None): \
                If True, then catch exceptions and include them as part of the result object. \
                For more detail, see :ref:`catch_exceptions`.
            meta (dict or None): \
                A JSON-serializable dictionary (nesting allowed) that will be included in the output without \
                modification. For more detail, see :ref:`meta`.

        Returns:
            An ExpectationSuiteValidationResult

            Exact fields vary depending on the values passed to :ref:`result_format <result_format>` and
            :ref:`include_config`, :ref:`catch_exceptions`, and :ref:`meta`.

        """
        columns = self.get_table_columns()
        if column_list is None or list(columns) == list(column_list):
            return {"success": True, "result": {"observed_value": list(columns)}}
        else:
            # In the case of differing column lengths between the defined expectation and the observed column set, the
            # max is determined to generate the column_index.
            number_of_columns = max(len(column_list), len(columns))
            column_index = range(number_of_columns)

            # Create a list of the mismatched details
            compared_lists = list(
                zip_longest(column_index, list(column_list), list(columns))
            )
            mismatched = [
                {"Expected Column Position": i, "Expected": k, "Found": v}
                for i, k, v in compared_lists
                if k != v
            ]
            return {
                "success": False,
                "result": {
                    "observed_value": list(columns),
                    "details": {"mismatched": mismatched},
                },
            }

    # noinspection PyUnusedLocal
    @DocInherit
    @Validator.expectation(["min_value", "max_value"])
    def expect_table_column_count_to_be_between(
        self,
        min_value=None,
        max_value=None,
        result_format=None,
        include_config=True,
        catch_exceptions=None,
        meta=None,
    ):
        """Expect the number of columns to be between two values.

        expect_table_column_count_to_be_between is a :func:`expectation \
        <great_expectations.validator.validator.Validator.expectation>`, not a
        ``column_map_expectation`` or ``column_aggregate_expectation``.

        Keyword Args:
            min_value (int or None): \
                The minimum number of columns, inclusive.
            max_value (int or None): \
                The maximum number of columns, inclusive.

        Other Parameters:
            result_format (str or None): \
                Which output mode to use: `BOOLEAN_ONLY`, `BASIC`, `COMPLETE`, or `SUMMARY`.
                For more detail, see :ref:`result_format <result_format>`.
            include_config (boolean): \
                If True, then include the expectation config as part of the result object. \
                For more detail, see :ref:`include_config`.
            catch_exceptions (boolean or None): \
                If True, then catch exceptions and include them as part of the result object. \
                For more detail, see :ref:`catch_exceptions`.
            meta (dict or None): \
                A JSON-serializable dictionary (nesting allowed) that will be included in the output without \
                modification. For more detail, see :ref:`meta`.

        Returns:
            An ExpectationSuiteValidationResult

            Exact fields vary depending on the values passed to :ref:`result_format <result_format>` and
            :ref:`include_config`, :ref:`catch_exceptions`, and :ref:`meta`.

        Notes:
            * min_value and max_value are both inclusive.
            * If min_value is None, then max_value is treated as an upper bound, and the number of acceptable columns \
              has no minimum.
            * If max_value is None, then min_value is treated as a lower bound, and the number of acceptable columns \
              has no maximum.

        See Also:
            expect_table_column_count_to_equal
        """
        try:
            if min_value is not None:
                if not float(min_value).is_integer():
                    raise ValueError("min_value must be integer")
            if max_value is not None:
                if not float(max_value).is_integer():
                    raise ValueError("max_value must be integer")
        except ValueError:
            raise ValueError("min_value and max_value must be integers")

        # check that min_value or max_value is set
        # if min_value is None and max_value is None:
        #     raise Exception('Must specify either or both of min_value and max_value')

        column_count = self.get_column_count()

        if min_value is not None:
            above_min = column_count >= min_value
        else:
            above_min = True

        if max_value is not None:
            below_max = column_count <= max_value
        else:
            below_max = True

        outcome = above_min and below_max

        return {"success": outcome, "result": {"observed_value": column_count}}

    # noinspection PyUnusedLocal
    @DocInherit
    @Validator.expectation(["value"])
    def expect_table_column_count_to_equal(
        self,
        value,
        result_format=None,
        include_config=True,
        catch_exceptions=None,
        meta=None,
    ):
        """Expect the number of columns to equal a value.

        expect_table_column_count_to_equal is a :func:`expectation \
        <great_expectations.validator.validator.Validator.expectation>`, not a
        ``column_map_expectation`` or ``column_aggregate_expectation``.

        Args:
            value (int): \
                The expected number of columns.

        Other Parameters:
            result_format (string or None): \
                Which output mode to use: `BOOLEAN_ONLY`, `BASIC`, `COMPLETE`, or `SUMMARY`.
                For more detail, see :ref:`result_format <result_format>`.
            include_config (boolean): \
                If True, then include the expectation config as part of the result object. \
                For more detail, see :ref:`include_config`.
            catch_exceptions (boolean or None): \
                If True, then catch exceptions and include them as part of the result object. \
                For more detail, see :ref:`catch_exceptions`.
            meta (dict or None): \
                A JSON-serializable dictionary (nesting allowed) that will be included in the output without \
                modification. For more detail, see :ref:`meta`.

        Returns:
            An ExpectationSuiteValidationResult

            Exact fields vary depending on the values passed to :ref:`result_format <result_format>` and
            :ref:`include_config`, :ref:`catch_exceptions`, and :ref:`meta`.

        See Also:
            expect_table_column_count_to_be_between
        """
        try:
            if not float(value).is_integer():
                raise ValueError("value must be an integer")
        except ValueError:
            raise ValueError("value must be an integer")

        column_count = self.get_column_count()

        return {
            "success": column_count == value,
            "result": {"observed_value": column_count},
        }

    # noinspection PyUnusedLocal
    @DocInherit
    @Validator.expectation(["min_value", "max_value"])
    def expect_table_row_count_to_be_between(
        self,
        min_value=None,
        max_value=None,
        result_format=None,
        include_config=True,
        catch_exceptions=None,
        meta=None,
    ):
        """Expect the number of rows to be between two values.

        expect_table_row_count_to_be_between is a :func:`expectation \
        <great_expectations.validator.validator.Validator.expectation>`, not a
        ``column_map_expectation`` or ``column_aggregate_expectation``.

        Keyword Args:
            min_value (int or None): \
                The minimum number of rows, inclusive.
            max_value (int or None): \
                The maximum number of rows, inclusive.

        Other Parameters:
            result_format (str or None): \
                Which output mode to use: `BOOLEAN_ONLY`, `BASIC`, `COMPLETE`, or `SUMMARY`.
                For more detail, see :ref:`result_format <result_format>`.
            include_config (boolean): \
                If True, then include the expectation config as part of the result object. \
                For more detail, see :ref:`include_config`.
            catch_exceptions (boolean or None): \
                If True, then catch exceptions and include them as part of the result object. \
                For more detail, see :ref:`catch_exceptions`.
            meta (dict or None): \
                A JSON-serializable dictionary (nesting allowed) that will be included in the output without \
                modification. For more detail, see :ref:`meta`.

        Returns:
            An ExpectationSuiteValidationResult

            Exact fields vary depending on the values passed to :ref:`result_format <result_format>` and
            :ref:`include_config`, :ref:`catch_exceptions`, and :ref:`meta`.

        Notes:
            * min_value and max_value are both inclusive.
            * If min_value is None, then max_value is treated as an upper bound, and the number of acceptable rows has \
              no minimum.
            * If max_value is None, then min_value is treated as a lower bound, and the number of acceptable rows has \
              no maximum.

        See Also:
            expect_table_row_count_to_equal
        """
        try:
            if min_value is not None:
                if not float(min_value).is_integer():
                    raise ValueError("min_value must be integer")
            if max_value is not None:
                if not float(max_value).is_integer():
                    raise ValueError("max_value must be integer")
        except ValueError:
            raise ValueError("min_value and max_value must be integers")

        # check that min_value or max_value is set
        # if min_value is None and max_value is None:
        #     raise Exception('Must specify either or both of min_value and max_value')

        row_count = self.get_row_count()

        if min_value is not None:
            above_min = row_count >= min_value
        else:
            above_min = True

        if max_value is not None:
            below_max = row_count <= max_value
        else:
            below_max = True

        outcome = above_min and below_max

        return {"success": outcome, "result": {"observed_value": row_count}}

    # noinspection PyUnusedLocal
    @DocInherit
    @Validator.expectation(["value"])
    def expect_table_row_count_to_equal(
        self,
        value,
        result_format=None,
        include_config=True,
        catch_exceptions=None,
        meta=None,
    ):
        """Expect the number of rows to equal a value.

        expect_table_row_count_to_equal is a :func:`expectation \
        <great_expectations.validator.validator.Validator.expectation>`, not a
        ``column_map_expectation`` or ``column_aggregate_expectation``.

        Args:
            value (int): \
                The expected number of rows.

        Other Parameters:
            result_format (string or None): \
                Which output mode to use: `BOOLEAN_ONLY`, `BASIC`, `COMPLETE`, or `SUMMARY`.
                For more detail, see :ref:`result_format <result_format>`.
            include_config (boolean): \
                If True, then include the expectation config as part of the result object. \
                For more detail, see :ref:`include_config`.
            catch_exceptions (boolean or None): \
                If True, then catch exceptions and include them as part of the result object. \
                For more detail, see :ref:`catch_exceptions`.
            meta (dict or None): \
                A JSON-serializable dictionary (nesting allowed) that will be included in the output without \
                modification. For more detail, see :ref:`meta`.

        Returns:
            An ExpectationSuiteValidationResult

            Exact fields vary depending on the values passed to :ref:`result_format <result_format>` and
            :ref:`include_config`, :ref:`catch_exceptions`, and :ref:`meta`.

        See Also:
            expect_table_row_count_to_be_between
        """
        try:
            if not float(value).is_integer():
                raise ValueError("value must be an integer")
        except ValueError:
            raise ValueError("value must be an integer")

        row_count = self.get_row_count()

        return {"success": row_count == value, "result": {"observed_value": row_count}}

    ###
    #
    # Missing values, unique values, and types
    #
    ###

    def expect_column_values_to_be_unique(
        self,
        column,
        mostly=None,
        result_format=None,
        row_condition=None,
        condition_parser=None,
        include_config=True,
        catch_exceptions=None,
        meta=None,
    ):
        """Expect each column value to be unique.

        This expectation detects duplicates. All duplicated values are counted as exceptions.

        For example, `[1, 2, 3, 3, 3]` will return `[3, 3, 3]` in `result.exceptions_list`, with \
        `unexpected_percent = 60.0`.

        expect_column_values_to_be_unique is a \
        :func:`column_map_expectation <great_expectations.execution_engine.execution_engine.MetaExecutionEngine
        .column_map_expectation>`.

        Args:
            column (str): \
                The column name.

        Keyword Args:
            mostly (None or a float between 0 and 1): \
                Return `"success": True` if at least mostly fraction of values match the expectation. \
                For more detail, see :ref:`mostly`.

        Other Parameters:
            result_format (str or None): \
                Which output mode to use: `BOOLEAN_ONLY`, `BASIC`, `COMPLETE`, or `SUMMARY`.
                For more detail, see :ref:`result_format <result_format>`.
            include_config (boolean): \
                If True, then include the expectation config as part of the result object. \
                For more detail, see :ref:`include_config`.
            catch_exceptions (boolean or None): \
                If True, then catch exceptions and include them as part of the result object. \
                For more detail, see :ref:`catch_exceptions`.
            meta (dict or None): \
                A JSON-serializable dictionary (nesting allowed) that will be included in the output without \
                modification. For more detail, see :ref:`meta`.

        Returns:
            An ExpectationSuiteValidationResult

            Exact fields vary depending on the values passed to :ref:`result_format <result_format>` and
            :ref:`include_config`, :ref:`catch_exceptions`, and :ref:`meta`.
        """
        raise NotImplementedError

    def expect_column_values_to_not_be_null(
        self,
        column,
        mostly=None,
        result_format=None,
        row_condition=None,
        condition_parser=None,
        include_config=True,
        catch_exceptions=None,
        meta=None,
    ):
        """Expect column values to not be null.

        To be counted as an exception, values must be explicitly null or missing, such as a NULL in PostgreSQL or an
        np.NaN in pandas. Empty strings don't count as null unless they have been coerced to a null type.

        expect_column_values_to_not_be_null is a \
        :func:`column_map_expectation <great_expectations.execution_engine.execution_engine.MetaExecutionEngine
        .column_map_expectation>`.

        Args:
            column (str): \
                The column name.

        Keyword Args:
            mostly (None or a float between 0 and 1): \
                Return `"success": True` if at least mostly fraction of values match the expectation. \
                For more detail, see :ref:`mostly`.

        Other Parameters:
            result_format (str or None): \
                Which output mode to use: `BOOLEAN_ONLY`, `BASIC`, `COMPLETE`, or `SUMMARY`.
                For more detail, see :ref:`result_format <result_format>`.
            include_config (boolean): \
                If True, then include the expectation config as part of the result object. \
                For more detail, see :ref:`include_config`.
            catch_exceptions (boolean or None): \
                If True, then catch exceptions and include them as part of the result object. \
                For more detail, see :ref:`catch_exceptions`.
            meta (dict or None): \
                A JSON-serializable dictionary (nesting allowed) that will be included in the output without \
                modification. For more detail, see :ref:`meta`.

        Returns:
            An ExpectationSuiteValidationResult

            Exact fields vary depending on the values passed to :ref:`result_format <result_format>` and
            :ref:`include_config`, :ref:`catch_exceptions`, and :ref:`meta`.

        See Also:
            :func:`expect_column_values_to_be_null \
            <great_expectations.execution_engine.execution_engine.ExecutionEngine.expect_column_values_to_be_null>`

        """
        raise NotImplementedError

    def expect_column_values_to_be_null(
        self,
        column,
        mostly=None,
        result_format=None,
        row_condition=None,
        condition_parser=None,
        include_config=True,
        catch_exceptions=None,
        meta=None,
    ):
        """Expect column values to be null.

        expect_column_values_to_be_null is a \
        :func:`column_map_expectation <great_expectations.execution_engine.execution_engine.MetaExecutionEngine
        .column_map_expectation>`.

        Args:
            column (str): \
                The column name.

        Keyword Args:
            mostly (None or a float between 0 and 1): \
                Return `"success": True` if at least mostly fraction of values match the expectation. \
                For more detail, see :ref:`mostly`.

        Other Parameters:
            result_format (str or None): \
                Which output mode to use: `BOOLEAN_ONLY`, `BASIC`, `COMPLETE`, or `SUMMARY`.
                For more detail, see :ref:`result_format <result_format>`.
            include_config (boolean): \
                If True, then include the expectation config as part of the result object. \
                For more detail, see :ref:`include_config`.
            catch_exceptions (boolean or None): \
                If True, then catch exceptions and include them as part of the result object. \
                For more detail, see :ref:`catch_exceptions`.
            meta (dict or None): \
                A JSON-serializable dictionary (nesting allowed) that will be included in the output without \
                modification. For more detail, see :ref:`meta`.

        Returns:
            An ExpectationSuiteValidationResult

            Exact fields vary depending on the values passed to :ref:`result_format <result_format>` and
            :ref:`include_config`, :ref:`catch_exceptions`, and :ref:`meta`.

        See Also:
            :func:`expect_column_values_to_not_be_null \
            <great_expectations.execution_engine.execution_engine.ExecutionEngine.expect_column_values_to_not_be_null>`

        """
        raise NotImplementedError

    def expect_column_values_to_be_of_type(
        self,
        column,
        type_,
        mostly=None,
        result_format=None,
        row_condition=None,
        condition_parser=None,
        include_config=True,
        catch_exceptions=None,
        meta=None,
    ):
        """Expect a column to contain values of a specified data type.

        expect_column_values_to_be_of_type is a :func:`column_aggregate_expectation \
        <great_expectations.execution_engine.execution_engine.MetaExecutionEngine.column_aggregate_expectation>` for
        typed-column
        backends,
        and also for PandasExecutionEngine where the column dtype and provided type_ are unambiguous constraints (any
        dtype
        except 'object' or dtype of 'object' with type_ specified as 'object').

        For PandasExecutionEngine columns with dtype of 'object' expect_column_values_to_be_of_type is a
        :func:`column_map_expectation <great_expectations.execution_engine.execution_engine.MetaExecutionEngine
        .column_map_expectation>`
        and
        will
        independently check each row's type.

        Args:
            column (str): \
                The column name.
            type\\_ (str): \
                A string representing the data type that each column should have as entries. Valid types are defined
                by the current backend implementation and are dynamically loaded. For example, valid types for
                PandasExecutionEngine include any numpy dtype values (such as 'int64') or native python types (such as
                'int'),
                whereas valid types for a SqlAlchemyExecutionEngine include types named by the current driver such as
                'INTEGER'
                in most SQL dialects and 'TEXT' in dialects such as postgresql. Valid types for SparkDFExecutionEngine
                include
                'StringType', 'BooleanType' and other pyspark-defined type names.


        Keyword Args:
            mostly (None or a float between 0 and 1): \
                Return `"success": True` if at least mostly fraction of values match the expectation. \
                For more detail, see :ref:`mostly`.

        Other Parameters:
            result_format (str or None): \
                Which output mode to use: `BOOLEAN_ONLY`, `BASIC`, `COMPLETE`, or `SUMMARY`.
                For more detail, see :ref:`result_format <result_format>`.
            include_config (boolean): \
                If True, then include the expectation config as part of the result object. \
                For more detail, see :ref:`include_config`.
            catch_exceptions (boolean or None): \
                If True, then catch exceptions and include them as part of the result object. \
                For more detail, see :ref:`catch_exceptions`.
            meta (dict or None): \
                A JSON-serializable dictionary (nesting allowed) that will be included in the output without \
                modification. For more detail, see :ref:`meta`.

        Returns:
            An ExpectationSuiteValidationResult

            Exact fields vary depending on the values passed to :ref:`result_format <result_format>` and
            :ref:`include_config`, :ref:`catch_exceptions`, and :ref:`meta`.

        See also:
            :func:`expect_column_values_to_be_in_type_list \
            <great_expectations.execution_engine.execution_engine.ExecutionEngine
            .expect_column_values_to_be_in_type_list>`

        """
        raise NotImplementedError

    def expect_column_values_to_be_in_type_list(
        self,
        column,
        type_list,
        mostly=None,
        result_format=None,
        row_condition=None,
        condition_parser=None,
        include_config=True,
        catch_exceptions=None,
        meta=None,
    ):
        """Expect a column to contain values from a specified type list.

        expect_column_values_to_be_in_type_list is a :func:`column_aggregate_expectation \
        <great_expectations.execution_engine.execution_engine.MetaExecutionEngine.column_aggregate_expectation>` for
        typed-column
        backends,
        and also for PandasExecutionEngine where the column dtype provides an unambiguous constraints (any dtype except
        'object'). For PandasExecutionEngine columns with dtype of 'object' expect_column_values_to_be_of_type is a
        :func:`column_map_expectation <great_expectations.execution_engine.execution_engine.MetaExecutionEngine
        .column_map_expectation>`
        and
        will
        independently check each row's type.

        Args:
            column (str): \
                The column name.
            type_list (str): \
                A list of strings representing the data type that each column should have as entries. Valid types are
                defined by the current backend implementation and are dynamically loaded. For example, valid types for
                PandasExecutionEngine include any numpy dtype values (such as 'int64') or native python types (such as
                'int'),
                whereas valid types for a SqlAlchemyExecutionEngine include types named by the current driver such as
                'INTEGER'
                in most SQL dialects and 'TEXT' in dialects such as postgresql. Valid types for SparkDFExecutionEngine
                include
                'StringType', 'BooleanType' and other pyspark-defined type names.

        Keyword Args:
            mostly (None or a float between 0 and 1): \
                Return `"success": True` if at least mostly fraction of values match the expectation. \
                For more detail, see :ref:`mostly`.

        Other Parameters:
            result_format (str or None): \
                Which output mode to use: `BOOLEAN_ONLY`, `BASIC`, `COMPLETE`, or `SUMMARY`.
                For more detail, see :ref:`result_format <result_format>`.
            include_config (boolean): \
                If True, then include the expectation config as part of the result object. \
                For more detail, see :ref:`include_config`.
            catch_exceptions (boolean or None): \
                If True, then catch exceptions and include them as part of the result object. \
                For more detail, see :ref:`catch_exceptions`.
            meta (dict or None): \
                A JSON-serializable dictionary (nesting allowed) that will be included in the output without \
                modification. For more detail, see :ref:`meta`.

        Returns:
            An ExpectationSuiteValidationResult

            Exact fields vary depending on the values passed to :ref:`result_format <result_format>` and
            :ref:`include_config`, :ref:`catch_exceptions`, and :ref:`meta`.

        See also:
            :func:`expect_column_values_to_be_of_type \
            <great_expectations.execution_engine.execution_engine.ExecutionEngine.expect_column_values_to_be_of_type>`

        """
        raise NotImplementedError

    ###
    #
    # Sets and ranges
    #
    ####

    def expect_column_values_to_be_in_set(
        self,
        column,
        value_set,
        mostly=None,
        parse_strings_as_datetimes=None,
        result_format=None,
        row_condition=None,
        condition_parser=None,
        include_config=True,
        catch_exceptions=None,
        meta=None,
    ):
        # noinspection PyUnresolvedReferences
        """Expect each column value to be in a given set.

        For example:
        ::

            # my_df.my_col = [1,2,2,3,3,3]
            >>> my_df.expect_column_values_to_be_in_set(
                "my_col",
                [2,3]
            )
            {
              "success": false
              "result": {
                "unexpected_count": 1
                "unexpected_percent": 16.66666666666666666,
                "unexpected_percent_nonmissing": 16.66666666666666666,
                "partial_unexpected_list": [
                  1
                ],
              },
            }

        expect_column_values_to_be_in_set is a \
        :func:`column_map_expectation <great_expectations.execution_engine.execution_engine.MetaExecutionEngine
        .column_map_expectation>`.

        Args:
            column (str): \
                The column name.
            value_set (set-like): \
                A set of objects used for comparison.

        Keyword Args:
            mostly (None or a float between 0 and 1): \
                Return `"success": True` if at least mostly fraction of values match the expectation. \
                For more detail, see :ref:`mostly`.
            parse_strings_as_datetimes (boolean or None) : If True values provided in value_set will be parsed as \
                datetimes before making comparisons.

        Other Parameters:
            result_format (str or None): \
                Which output mode to use: `BOOLEAN_ONLY`, `BASIC`, `COMPLETE`, or `SUMMARY`.
                For more detail, see :ref:`result_format <result_format>`.
            include_config (boolean): \
                If True, then include the expectation config as part of the result object. \
                For more detail, see :ref:`include_config`.
            catch_exceptions (boolean or None): \
                If True, then catch exceptions and include them as part of the result object. \
                For more detail, see :ref:`catch_exceptions`.
            meta (dict or None): \
                A JSON-serializable dictionary (nesting allowed) that will be included in the output without \
                modification. For more detail, see :ref:`meta`.

        Returns:
            An ExpectationSuiteValidationResult

            Exact fields vary depending on the values passed to :ref:`result_format <result_format>` and
            :ref:`include_config`, :ref:`catch_exceptions`, and :ref:`meta`.

        See Also:
            :func:`expect_column_values_to_not_be_in_set \
            <great_expectations.execution_engine.execution_engine.ExecutionEngine
            .expect_column_values_to_not_be_in_set>`

        """
        raise NotImplementedError

    def expect_column_values_to_not_be_in_set(
        self,
        column,
        value_set,
        mostly=None,
        parse_strings_as_datetimes=None,
        result_format=None,
        row_condition=None,
        condition_parser=None,
        include_config=True,
        catch_exceptions=None,
        meta=None,
    ):
        # noinspection PyUnresolvedReferences
        """Expect column entries to not be in the set.

        For example:
        ::

            # my_df.my_col = [1,2,2,3,3,3]
            >>> my_df.expect_column_values_to_not_be_in_set(
                "my_col",
                [1,2]
            )
            {
              "success": false
              "result": {
                "unexpected_count": 3
                "unexpected_percent": 50.0,
                "unexpected_percent_nonmissing": 50.0,
                "partial_unexpected_list": [
                  1, 2, 2
                ],
              },
            }

        expect_column_values_to_not_be_in_set is a \
        :func:`column_map_expectation <great_expectations.execution_engine.execution_engine.MetaExecutionEngine
        .column_map_expectation>`.

        Args:
            column (str): \
                The column name.
            value_set (set-like): \
                A set of objects used for comparison.

        Keyword Args:
            mostly (None or a float between 0 and 1): \
                Return `"success": True` if at least mostly fraction of values match the expectation. \
                For more detail, see :ref:`mostly`.

        Other Parameters:
            result_format (str or None): \
                Which output mode to use: `BOOLEAN_ONLY`, `BASIC`, `COMPLETE`, or `SUMMARY`.
                For more detail, see :ref:`result_format <result_format>`.
            include_config (boolean): \
                If True, then include the expectation config as part of the result object. \
                For more detail, see :ref:`include_config`.
            catch_exceptions (boolean or None): \
                If True, then catch exceptions and include them as part of the result object. \
                For more detail, see :ref:`catch_exceptions`.
            meta (dict or None): \
                A JSON-serializable dictionary (nesting allowed) that will be included in the output without \
                modification. For more detail, see :ref:`meta`.

        Returns:
            An ExpectationSuiteValidationResult

            Exact fields vary depending on the values passed to :ref:`result_format <result_format>` and
            :ref:`include_config`, :ref:`catch_exceptions`, and :ref:`meta`.

        See Also:
            :func:`expect_column_values_to_be_in_set \
            <great_expectations.execution_engine.execution_engine.ExecutionEngine.expect_column_values_to_be_in_set>`

        """
        raise NotImplementedError

    def expect_column_values_to_be_between(
        self,
        column,
        min_value=None,
        max_value=None,
        strict_min=False,
        strict_max=False,
        # tolerance=1e-9,
        allow_cross_type_comparisons=None,
        parse_strings_as_datetimes=False,
        output_strftime_format=None,
        mostly=None,
        row_condition=None,
        condition_parser=None,
        result_format=None,
        include_config=True,
        catch_exceptions=None,
        meta=None,
    ):
        """Expect column entries to be between a minimum value and a maximum value (inclusive).

        expect_column_values_to_be_between is a \
        :func:`column_map_expectation <great_expectations.execution_engine.execution_engine.MetaExecutionEngine
        .column_map_expectation>`.

        Args:
            column (str): \
                The column name.
            min_value (comparable type or None): The minimum value for a column entry.
            max_value (comparable type or None): The maximum value for a column entry.

        Keyword Args:
            strict_min (boolean):
                If True, values must be strictly larger than min_value, default=False
            strict_max (boolean):
                If True, values must be strictly smaller than max_value, default=False
             allow_cross_type_comparisons (boolean or None) : If True, allow comparisons between types (e.g. integer and\
                string). Otherwise, attempting such comparisons will raise an exception.
            parse_strings_as_datetimes (boolean or None) : If True, parse min_value, max_value, and all non-null column\
                values to datetimes before making comparisons.
            output_strftime_format (str or None): \
                A valid strfime format for datetime output. Only used if parse_strings_as_datetimes=True.

            mostly (None or a float between 0 and 1): \
                Return `"success": True` if at least mostly fraction of values match the expectation. \
                For more detail, see :ref:`mostly`.

        Other Parameters:
            result_format (str or None): \
                Which output mode to use: `BOOLEAN_ONLY`, `BASIC`, `COMPLETE`, or `SUMMARY`.
                For more detail, see :ref:`result_format <result_format>`.
            include_config (boolean): \
                If True, then include the expectation config as part of the result object. \
                For more detail, see :ref:`include_config`.
            catch_exceptions (boolean or None): \
                If True, then catch exceptions and include them as part of the result object. \
                For more detail, see :ref:`catch_exceptions`.
            meta (dict or None): \
                A JSON-serializable dictionary (nesting allowed) that will be included in the output without \
                modification. For more detail, see :ref:`meta`.

        Returns:
            An ExpectationSuiteValidationResult

            Exact fields vary depending on the values passed to :ref:`result_format <result_format>` and
            :ref:`include_config`, :ref:`catch_exceptions`, and :ref:`meta`.

        Notes:
            * min_value and max_value are both inclusive unless strict_min or strict_max are set to True.
            * If min_value is None, then max_value is treated as an upper bound, and there is no minimum value checked.
            * If max_value is None, then min_value is treated as a lower bound, and there is no maximum value checked.

        See Also:
            :func:`expect_column_value_lengths_to_be_between \
            <great_expectations.execution_engine.execution_engine.ExecutionEngine
            .expect_column_value_lengths_to_be_between>`

        """
        raise NotImplementedError

    def expect_column_values_to_be_increasing(
        self,
        column,
        strictly=None,
        parse_strings_as_datetimes=False,
        mostly=None,
        row_condition=None,
        condition_parser=None,
        result_format=None,
        include_config=True,
        catch_exceptions=None,
        meta=None,
    ):
        """Expect column values to be increasing.

        By default, this expectation only works for numeric or datetime data.
        When `parse_strings_as_datetimes=True`, it can also parse strings to datetimes.

        If `strictly=True`, then this expectation is only satisfied if each consecutive value
        is strictly increasing--equal values are treated as failures.

        expect_column_values_to_be_increasing is a \
        :func:`column_map_expectation <great_expectations.execution_engine.execution_engine.MetaExecutionEngine
        .column_map_expectation>`.

        Args:
            column (str): \
                The column name.

        Keyword Args:
            strictly (Boolean or None): \
                If True, values must be strictly greater than previous values
            parse_strings_as_datetimes (boolean or None) : \
                If True, all non-null column values to datetimes before making comparisons
            mostly (None or a float between 0 and 1): \
                Return `"success": True` if at least mostly fraction of values match the expectation. \
                For more detail, see :ref:`mostly`.

        Other Parameters:
            result_format (str or None): \
                Which output mode to use: `BOOLEAN_ONLY`, `BASIC`, `COMPLETE`, or `SUMMARY`.
                For more detail, see :ref:`result_format <result_format>`.
            include_config (boolean): \
                If True, then include the expectation config as part of the result object. \
                For more detail, see :ref:`include_config`.
            catch_exceptions (boolean or None): \
                If True, then catch exceptions and include them as part of the result object. \
                For more detail, see :ref:`catch_exceptions`.
            meta (dict or None): \
                A JSON-serializable dictionary (nesting allowed) that will be included in the output without
                modification. For more detail, see :ref:`meta`.

        Returns:
            An ExpectationSuiteValidationResult

            Exact fields vary depending on the values passed to :ref:`result_format <result_format>` and
            :ref:`include_config`, :ref:`catch_exceptions`, and :ref:`meta`.

        See Also:
            :func:`expect_column_values_to_be_decreasing \
            <great_expectations.execution_engine.execution_engine.ExecutionEngine
            .expect_column_values_to_be_decreasing>`

        """
        raise NotImplementedError

    def expect_column_values_to_be_decreasing(
        self,
        column,
        strictly=None,
        parse_strings_as_datetimes=False,
        mostly=None,
        row_condition=None,
        condition_parser=None,
        result_format=None,
        include_config=True,
        catch_exceptions=None,
        meta=None,
    ):
        """Expect column values to be decreasing.

        By default, this expectation only works for numeric or datetime data.
        When `parse_strings_as_datetimes=True`, it can also parse strings to datetimes.

        If `strictly=True`, then this expectation is only satisfied if each consecutive value
        is strictly decreasing--equal values are treated as failures.

        expect_column_values_to_be_decreasing is a \
        :func:`column_map_expectation <great_expectations.execution_engine.execution_engine.MetaExecutionEngine
        .column_map_expectation>`.

        Args:
            column (str): \
                The column name.

        Keyword Args:
            strictly (Boolean or None): \
                If True, values must be strictly greater than previous values
            parse_strings_as_datetimes (boolean or None) : \
                If True, all non-null column values to datetimes before making comparisons
            mostly (None or a float between 0 and 1): \
                Return `"success": True` if at least mostly fraction of values match the expectation. \
                For more detail, see :ref:`mostly`.

        Other Parameters:
            result_format (str or None): \
                Which output mode to use: `BOOLEAN_ONLY`, `BASIC`, `COMPLETE`, or `SUMMARY`.
                For more detail, see :ref:`result_format <result_format>`.
            include_config (boolean): \
                If True, then include the expectation config as part of the result object. \
                For more detail, see :ref:`include_config`.
            catch_exceptions (boolean or None): \
                If True, then catch exceptions and include them as part of the result object. \
                For more detail, see :ref:`catch_exceptions`.
            meta (dict or None): \
                A JSON-serializable dictionary (nesting allowed) that will be included in the output without \
                modification. For more detail, see :ref:`meta`.

        Returns:
            An ExpectationSuiteValidationResult

            Exact fields vary depending on the values passed to :ref:`result_format <result_format>` and
            :ref:`include_config`, :ref:`catch_exceptions`, and :ref:`meta`.

        See Also:
            :func:`expect_column_values_to_be_increasing \
            <great_expectations.execution_engine.execution_engine.ExecutionEngine
            .expect_column_values_to_be_increasing>`

        """
        raise NotImplementedError

    ###
    #
    # String matching
    #
    ###

    def expect_column_value_lengths_to_be_between(
        self,
        column,
        min_value=None,
        max_value=None,
        mostly=None,
        row_condition=None,
        condition_parser=None,
        result_format=None,
        include_config=True,
        catch_exceptions=None,
        meta=None,
    ):
        """Expect column entries to be strings with length between a minimum value and a maximum value (inclusive).

        This expectation only works for string-type values. Invoking it on ints or floats will raise a TypeError.

        expect_column_value_lengths_to_be_between is a \
        :func:`column_map_expectation <great_expectations.execution_engine.execution_engine.MetaExecutionEngine
        .column_map_expectation>`.

        Args:
            column (str): \
                The column name.

        Keyword Args:
            min_value (int or None): \
                The minimum value for a column entry length.
            max_value (int or None): \
                The maximum value for a column entry length.
            mostly (None or a float between 0 and 1): \
                Return `"success": True` if at least mostly fraction of values match the expectation. \
                For more detail, see :ref:`mostly`.

        Other Parameters:
            result_format (str or None): \
                Which output mode to use: `BOOLEAN_ONLY`, `BASIC`, `COMPLETE`, or `SUMMARY`.
                For more detail, see :ref:`result_format <result_format>`.
            include_config (boolean): \
                If True, then include the expectation config as part of the result object. \
                For more detail, see :ref:`include_config`.
            catch_exceptions (boolean or None): \
                If True, then catch exceptions and include them as part of the result object. \
                For more detail, see :ref:`catch_exceptions`.
            meta (dict or None): \
                A JSON-serializable dictionary (nesting allowed) that will be included in the output without \
                modification. For more detail, see :ref:`meta`.

        Returns:
            An ExpectationSuiteValidationResult

            Exact fields vary depending on the values passed to :ref:`result_format <result_format>` and
            :ref:`include_config`, :ref:`catch_exceptions`, and :ref:`meta`.

        Notes:
            * min_value and max_value are both inclusive.
            * If min_value is None, then max_value is treated as an upper bound, and the number of acceptable rows has \
              no minimum.
            * If max_value is None, then min_value is treated as a lower bound, and the number of acceptable rows has \
              no maximum.

        See Also:
            :func:`expect_column_value_lengths_to_equal \
            <great_expectations.execution_engine.execution_engine.ExecutionEngine.expect_column_value_lengths_to_equal>`

        """
        raise NotImplementedError

    def expect_column_value_lengths_to_equal(
        self,
        column,
        value,
        mostly=None,
        result_format=None,
        row_condition=None,
        condition_parser=None,
        include_config=True,
        catch_exceptions=None,
        meta=None,
    ):
        """Expect column entries to be strings with length equal to the provided value.

        This expectation only works for string-type values. Invoking it on ints or floats will raise a TypeError.

        expect_column_values_to_be_between is a \
        :func:`column_map_expectation <great_expectations.execution_engine.execution_engine.MetaExecutionEngine
        .column_map_expectation>`.

        Args:
            column (str): \
                The column name.
            value (int or None): \
                The expected value for a column entry length.

        Keyword Args:
            mostly (None or a float between 0 and 1): \
                Return `"success": True` if at least mostly fraction of values match the expectation. \
                For more detail, see :ref:`mostly`.

        Other Parameters:
            result_format (str or None): \
                Which output mode to use: `BOOLEAN_ONLY`, `BASIC`, `COMPLETE`, or `SUMMARY`.
                For more detail, see :ref:`result_format <result_format>`.
            include_config (boolean): \
                If True, then include the expectation config as part of the result object. \
                For more detail, see :ref:`include_config`.
            catch_exceptions (boolean or None): \
                If True, then catch exceptions and include them as part of the result object. \
                For more detail, see :ref:`catch_exceptions`.
            meta (dict or None): \
                A JSON-serializable dictionary (nesting allowed) that will be included in the output without \
                modification. For more detail, see :ref:`meta`.

        Returns:
            An ExpectationSuiteValidationResult

            Exact fields vary depending on the values passed to :ref:`result_format <result_format>` and
            :ref:`include_config`, :ref:`catch_exceptions`, and :ref:`meta`.

        See Also:
            :func:`expect_column_value_lengths_to_be_between \
            <great_expectations.execution_engine.execution_engine.ExecutionEngine
            .expect_column_value_lengths_to_be_between>`

        """
        raise NotImplementedError

    def expect_column_values_to_match_regex(
        self,
        column,
        regex,
        mostly=None,
        result_format=None,
        row_condition=None,
        condition_parser=None,
        include_config=True,
        catch_exceptions=None,
        meta=None,
    ):
        """Expect column entries to be strings that match a given regular expression. Valid matches can be found \
        anywhere in the string, for example "[at]+" will identify the following strings as expected: "cat", "hat", \
        "aa", "a", and "t", and the following strings as unexpected: "fish", "dog".

        expect_column_values_to_match_regex is a \
        :func:`column_map_expectation <great_expectations.execution_engine.execution_engine.MetaExecutionEngine
        .column_map_expectation>`.

        Args:
            column (str): \
                The column name.
            regex (str): \
                The regular expression the column entries should match.

        Keyword Args:
            mostly (None or a float between 0 and 1): \
                Return `"success": True` if at least mostly fraction of values match the expectation. \
                For more detail, see :ref:`mostly`.

        Other Parameters:
            result_format (str or None): \
                Which output mode to use: `BOOLEAN_ONLY`, `BASIC`, `COMPLETE`, or `SUMMARY`.
                For more detail, see :ref:`result_format <result_format>`.
            include_config (boolean): \
                If True, then include the expectation config as part of the result object. \
                For more detail, see :ref:`include_config`.
            catch_exceptions (boolean or None): \
                If True, then catch exceptions and include them as part of the result object. \
                For more detail, see :ref:`catch_exceptions`.
            meta (dict or None): \
                A JSON-serializable dictionary (nesting allowed) that will be included in the output without \
                modification. For more detail, see :ref:`meta`.

        Returns:
            An ExpectationSuiteValidationResult

            Exact fields vary depending on the values passed to :ref:`result_format <result_format>` and
            :ref:`include_config`, :ref:`catch_exceptions`, and :ref:`meta`.

        See Also:
            :func:`expect_column_values_to_not_match_regex \
            <great_expectations.execution_engine.execution_engine.ExecutionEngine
            .expect_column_values_to_not_match_regex>`

            :func:`expect_column_values_to_match_regex_list \
            <great_expectations.execution_engine.execution_engine.ExecutionEngine
            .expect_column_values_to_match_regex_list>`

        """
        raise NotImplementedError

    def expect_column_values_to_not_match_regex(
        self,
        column,
        regex,
        mostly=None,
        result_format=None,
        row_condition=None,
        condition_parser=None,
        include_config=True,
        catch_exceptions=None,
        meta=None,
    ):
        """Expect column entries to be strings that do NOT match a given regular expression. The regex must not match \
        any portion of the provided string. For example, "[at]+" would identify the following strings as expected: \
        "fish", "dog", and the following as unexpected: "cat", "hat".

        expect_column_values_to_not_match_regex is a \
        :func:`column_map_expectation <great_expectations.execution_engine.execution_engine.MetaExecutionEngine
        .column_map_expectation>`.

        Args:
            column (str): \
                The column name.
            regex (str): \
                The regular expression the column entries should NOT match.

        Keyword Args:
            mostly (None or a float between 0 and 1): \
                Return `"success": True` if at least mostly fraction of values match the expectation. \
                For more detail, see :ref:`mostly`.

        Other Parameters:
            result_format (str or None): \
                Which output mode to use: `BOOLEAN_ONLY`, `BASIC`, `COMPLETE`, or `SUMMARY`.
                For more detail, see :ref:`result_format <result_format>`.
            include_config (boolean): \
                If True, then include the expectation config as part of the result object. \
                For more detail, see :ref:`include_config`.
            catch_exceptions (boolean or None): \
                If True, then catch exceptions and include them as part of the result object. \
                For more detail, see :ref:`catch_exceptions`.
            meta (dict or None): \
                A JSON-serializable dictionary (nesting allowed) that will be included in the output without \
                modification. For more detail, see :ref:`meta`.

        Returns:
            An ExpectationSuiteValidationResult

            Exact fields vary depending on the values passed to :ref:`result_format <result_format>` and
            :ref:`include_config`, :ref:`catch_exceptions`, and :ref:`meta`.

        See Also:
            :func:`expect_column_values_to_match_regex \
            <great_expectations.execution_engine.execution_engine.ExecutionEngine.expect_column_values_to_match_regex>`

            :func:`expect_column_values_to_match_regex_list \
            <great_expectations.execution_engine.execution_engine.ExecutionEngine
            .expect_column_values_to_match_regex_list>`

        """
        raise NotImplementedError

    def expect_column_values_to_match_regex_list(
        self,
        column,
        regex_list,
        match_on="any",
        mostly=None,
        result_format=None,
        row_condition=None,
        condition_parser=None,
        include_config=True,
        catch_exceptions=None,
        meta=None,
    ):
        """Expect the column entries to be strings that can be matched to either any of or all of a list of regular
        expressions. Matches can be anywhere in the string.

        expect_column_values_to_match_regex_list is a \
        :func:`column_map_expectation <great_expectations.execution_engine.execution_engine.MetaExecutionEngine
        .column_map_expectation>`.

        Args:
            column (str): \
                The column name.
            regex_list (list): \
                The list of regular expressions which the column entries should match

        Keyword Args:
            match_on= (string): \
                "any" or "all".
                Use "any" if the value should match at least one regular expression in the list.
                Use "all" if it should match each regular expression in the list.
            mostly (None or a float between 0 and 1): \
                Return `"success": True` if at least mostly fraction of values match the expectation. \
                For more detail, see :ref:`mostly`.

        Other Parameters:
            result_format (str or None): \
                Which output mode to use: `BOOLEAN_ONLY`, `BASIC`, `COMPLETE`, or `SUMMARY`.
                For more detail, see :ref:`result_format <result_format>`.
            include_config (boolean): \
                If True, then include the expectation config as part of the result object. \
                For more detail, see :ref:`include_config`.
            catch_exceptions (boolean or None): \
                If True, then catch exceptions and include them as part of the result object. \
                For more detail, see :ref:`catch_exceptions`.
            meta (dict or None): \
                A JSON-serializable dictionary (nesting allowed) that will be included in the output without \
                modification. For more detail, see :ref:`meta`.

        Returns:
            An ExpectationSuiteValidationResult

            Exact fields vary depending on the values passed to :ref:`result_format <result_format>` and
            :ref:`include_config`, :ref:`catch_exceptions`, and :ref:`meta`.

        See Also:
            :func:`expect_column_values_to_match_regex \
            <great_expectations.execution_engine.execution_engine.ExecutionEngine.expect_column_values_to_match_regex>`

            :func:`expect_column_values_to_not_match_regex \
            <great_expectations.execution_engine.execution_engine.ExecutionEngine
            .expect_column_values_to_not_match_regex>`

        """
        raise NotImplementedError

    def expect_column_values_to_not_match_regex_list(
        self,
        column,
        regex_list,
        mostly=None,
        result_format=None,
        row_condition=None,
        condition_parser=None,
        include_config=True,
        catch_exceptions=None,
        meta=None,
    ):
        """Expect the column entries to be strings that do not match any of a list of regular expressions. Matches can
        be anywhere in the string.

        expect_column_values_to_not_match_regex_list is a \
        :func:`column_map_expectation <great_expectations.execution_engine.execution_engine.MetaExecutionEngine
        .column_map_expectation>`.

        Args:
            column (str): \
                The column name.
            regex_list (list): \
                The list of regular expressions which the column entries should not match

        Keyword Args:
            mostly (None or a float between 0 and 1): \
                Return `"success": True` if at least mostly fraction of values match the expectation. \
                For more detail, see :ref:`mostly`.

        Other Parameters:
            result_format (str or None): \
                Which output mode to use: `BOOLEAN_ONLY`, `BASIC`, `COMPLETE`, or `SUMMARY`. \
                For more detail, see :ref:`result_format <result_format>`.
            include_config (boolean): \
                If True, then include the expectation config as part of the result object. \
                For more detail, see :ref:`include_config`.
            catch_exceptions (boolean or None): \
                If True, then catch exceptions and include them as part of the result object. \
                For more detail, see :ref:`catch_exceptions`.
            meta (dict or None): \
                A JSON-serializable dictionary (nesting allowed) that will be included in the output without \
                modification. For more detail, see :ref:`meta`.

        Returns:
            An ExpectationSuiteValidationResult

            Exact fields vary depending on the values passed to :ref:`result_format <result_format>` and
            :ref:`include_config`, :ref:`catch_exceptions`, and :ref:`meta`.

        See Also:
            :func:`expect_column_values_to_match_regex_list \
            <great_expectations.execution_engine.execution_engine.ExecutionEngine
            .expect_column_values_to_match_regex_list>`

        """
        raise NotImplementedError

    ###
    #
    # Datetime and JSON parsing
    #
    ###

    def expect_column_values_to_match_strftime_format(
        self,
        column,
        strftime_format,
        mostly=None,
        result_format=None,
        row_condition=None,
        condition_parser=None,
        include_config=True,
        catch_exceptions=None,
        meta=None,
    ):
        """Expect column entries to be strings representing a date or time with a given format.

        expect_column_values_to_match_strftime_format is a \
        :func:`column_map_expectation <great_expectations.execution_engine.execution_engine.MetaExecutionEngine
        .column_map_expectation>`.

        Args:
            column (str): \
                The column name.
            strftime_format (str): \
                A strftime format string to use for matching

        Keyword Args:
            mostly (None or a float between 0 and 1): \
                Return `"success": True` if at least mostly fraction of values match the expectation. \
                For more detail, see :ref:`mostly`.

        Other Parameters:
            result_format (str or None): \
                Which output mode to use: `BOOLEAN_ONLY`, `BASIC`, `COMPLETE`, or `SUMMARY`.
                For more detail, see :ref:`result_format <result_format>`.
            include_config (boolean): \
                If True, then include the expectation config as part of the result object. \
                For more detail, see :ref:`include_config`.
            catch_exceptions (boolean or None): \
                If True, then catch exceptions and include them as part of the result object. \
                For more detail, see :ref:`catch_exceptions`.
            meta (dict or None): \
                A JSON-serializable dictionary (nesting allowed) that will be included in the output without \
                modification. For more detail, see :ref:`meta`.

        Returns:
            An ExpectationSuiteValidationResult

            Exact fields vary depending on the values passed to :ref:`result_format <result_format>` and
            :ref:`include_config`, :ref:`catch_exceptions`, and :ref:`meta`.

        """
        raise NotImplementedError

    def expect_column_values_to_be_dateutil_parseable(
        self,
        column,
        mostly=None,
        result_format=None,
        row_condition=None,
        condition_parser=None,
        include_config=True,
        catch_exceptions=None,
        meta=None,
    ):
        """Expect column entries to be parsable using dateutil.

        expect_column_values_to_be_dateutil_parseable is a \
        :func:`column_map_expectation <great_expectations.execution_engine.execution_engine.MetaExecutionEngine
        .column_map_expectation>`.

        Args:
            column (str): \
                The column name.

        Keyword Args:
            mostly (None or a float between 0 and 1): \
                Return `"success": True` if at least mostly fraction of values match the expectation. \
                For more detail, see :ref:`mostly`.

        Other Parameters:
            result_format (str or None): \
                Which output mode to use: `BOOLEAN_ONLY`, `BASIC`, `COMPLETE`, or `SUMMARY`.
                For more detail, see :ref:`result_format <result_format>`.
            include_config (boolean): \
                If True, then include the expectation config as part of the result object. \
                For more detail, see :ref:`include_config`.
            catch_exceptions (boolean or None): \
                If True, then catch exceptions and include them as part of the result object. \
                For more detail, see :ref:`catch_exceptions`.
            meta (dict or None): \
                A JSON-serializable dictionary (nesting allowed) that will be included in the output without \
                modification. For more detail, see :ref:`meta`.

        Returns:
            An ExpectationSuiteValidationResult

            Exact fields vary depending on the values passed to :ref:`result_format <result_format>` and
            :ref:`include_config`, :ref:`catch_exceptions`, and :ref:`meta`.

        """
        raise NotImplementedError

    def expect_column_values_to_be_json_parseable(
        self,
        column,
        mostly=None,
        result_format=None,
        row_condition=None,
        condition_parser=None,
        include_config=True,
        catch_exceptions=None,
        meta=None,
    ):
        """Expect column entries to be data written in JavaScript Object Notation.

        expect_column_values_to_be_json_parseable is a \
        :func:`column_map_expectation <great_expectations.execution_engine.execution_engine.MetaExecutionEngine
        .column_map_expectation>`.

        Args:
            column (str): \
                The column name.

        Keyword Args:
            mostly (None or a float between 0 and 1): \
                Return `"success": True` if at least mostly fraction of values match the expectation. \
                For more detail, see :ref:`mostly`.

        Other Parameters:
            result_format (str or None): \
                Which output mode to use: `BOOLEAN_ONLY`, `BASIC`, `COMPLETE`, or `SUMMARY`.
                For more detail, see :ref:`result_format <result_format>`.
            include_config (boolean): \
                If True, then include the expectation config as part of the result object. \
                For more detail, see :ref:`include_config`.
            catch_exceptions (boolean or None): \
                If True, then catch exceptions and include them as part of the result object. \
                For more detail, see :ref:`catch_exceptions`.
            meta (dict or None): \
                A JSON-serializable dictionary (nesting allowed) that will be included in the output without \
                modification. For more detail, see :ref:`meta`.

        Returns:
            An ExpectationSuiteValidationResult

            Exact fields vary depending on the values passed to :ref:`result_format <result_format>` and
            :ref:`include_config`, :ref:`catch_exceptions`, and :ref:`meta`.

        See Also:
            :func:`expect_column_values_to_match_json_schema \
            <great_expectations.execution_engine.execution_engine.ExecutionEngine
            .expect_column_values_to_match_json_schema>`

        """
        raise NotImplementedError

    def expect_column_values_to_match_json_schema(
        self,
        column,
        json_schema,
        mostly=None,
        result_format=None,
        row_condition=None,
        condition_parser=None,
        include_config=True,
        catch_exceptions=None,
        meta=None,
    ):
        """Expect column entries to be JSON objects matching a given JSON schema.

        expect_column_values_to_match_json_schema is a \
        :func:`column_map_expectation <great_expectations.execution_engine.execution_engine.MetaExecutionEngine
        .column_map_expectation>`.

        Args:
            column (str): \
                The column name.

        Keyword Args:
            mostly (None or a float between 0 and 1): \
                Return `"success": True` if at least mostly fraction of values match the expectation. \
                For more detail, see :ref:`mostly`.

        Other Parameters:
            result_format (str or None): \
                Which output mode to use: `BOOLEAN_ONLY`, `BASIC`, `COMPLETE`, or `SUMMARY`.
                For more detail, see :ref:`result_format <result_format>`.
            include_config (boolean): \
                If True, then include the expectation config as part of the result object. \
                For more detail, see :ref:`include_config`.
            catch_exceptions (boolean or None): \
                If True, then catch exceptions and include them as part of the result object. \
                For more detail, see :ref:`catch_exceptions`.
            meta (dict or None): \
                A JSON-serializable dictionary (nesting allowed) that will be included in the output without \
                modification. For more detail, see :ref:`meta`.

        Returns:
            An ExpectationSuiteValidationResult

            Exact fields vary depending on the values passed to :ref:`result_format <result_format>` and
            :ref:`include_config`, :ref:`catch_exceptions`, and :ref:`meta`.

        See Also:
            :func:`expect_column_values_to_be_json_parseable \
            <great_expectations.execution_engine.execution_engine.ExecutionEngine
            .expect_column_values_to_be_json_parseable>`


            The `JSON-schema docs <http://json-schema.org/>`_.
        """
        raise NotImplementedError

    ###
    #
    # Aggregate functions
    #
    ####

    def expect_column_parameterized_distribution_ks_test_p_value_to_be_greater_than(
        self,
        column,
        distribution,
        p_value=0.05,
        params=None,
        result_format=None,
        row_condition=None,
        condition_parser=None,
        include_config=True,
        catch_exceptions=None,
        meta=None,
    ):
        """
        Expect the column values to be distributed similarly to a scipy distribution. \

        This expectation compares the provided column to the specified continuous distribution with a parametric \
        Kolmogorov-Smirnov test. The K-S test compares the provided column to the cumulative density function (CDF) of \
        the specified scipy distribution. If you don't know the desired distribution shape parameters, use the \
        `ge.execution_engine.util.infer_distribution_parameters()` utility function to estimate them.

        It returns 'success'=True if the p-value from the K-S test is greater than or equal to the provided p-value.

        ``expect_column_parameterized_distribution_ks_test_p_value_to_be_greater_than`` is a \
        :func:`column_aggregate_expectation \
        <great_expectations.execution_engine.execution_engine.MetaExecutionEngine.column_aggregate_expectation>`.

        Args:
            column (str): \
                The column name.
            distribution (str): \
                The scipy distribution name. See: `<https://docs.scipy.org/doc/scipy/reference/stats.html>`_ Currently
                supported distributions are listed in the Notes section below.
            p_value (float): \
                The threshold p-value for a passing test. Default is 0.05.
            params (dict or list) : \
                A dictionary or positional list of shape parameters that describe the distribution you want to test the\
                data against. Include key values specific to the distribution from the appropriate scipy \
                distribution CDF function. 'loc' and 'scale' are used as translational parameters.\
                See `<https://docs.scipy.org/doc/scipy/reference/stats.html#continuous-distributions>`_

        Other Parameters:
            result_format (str or None): \
                Which output mode to use: `BOOLEAN_ONLY`, `BASIC`, `COMPLETE`, or `SUMMARY`.
                For more detail, see :ref:`result_format <result_format>`.
            include_config (boolean): \
                If True, then include the expectation config as part of the result object. \
                For more detail, see :ref:`include_config`.
            catch_exceptions (boolean or None): \
                If True, then catch exceptions and include them as part of the result object. \
                For more detail, see :ref:`catch_exceptions`.
            meta (dict or None): \
                A JSON-serializable dictionary (nesting allowed) that will be included in the output without \
                modification. For more detail, see :ref:`meta`.

        Returns:
            An ExpectationSuiteValidationResult

            Exact fields vary depending on the values passed to :ref:`result_format <result_format>` and
            :ref:`include_config`, :ref:`catch_exceptions`, and :ref:`meta`.

        Notes:
            These fields in the result object are customized for this expectation:
            ::

                {
                    "details":
                        "expected_params" (dict): The specified or inferred parameters of the distribution to test \
                        against
                        "ks_results" (dict): The raw result of stats.kstest()
                }

            * The Kolmogorov-Smirnov test's null hypothesis is that the column is similar to the provided distribution.
            * Supported scipy distributions:

              * norm
              * beta
              * gamma
              * uniform
              * chi2
              * expon

        """
        raise NotImplementedError

    # noinspection PyUnusedLocal
    @DocInherit
    @MetaExecutionEngine.column_aggregate_expectation
    def expect_column_distinct_values_to_be_in_set(
        self,
        column,
        value_set,
        parse_strings_as_datetimes=None,
        result_format=None,
        include_config=True,
        catch_exceptions=None,
        meta=None,
    ):
        # noinspection PyUnresolvedReferences
        """Expect the set of distinct column values to be contained by a given set.

        The success value for this expectation will match that of expect_column_values_to_be_in_set. However,
        expect_column_distinct_values_to_be_in_set is a \
        :func:`column_aggregate_expectation \
        <great_expectations.execution_engine.execution_engine.MetaExecutionEngine.column_aggregate_expectation>`.

        For example:
        ::

            # my_df.my_col = [1,2,2,3,3,3]
            >>> my_df.expect_column_distinct_values_to_be_in_set(
                "my_col",
                [2, 3, 4]
            )
            {
              "success": false
              "result": {
                "observed_value": [1,2,3],
                "details": {
                  "value_counts": [
                    {
                      "value": 1,
                      "count": 1
                    },
                    {
                      "value": 2,
                      "count": 1
                    },
                    {
                      "value": 3,
                      "count": 1
                    }
                  ]
                }
              }
            }

        Args:
            column (str): \
                The column name.
            value_set (set-like): \
                A set of objects used for comparison.

        Keyword Args:
            parse_strings_as_datetimes (boolean or None) : If True values provided in value_set will be parsed \
            as datetimes before making comparisons.

        Other Parameters:
            result_format (str or None): \
                Which output mode to use: `BOOLEAN_ONLY`, `BASIC`, `COMPLETE`, or `SUMMARY`. \
                For more detail, see :ref:`result_format <result_format>`.
            include_config (boolean): \
                If True, then include the expectation config as part of the result object. \
                For more detail, see :ref:`include_config`.
            catch_exceptions (boolean or None): \
                If True, then catch exceptions and include them as part of the result object. \
                For more detail, see :ref:`catch_exceptions`.
            meta (dict or None): \
                A JSON-serializable dictionary (nesting allowed) that will be included in the output without \
                modification. For more detail, see :ref:`meta`.

        Returns:
            An ExpectationSuiteValidationResult

            Exact fields vary depending on the values passed to :ref:`result_format <result_format>` and
            :ref:`include_config`, :ref:`catch_exceptions`, and :ref:`meta`.

        See Also:
            :func:`expect_column_distinct_values_to_contain_set \
            <great_expectations.execution_engine.execution_engine.ExecutionEngine
            .expect_column_distinct_values_to_contain_set>`

        """

        observed_value_counts = self.get_column_value_counts(column)

        if value_set is None:
            # Vacuously true
            success = True
            parsed_observed_value_set = set(observed_value_counts.index)
        else:
            if parse_strings_as_datetimes:
                parsed_value_set = self._parse_value_set(value_set)
                parsed_observed_value_set = set(
                    self._parse_value_set(observed_value_counts.index)
                )
            else:
                parsed_value_set = value_set
                parsed_observed_value_set = set(observed_value_counts.index)

            expected_value_set = set(parsed_value_set)
            success = parsed_observed_value_set.issubset(expected_value_set)

        return {
            "success": success,
            "result": {
                "observed_value": sorted(list(parsed_observed_value_set)),
                "details": {"value_counts": observed_value_counts},
            },
        }

    # noinspection PyUnusedLocal
    @DocInherit
    @MetaExecutionEngine.column_aggregate_expectation
    def expect_column_distinct_values_to_equal_set(
        self,
        column,
        value_set,
        parse_strings_as_datetimes=None,
        result_format=None,
        include_config=True,
        catch_exceptions=None,
        meta=None,
    ):
        # noinspection PyUnresolvedReferences
        """Expect the set of distinct column values to equal a given set.

        In contrast to expect_column_distinct_values_to_contain_set() this ensures not only that a certain set of \
        values are present in the column but that these *and only these* values are present.

        expect_column_distinct_values_to_equal_set is a \
        :func:`column_aggregate_expectation \
        <great_expectations.execution_engine.execution_engine.MetaExecutionEngine.column_aggregate_expectation>`.

        For example:
        ::

            # my_df.my_col = [1,2,2,3,3,3]
            >>> my_df.expect_column_distinct_values_to_equal_set(
                "my_col",
                [2,3]
            )
            {
              "success": false
              "result": {
                "observed_value": [1,2,3]
              },
            }

        Args:
            column (str): \
                The column name.
            value_set (set-like): \
                A set of objects used for comparison.

        Keyword Args:
            parse_strings_as_datetimes (boolean or None) : If True values provided in value_set will be parsed as \
                datetimes before making comparisons.

        Other Parameters:
            result_format (str or None): \
                Which output mode to use: `BOOLEAN_ONLY`, `BASIC`, `COMPLETE`, or `SUMMARY`.
                For more detail, see :ref:`result_format <result_format>`.
            include_config (boolean): \
                If True, then include the expectation config as part of the result object. \
                For more detail, see :ref:`include_config`.
            catch_exceptions (boolean or None): \
                If True, then catch exceptions and include them as part of the result object. \
                For more detail, see :ref:`catch_exceptions`.
            meta (dict or None): \
                A JSON-serializable dictionary (nesting allowed) that will be included in the output without \
                modification. For more detail, see :ref:`meta`.

        Returns:
            An ExpectationSuiteValidationResult

            Exact fields vary depending on the values passed to :ref:`result_format <result_format>` and
            :ref:`include_config`, :ref:`catch_exceptions`, and :ref:`meta`.

        See Also:
            :func:`expect_column_distinct_values_to_contain_set \
            <great_expectations.execution_engine.execution_engine.ExecutionEngine
            .expect_column_distinct_values_to_contain_set>`

        """
        if parse_strings_as_datetimes:
            parsed_value_set = self._parse_value_set(value_set)
        else:
            parsed_value_set = value_set

        observed_value_counts = self.get_column_value_counts(column)
        expected_value_set = set(parsed_value_set)
        observed_value_set = set(observed_value_counts.index)

        return {
            "success": observed_value_set == expected_value_set,
            "result": {
                "observed_value": sorted(list(observed_value_set)),
                "details": {"value_counts": observed_value_counts},
            },
        }

    # noinspection PyUnusedLocal
    @DocInherit
    @MetaExecutionEngine.column_aggregate_expectation
    def expect_column_distinct_values_to_contain_set(
        self,
        column,
        value_set,
        parse_strings_as_datetimes=None,
        result_format=None,
        include_config=True,
        catch_exceptions=None,
        meta=None,
    ):
        # noinspection PyUnresolvedReferences
        """Expect the set of distinct column values to contain a given set.

        In contrast to expect_column_values_to_be_in_set() this ensures not that all column values are members of the
        given set but that values from the set *must* be present in the column.

        expect_column_distinct_values_to_contain_set is a \
        :func:`column_aggregate_expectation \
        <great_expectations.execution_engine.execution_engine.MetaExecutionEngine.column_aggregate_expectation>`.

        For example:
        ::

            # my_df.my_col = [1,2,2,3,3,3]
            >>> my_df.expect_column_distinct_values_to_contain_set(
                "my_col",
                [2,3]
            )
            {
            "success": true
            "result": {
                "observed_value": [1,2,3]
            },
            }

        Args:
            column (str): \
                The column name.
            value_set (set-like): \
                A set of objects used for comparison.

        Keyword Args:
            parse_strings_as_datetimes (boolean or None) : If True values provided in value_set will be parsed as \
                datetimes before making comparisons.

        Other Parameters:
            result_format (str or None): \
                Which output mode to use: `BOOLEAN_ONLY`, `BASIC`, `COMPLETE`, or `SUMMARY`.
                For more detail, see :ref:`result_format <result_format>`.
            include_config (boolean): \
                If True, then include the expectation config as part of the result object. \
                For more detail, see :ref:`include_config`.
            catch_exceptions (boolean or None): \
                If True, then catch exceptions and include them as part of the result object. \
                For more detail, see :ref:`catch_exceptions`.
            meta (dict or None): \
                A JSON-serializable dictionary (nesting allowed) that will be included in the output without \
                modification. For more detail, see :ref:`meta`.

        Returns:
            An ExpectationSuiteValidationResult

            Exact fields vary depending on the values passed to :ref:`result_format <result_format>` and
            :ref:`include_config`, :ref:`catch_exceptions`, and :ref:`meta`.

        See Also:
            :func:`expect_column_distinct_values_to_equal_set \
            <great_expectations.execution_engine.execution_engine.ExecutionEngine
            .expect_column_distinct_values_to_equal_set>`

        """
        if parse_strings_as_datetimes:
            parsed_value_set = self._parse_value_set(value_set)
        else:
            parsed_value_set = value_set

        observed_value_counts = self.get_column_value_counts(column)
        expected_value_set = set(parsed_value_set)
        observed_value_set = set(observed_value_counts.index)

        return {
            "success": observed_value_set.issuperset(expected_value_set),
            "result": {
                "observed_value": sorted(list(observed_value_set)),
                "details": {"value_counts": observed_value_counts},
            },
        }

    # noinspection PyUnusedLocal
    @DocInherit
    @MetaExecutionEngine.column_aggregate_expectation
    def expect_column_mean_to_be_between(
        self,
        column,
        min_value=None,
        max_value=None,
        strict_min=False,
        strict_max=False,  # tolerance=1e-9,
        result_format=None,
        include_config=True,
        catch_exceptions=None,
        meta=None,
    ):
        """Expect the column mean to be between a minimum value and a maximum value (inclusive).

        expect_column_mean_to_be_between is a \
        :func:`column_aggregate_expectation \
        <great_expectations.execution_engine.execution_engine.MetaExecutionEngine.column_aggregate_expectation>`.

        Args:
            column (str): \
                The column name.
            min_value (float or None): \
                The minimum value for the column mean.
            max_value (float or None): \
                The maximum value for the column mean.
            strict_min (boolean):
                If True, the column mean must be strictly larger than min_value, default=False
            strict_max (boolean):
                If True, the column mean must be strictly smaller than max_value, default=False

        Other Parameters:
            result_format (str or None): \
                Which output mode to use: `BOOLEAN_ONLY`, `BASIC`, `COMPLETE`, or `SUMMARY`.
                For more detail, see :ref:`result_format <result_format>`.
            include_config (boolean): \
                If True, then include the expectation config as part of the result object. \
                For more detail, see :ref:`include_config`.
            catch_exceptions (boolean or None): \
                If True, then catch exceptions and include them as part of the result object. \
                For more detail, see :ref:`catch_exceptions`.
            meta (dict or None): \
                A JSON-serializable dictionary (nesting allowed) that will be included in the output without \
                modification. For more detail, see :ref:`meta`.

        Returns:
            An ExpectationSuiteValidationResult

            Exact fields vary depending on the values passed to :ref:`result_format <result_format>` and
            :ref:`include_config`, :ref:`catch_exceptions`, and :ref:`meta`.

        Notes:
            These fields in the result object are customized for this expectation:
            ::

                {
                    "observed_value": (float) The true mean for the column
                }

            * min_value and max_value are both inclusive unless strict_min or strict_max are set to True.
            * If min_value is None, then max_value is treated as an upper bound.
            * If max_value is None, then min_value is treated as a lower bound.

        See Also:
            :func:`expect_column_median_to_be_between \
            <great_expectations.execution_engine.execution_engine.ExecutionEngine.expect_column_median_to_be_between>`

            :func:`expect_column_stdev_to_be_between \
            <great_expectations.execution_engine.execution_engine.ExecutionEngine.expect_column_stdev_to_be_between>`

        """
        if min_value is not None and not isinstance(min_value, Number):
            raise ValueError("min_value must be a number")

        if max_value is not None and not isinstance(max_value, Number):
            raise ValueError("max_value must be a number")

        column_mean = self.get_column_mean(column)

        # if strict_min and min_value:
        #     min_value += tolerance
        #
        # if strict_max and max_value:
        #         max_value -= tolerance

        # Handle possible missing values
        if column_mean is None:
            return {"success": False, "result": {"observed_value": column_mean}}

        if min_value is not None:
            if strict_min:
                above_min = column_mean > min_value
            else:
                above_min = column_mean >= min_value
        else:
            above_min = True

        if max_value is not None:
            if strict_max:
                below_max = column_mean < max_value
            else:
                below_max = column_mean <= max_value
        else:
            below_max = True

        success = above_min and below_max

        return {"success": success, "result": {"observed_value": column_mean}}

    # noinspection PyUnusedLocal
    @DocInherit
    @MetaExecutionEngine.column_aggregate_expectation
    def expect_column_median_to_be_between(
        self,
        column,
        min_value=None,
        max_value=None,
        strict_min=False,
        strict_max=False,  # tolerance=1e-9,
        result_format=None,
        include_config=True,
        catch_exceptions=None,
        meta=None,
    ):
        """Expect the column median to be between a minimum value and a maximum value.

        expect_column_median_to_be_between is a \
        :func:`column_aggregate_expectation \
        <great_expectations.execution_engine.execution_engine.MetaExecutionEngine.column_aggregate_expectation>`.

        Args:
            column (str): \
                The column name.
            min_value (int or None): \
                The minimum value for the column median.
            max_value (int or None): \
                The maximum value for the column median.
            strict_min (boolean):
                If True, the column median must be strictly larger than min_value, default=False
            strict_max (boolean):
                If True, the column median must be strictly smaller than max_value, default=False

        Other Parameters:
            result_format (str or None): \
                Which output mode to use: `BOOLEAN_ONLY`, `BASIC`, `COMPLETE`, or `SUMMARY`.
                For more detail, see :ref:`result_format <result_format>`.
            include_config (boolean): \
                If True, then include the expectation config as part of the result object. \
                For more detail, see :ref:`include_config`.
            catch_exceptions (boolean or None): \
                If True, then catch exceptions and include them as part of the result object. \
                For more detail, see :ref:`catch_exceptions`.
            meta (dict or None): \
                A JSON-serializable dictionary (nesting allowed) that will be included in the output without \
                modification. For more detail, see :ref:`meta`.

        Returns:
            An ExpectationSuiteValidationResult

            Exact fields vary depending on the values passed to :ref:`result_format <result_format>` and
            :ref:`include_config`, :ref:`catch_exceptions`, and :ref:`meta`.

        Notes:
            These fields in the result object are customized for this expectation:
            ::

                {
                    "observed_value": (float) The true median for the column
                }

            * min_value and max_value are both inclusive unless strict_min or strict_max are set to True.
            * If min_value is None, then max_value is treated as an upper bound
            * If max_value is None, then min_value is treated as a lower bound

        See Also:
            :func:`expect_column_mean_to_be_between \
            <great_expectations.execution_engine.execution_engine.ExecutionEngine.expect_column_mean_to_be_between>`

            :func:`expect_column_stdev_to_be_between \
            <great_expectations.execution_engine.execution_engine.ExecutionEngine.expect_column_stdev_to_be_between>`

        """
        column_median = self.get_column_median(column)

        if column_median is None:
            return {"success": False, "result": {"observed_value": None}}

        # if strict_min and min_value:
        #     min_value += tolerance
        #
        # if strict_max and max_value:
        #     max_value -= tolerance

        if min_value is not None:
            if strict_min:
                above_min = column_median > min_value
            else:
                above_min = column_median >= min_value
        else:
            above_min = True

        if max_value is not None:
            if strict_max:
                below_max = column_median < max_value
            else:
                below_max = column_median <= max_value
        else:
            below_max = True

        success = above_min and below_max

        return {"success": success, "result": {"observed_value": column_median}}

    # noinspection PyUnusedLocal
    @DocInherit
    @MetaExecutionEngine.column_aggregate_expectation
    def expect_column_quantile_values_to_be_between(
        self,
        column,
        quantile_ranges,
        allow_relative_error=False,
        result_format=None,
        include_config=True,
        catch_exceptions=None,
        meta=None,
    ):
        # noinspection PyUnresolvedReferences
        """Expect specific provided column quantiles to be between provided minimum and maximum values.

        ``quantile_ranges`` must be a dictionary with two keys:

            * ``quantiles``: (list of float) increasing ordered list of desired quantile values

            * ``value_ranges``: (list of lists): Each element in this list consists of a list with two values, a lower \
              and upper bound (inclusive) for the corresponding quantile.


        For each provided range:

            * min_value and max_value are both inclusive.
            * If min_value is None, then max_value is treated as an upper bound only
            * If max_value is None, then min_value is treated as a lower bound only

        The length of the quantiles list and quantile_values list must be equal.

        For example:
        ::

            # my_df.my_col = [1,2,2,3,3,3,4]
            >>> my_df.expect_column_quantile_values_to_be_between(
                "my_col",
                {
                    "quantiles": [0., 0.333, 0.6667, 1.],
                    "value_ranges": [[0,1], [2,3], [3,4], [4,5]]
                }
            )
            {
              "success": True,
                "result": {
                  "observed_value": {
                    "quantiles: [0., 0.333, 0.6667, 1.],
                    "values": [1, 2, 3, 4],
                  }
                  "element_count": 7,
                  "missing_count": 0,
                  "missing_percent": 0.0,
                  "details": {
                    "success_details": [true, true, true, true]
                  }
                }
              }
            }

        `expect_column_quantile_values_to_be_between` can be computationally intensive for large datasets.

        expect_column_quantile_values_to_be_between is a \
        :func:`column_aggregate_expectation
        <great_expectations.execution_engine.MetaExecutionEngine.column_aggregate_expectation>`.

        Args:
            column (str): \
                The column name.
            quantile_ranges (dictionary): \
                Quantiles and associated value ranges for the column. See above for details.
            allow_relative_error (boolean): \
                Whether to allow relative error in quantile communications on backends that support or require it.

        Other Parameters:
            result_format (str or None): \
                Which output mode to use: `BOOLEAN_ONLY`, `BASIC`, `COMPLETE`, or `SUMMARY`.
                For more detail, see :ref:`result_format <result_format>`.
            include_config (boolean): \
                If True, then include the expectation config as part of the result object. \
                For more detail, see :ref:`include_config`.
            catch_exceptions (boolean or None): \
                If True, then catch exceptions and include them as part of the result object. \
                For more detail, see :ref:`catch_exceptions`.
            meta (dict or None): \
                A JSON-serializable dictionary (nesting allowed) that will be included in the output without \
                modification. For more detail, see :ref:`meta`.

        Returns:
            An ExpectationSuiteValidationResult

            Exact fields vary depending on the values passed to :ref:`result_format <result_format>` and
            :ref:`include_config`, :ref:`catch_exceptions`, and :ref:`meta`.

        Notes:
            These fields in the result object are customized for this expectation:
            ::
            details.success_details

        See Also:
            :func:`expect_column_min_to_be_between \
            <great_expectations.execution_engine.execution_engine.ExecutionEngine.expect_column_min_to_be_between>`

            :func:`expect_column_max_to_be_between \
            <great_expectations.execution_engine.execution_engine.ExecutionEngine.expect_column_max_to_be_between>`

            :func:`expect_column_median_to_be_between \
            <great_expectations.execution_engine.execution_engine.ExecutionEngine.expect_column_median_to_be_between>`

        """
        quantiles = quantile_ranges["quantiles"]
        quantile_value_ranges = quantile_ranges["value_ranges"]
        if len(quantiles) != len(quantile_value_ranges):
            raise ValueError(
                "quntile_values and quantiles must have the same number of elements"
            )

        quantile_vals = self.get_column_quantiles(
            column, tuple(quantiles), allow_relative_error=allow_relative_error
        )
        # We explicitly allow "None" to be interpreted as +/- infinity
        comparison_quantile_ranges = [
            [
                -np.inf if lower_bound is None else lower_bound,
                np.inf if upper_bound is None else upper_bound,
            ]
            for (lower_bound, upper_bound) in quantile_value_ranges
        ]
        success_details = [
            range_[0] <= quantile_vals[idx] <= range_[1]
            for idx, range_ in enumerate(comparison_quantile_ranges)
        ]

        return {
            "success": np.all(success_details),
            "result": {
                "observed_value": {"quantiles": quantiles, "values": quantile_vals},
                "details": {"success_details": success_details},
            },
        }

    # noinspection PyUnusedLocal
    @DocInherit
    @MetaExecutionEngine.column_aggregate_expectation
    def expect_column_stdev_to_be_between(
        self,
        column,
        min_value=None,
        max_value=None,
        strict_min=False,
        strict_max=False,  # tolerance=1e-9,
        result_format=None,
        include_config=True,
        catch_exceptions=None,
        meta=None,
    ):
        """Expect the column standard deviation to be between a minimum value and a maximum value.
        Uses sample standard deviation (normalized by N-1).

        expect_column_stdev_to_be_between is a \
        :func:`column_aggregate_expectation
        <great_expectations.execution_engine.MetaExecutionEngine.column_aggregate_expectation>`.

        Args:
            column (str): \
                The column name.
            min_value (float or None): \
                The minimum value for the column standard deviation.
            max_value (float or None): \
                The maximum value for the column standard deviation.
            strict_min (boolean):
                If True, the column standard deviation must be strictly larger than min_value, default=False
            strict_max (boolean):
                If True, the column standard deviation must be strictly smaller than max_value, default=False

        Other Parameters:
            result_format (str or None): \
                Which output mode to use: `BOOLEAN_ONLY`, `BASIC`, `COMPLETE`, or `SUMMARY`. \
                For more detail, see :ref:`result_format <result_format>`.
            include_config (boolean): \
                If True, then include the expectation config as part of the result object. \
                For more detail, see :ref:`include_config`.
            catch_exceptions (boolean or None): \
                If True, then catch exceptions and include them as part of the result object. \
                For more detail, see :ref:`catch_exceptions`.
            meta (dict or None): \
                A JSON-serializable dictionary (nesting allowed) that will be included in the output without \
                modification. For more detail, see :ref:`meta`.

        Returns:
            An ExpectationSuiteValidationResult

            Exact fields vary depending on the values passed to :ref:`result_format <result_format>` and
            :ref:`include_config`, :ref:`catch_exceptions`, and :ref:`meta`.

        Notes:
            These fields in the result object are customized for this expectation:
            ::

                {
                    "observed_value": (float) The true standard deviation for the column
                }

            * min_value and max_value are both inclusive unless strict_min or strict_max are set to True.
            * If min_value is None, then max_value is treated as an upper bound
            * If max_value is None, then min_value is treated as a lower bound

        See Also:
            :func:`expect_column_mean_to_be_between \
            <great_expectations.execution_engine.execution_engine.ExecutionEngine.expect_column_mean_to_be_between>`

            :func:`expect_column_median_to_be_between \
            <great_expectations.execution_engine.execution_engine.ExecutionEngine.expect_column_median_to_be_between>`

        """
        column_stdev = self.get_column_stdev(column)

        # if strict_min and min_value:
        #     min_value += tolerance
        #
        # if strict_max and max_value:
        #     max_value -= tolerance

        if min_value is not None:
            if strict_min:
                above_min = column_stdev > min_value
            else:
                above_min = column_stdev >= min_value
        else:
            above_min = True

        if max_value is not None:
            if strict_max:
                below_max = column_stdev < max_value
            else:
                below_max = column_stdev <= max_value
        else:
            below_max = True

        success = above_min and below_max

        return {"success": success, "result": {"observed_value": column_stdev}}

    # noinspection PyUnusedLocal
    @DocInherit
    @MetaExecutionEngine.column_aggregate_expectation
    def expect_column_unique_value_count_to_be_between(
        self,
        column,
        min_value=None,
        max_value=None,
        result_format=None,
        include_config=True,
        catch_exceptions=None,
        meta=None,
    ):
        """Expect the number of unique values to be between a minimum value and a maximum value.

        expect_column_unique_value_count_to_be_between is a \
        :func:`column_aggregate_expectation
        <great_expectations.execution_engine.MetaExecutionEngine.column_aggregate_expectation>`.

        Args:
            column (str): \
                The column name.
            min_value (int or None): \
                The minimum number of unique values allowed.
            max_value (int or None): \
                The maximum number of unique values allowed.

        Other Parameters:
            result_format (str or None): \
                Which output mode to use: `BOOLEAN_ONLY`, `BASIC`, `COMPLETE`, or `SUMMARY`.
                For more detail, see :ref:`result_format <result_format>`.
            include_config (boolean): \
                If True, then include the expectation config as part of the result object. \
                For more detail, see :ref:`include_config`.
            catch_exceptions (boolean or None): \
                If True, then catch exceptions and include them as part of the result object. \
                For more detail, see :ref:`catch_exceptions`.
            meta (dict or None): \
                A JSON-serializable dictionary (nesting allowed) that will be included in the output without \
                modification. For more detail, see :ref:`meta`.

        Returns:
            An ExpectationSuiteValidationResult

            Exact fields vary depending on the values passed to :ref:`result_format <result_format>` and
            :ref:`include_config`, :ref:`catch_exceptions`, and :ref:`meta`.

        Notes:
            These fields in the result object are customized for this expectation:
            ::

                {
                    "observed_value": (int) The number of unique values in the column
                }

            * min_value and max_value are both inclusive.
            * If min_value is None, then max_value is treated as an upper bound
            * If max_value is None, then min_value is treated as a lower bound

        See Also:
            :func:`expect_column_proportion_of_unique_values_to_be_between \
            <great_expectations.execution_engine.execution_engine.ExecutionEngine
            .expect_column_proportion_of_unique_values_to_be_between>`

        """
        unique_value_count = self.get_column_unique_count(column)

        if unique_value_count is None:
            return {"success": False, "result": {"observed_value": unique_value_count}}

        if min_value is not None:
            above_min = unique_value_count >= min_value
        else:
            above_min = True

        if max_value is not None:
            below_max = unique_value_count <= max_value
        else:
            below_max = True

        success = above_min and below_max

        return {"success": success, "result": {"observed_value": unique_value_count}}

    # noinspection PyUnusedLocal
    @DocInherit
    @MetaExecutionEngine.column_aggregate_expectation
    def expect_column_proportion_of_unique_values_to_be_between(
        self,
        column,
        min_value=0,
        max_value=1,
        strict_min=False,
        strict_max=False,  # tolerance=1e-9,
        result_format=None,
        include_config=True,
        catch_exceptions=None,
        meta=None,
    ):
        """Expect the proportion of unique values to be between a minimum value and a maximum value.

        For example, in a column containing [1, 2, 2, 3, 3, 3, 4, 4, 4, 4], there are 4 unique values and 10 total \
        values for a proportion of 0.4.

        expect_column_proportion_of_unique_values_to_be_between is a \
        :func:`column_aggregate_expectation
        <great_expectations.execution_engine.MetaExecutionEngine.column_aggregate_expectation>`.


        Args:
            column (str): \
                The column name.
            min_value (float or None): \
                The minimum proportion of unique values. (Proportions are on the range 0 to 1)
            max_value (float or None): \
                The maximum proportion of unique values. (Proportions are on the range 0 to 1)
            strict_min (boolean):
                If True, the minimum proportion of unique values must be strictly larger than min_value, default=False
            strict_max (boolean):
                If True, the maximum proportion of unique values must be strictly smaller than max_value, default=False

        Other Parameters:
            result_format (str or None): \
                Which output mode to use: `BOOLEAN_ONLY`, `BASIC`, `COMPLETE`, or `SUMMARY`. \
                For more detail, see :ref:`result_format <result_format>`.
            include_config (boolean): \
                If True, then include the expectation config as part of the result object. \
                For more detail, see :ref:`include_config`.
            catch_exceptions (boolean or None): \
                If True, then catch exceptions and include them as part of the result object. \
                For more detail, see :ref:`catch_exceptions`.
            meta (dict or None): \
                A JSON-serializable dictionary (nesting allowed) that will be included in the output without \
                modification. For more detail, see :ref:`meta`.

        Returns:
            An ExpectationSuiteValidationResult

            Exact fields vary depending on the values passed to :ref:`result_format <result_format>` and
            :ref:`include_config`, :ref:`catch_exceptions`, and :ref:`meta`.

        Notes:
            These fields in the result object are customized for this expectation:
            ::

                {
                    "observed_value": (float) The proportion of unique values in the column
                }

            * min_value and max_value are both inclusive unless strict_min or strict_max are set to True.
            * If min_value is None, then max_value is treated as an upper bound
            * If max_value is None, then min_value is treated as a lower bound

        See Also:
            :func:`expect_column_unique_value_count_to_be_between \
            <great_expectations.execution_engine.execution_engine.ExecutionEngine
            .expect_column_unique_value_count_to_be_between>`

        """

        # Tolerance docstring for later use:
        # tolerance (float):
        #     tolerance for strict_min, strict_max, default=1e-9
        unique_value_count = self.get_column_unique_count(column)
        total_value_count = self.get_column_nonnull_count(column)

        if total_value_count > 0:
            proportion_unique = float(unique_value_count) / total_value_count
        else:
            proportion_unique = None

        # if strict_min:
        #     if min_value:
        #         min_value += tolerance
        #
        # if strict_max:
        #     if max_value:
        #         max_value -= tolerance

        if min_value is not None:
            if strict_min:
                above_min = proportion_unique > min_value
            else:
                above_min = proportion_unique >= min_value
        else:
            above_min = True

        if max_value is not None:
            if strict_max:
                below_max = proportion_unique < max_value
            else:
                below_max = proportion_unique <= max_value
        else:
            below_max = True

        success = above_min and below_max

        return {"success": success, "result": {"observed_value": proportion_unique}}

    # noinspection PyUnusedLocal
    @DocInherit
    @MetaExecutionEngine.column_aggregate_expectation
    def expect_column_most_common_value_to_be_in_set(
        self,
        column,
        value_set,
        ties_okay=None,
        result_format=None,
        include_config=True,
        catch_exceptions=None,
        meta=None,
    ):
        """Expect the most common value to be within the designated value set

        expect_column_most_common_value_to_be_in_set is a \
        :func:`column_aggregate_expectation
        <great_expectations.execution_engine.MetaExecutionEngine.column_aggregate_expectation>`.

        Args:
            column (str): \
                The column name
            value_set (set-like): \
                A list of potential values to match

        Keyword Args:
            ties_okay (boolean or None): \
                If True, then the expectation will still succeed if values outside the designated set are as common \
                (but not more common) than designated values

        Other Parameters:
            result_format (str or None): \
                Which output mode to use: `BOOLEAN_ONLY`, `BASIC`, `COMPLETE`, or `SUMMARY`.
                For more detail, see :ref:`result_format <result_format>`.
            include_config (boolean): \
                If True, then include the expectation config as part of the result object. \
                For more detail, see :ref:`include_config`.
            catch_exceptions (boolean or None): \
                If True, then catch exceptions and include them as part of the result object. \
                For more detail, see :ref:`catch_exceptions`.
            meta (dict or None): \
                A JSON-serializable dictionary (nesting allowed) that will be included in the output without \
                modification. For more detail, see :ref:`meta`.

        Returns:
            An ExpectationSuiteValidationResult

            Exact fields vary depending on the values passed to :ref:`result_format <result_format>` and
            :ref:`include_config`, :ref:`catch_exceptions`, and :ref:`meta`.

        Notes:
            These fields in the result object are customized for this expectation:
            ::

                {
                    "observed_value": (list) The most common values in the column
                }

            `observed_value` contains a list of the most common values.
            Often, this will just be a single element. But if there's a tie for most common among multiple values,
            `observed_value` will contain a single copy of each most common value.

        """
        mode_list = self.get_column_modes(column)
        intersection_count = len(set(value_set).intersection(mode_list))

        if ties_okay:
            success = intersection_count > 0
        else:
            success = len(mode_list) == 1 and intersection_count == 1

        return {"success": success, "result": {"observed_value": mode_list}}

    # noinspection PyUnusedLocal
    @DocInherit
    @MetaExecutionEngine.column_aggregate_expectation
    def expect_column_sum_to_be_between(
        self,
        column,
        min_value=None,
        max_value=None,
        strict_min=False,
        strict_max=False,  # tolerance=1e-9,
        result_format=None,
        include_config=True,
        catch_exceptions=None,
        meta=None,
    ):
        """Expect the column to sum to be between an min and max value

        expect_column_sum_to_be_between is a \
        :func:`column_aggregate_expectation
<great_expectations.execution_engine.MetaExecutionEngine.column_aggregate_expectation>`.

        Args:
            column (str): \
                The column name
            min_value (comparable type or None): \
                The minimal sum allowed.
            max_value (comparable type or None): \
                The maximal sum allowed.
            strict_min (boolean):
                If True, the minimal sum must be strictly larger than min_value, default=False
            strict_max (boolean):
                If True, the maximal sum must be strictly smaller than max_value, default=False

        Other Parameters:
            result_format (str or None): \
                Which output mode to use: `BOOLEAN_ONLY`, `BASIC`, `COMPLETE`, or `SUMMARY`.
                For more detail, see :ref:`result_format <result_format>`.
            include_config (boolean): \
                If True, then include the expectation config as part of the result object. \
                For more detail, see :ref:`include_config`.
            catch_exceptions (boolean or None): \
                If True, then catch exceptions and include them as part of the result object. \
                For more detail, see :ref:`catch_exceptions`.
            meta (dict or None): \
                A JSON-serializable dictionary (nesting allowed) that will be included in the output without \
                modification. For more detail, see :ref:`meta`.

        Returns:
            An ExpectationSuiteValidationResult

            Exact fields vary depending on the values passed to :ref:`result_format <result_format>` and
            :ref:`include_config`, :ref:`catch_exceptions`, and :ref:`meta`.

        Notes:
            These fields in the result object are customized for this expectation:
            ::

                {
                    "observed_value": (list) The actual column sum
                }


            * min_value and max_value are both inclusive unless strict_min or strict_max are set to True.
            * If min_value is None, then max_value is treated as an upper bound
            * If max_value is None, then min_value is treated as a lower bound

        """
        column_sum = self.get_column_sum(column)

        # Handle possible missing values
        if column_sum is None:
            return {"success": False, "result": {"observed_value": column_sum}}

        # if strict_min and min_value:
        #     min_value += tolerance
        #
        # if strict_max and max_value:
        #     max_value -= tolerance

        if min_value is not None:
            if strict_min:
                above_min = column_sum > min_value
            else:
                above_min = column_sum >= min_value
        else:
            above_min = True

        if max_value is not None:
            if strict_max:
                below_max = column_sum < max_value
            else:
                below_max = column_sum <= max_value
        else:
            below_max = True

        success = above_min and below_max

        return {"success": success, "result": {"observed_value": column_sum}}

    # noinspection PyUnusedLocal
    @DocInherit
    @MetaExecutionEngine.column_aggregate_expectation
    def expect_column_min_to_be_between(
        self,
        column,
        min_value=None,
        max_value=None,
        strict_min=False,
        strict_max=False,  # tolerance=1e-9,
        parse_strings_as_datetimes=False,
        output_strftime_format=None,
        result_format=None,
        include_config=True,
        catch_exceptions=None,
        meta=None,
    ):
        """Expect the column minimum to be between an min and max value

        expect_column_min_to_be_between is a \
        :func:`column_aggregate_expectation
            <great_expectations.execution_engine.MetaExecutionEngine.column_aggregate_expectation>`.

        Args:
            column (str): \
                The column name
            min_value (comparable type or None): \
                The minimal column minimum allowed.
            max_value (comparable type or None): \
                The maximal column minimum allowed.
            strict_min (boolean):
                If True, the minimal column minimum must be strictly larger than min_value, default=False
            strict_max (boolean):
                If True, the maximal column minimum must be strictly smaller than max_value, default=False

        Keyword Args:
            parse_strings_as_datetimes (Boolean or None): \
                If True, parse min_value, max_values, and all non-null column values to datetimes before making \
                comparisons.
            output_strftime_format (str or None): \
                A valid strfime format for datetime output. Only used if parse_strings_as_datetimes=True.

        Other Parameters:
            result_format (str or None): \
                Which output mode to use: `BOOLEAN_ONLY`, `BASIC`, `COMPLETE`, or `SUMMARY`. \
                For more detail, see :ref:`result_format <result_format>`.
            include_config (boolean): \
                If True, then include the expectation config as part of the result object. \
                For more detail, see :ref:`include_config`.
            catch_exceptions (boolean or None): \
                If True, then catch exceptions and include them as part of the result object. \
                For more detail, see :ref:`catch_exceptions`.
            meta (dict or None): \
                A JSON-serializable dictionary (nesting allowed) that will be included in the output without \
                modification. For more detail, see :ref:`meta`.

        Returns:
            An ExpectationSuiteValidationResult

            Exact fields vary depending on the values passed to :ref:`result_format <result_format>` and
            :ref:`include_config`, :ref:`catch_exceptions`, and :ref:`meta`.

        Notes:
            These fields in the result object are customized for this expectation:
            ::

                {
                    "observed_value": (list) The actual column min
                }


            * min_value and max_value are both inclusive unless strict_min or strict_max are set to True.
            * If min_value is None, then max_value is treated as an upper bound
            * If max_value is None, then min_value is treated as a lower bound

        """

        # Tolerance docstring for later implementation:
        # tolerance(float):
        # tolerance for strict_min, strict_max, default=1e-9.If parse_strings_as_datetimes is True, this tolerance is measured in number of days

        if parse_strings_as_datetimes:
            # tolerance = timedelta(days=tolerance)
            if min_value:
                min_value = parse(min_value)
            if max_value:
                max_value = parse(max_value)

        column_min = self.get_column_min(column, parse_strings_as_datetimes)

        # if strict_min and min_value:
        #     min_value += tolerance
        #
        # if strict_max and max_value:
        #     max_value -= tolerance

        if column_min is None:
            success = False
        else:

            if min_value is not None:
                if isinstance(column_min, datetime):
                    try:
                        min_value = parse(min_value)
                    except (ValueError, TypeError) as e:
                        pass

                if strict_min:
                    above_min = column_min > min_value
                else:
                    above_min = column_min >= min_value
            else:
                above_min = True

            if max_value is not None:
                if isinstance(column_min, datetime):
                    try:
                        max_value = parse(max_value)
                    except (ValueError, TypeError) as e:
                        pass

                if strict_max:
                    below_max = column_min < max_value
                else:
                    below_max = column_min <= max_value
            else:
                below_max = True

            success = above_min and below_max

        if parse_strings_as_datetimes:
            if output_strftime_format:
                column_min = datetime.strftime(column_min, output_strftime_format)
            else:
                column_min = str(column_min)
        return {"success": success, "result": {"observed_value": column_min}}

    # noinspection PyUnusedLocal
    @DocInherit
    @MetaExecutionEngine.column_aggregate_expectation
    def expect_column_max_to_be_between(
        self,
        column,
        min_value=None,
        max_value=None,
        strict_min=False,
        strict_max=False,
        # tolerance=1e-9,
        parse_strings_as_datetimes=False,
        output_strftime_format=None,
        result_format=None,
        include_config=True,
        catch_exceptions=None,
        meta=None,
    ):
        """Expect the column max to be between an min and max value

        expect_column_max_to_be_between is a \
        :func:`column_aggregate_expectation
        <great_expectations.execution_engine.MetaExecutionEngine.column_aggregate_expectation>`.

        Args:
            column (str): \
                The column name
            min_value (comparable type or None): \
                The minimum number of unique values allowed.
            max_value (comparable type or None): \
                The maximum number of unique values allowed.

        Keyword Args:
            parse_strings_as_datetimes (Boolean or None): \
                If True, parse min_value, max_values, and all non-null column values to datetimes before making \
                comparisons.
            output_strftime_format (str or None): \
                A valid strfime format for datetime output. Only used if parse_strings_as_datetimes=True.
            strict_min (boolean):
                If True, the minimal column minimum must be strictly larger than min_value, default=False
            strict_max (boolean):
                If True, the maximal column minimum must be strictly smaller than max_value, default=False

        Other Parameters:
            result_format (str or None): \
                Which output mode to use: `BOOLEAN_ONLY`, `BASIC`, `COMPLETE`, or `SUMMARY`.
                For more detail, see :ref:`result_format <result_format>`.
            include_config (boolean): \
                If True, then include the expectation config as part of the result object. \
                For more detail, see :ref:`include_config`.
            catch_exceptions (boolean or None): \
                If True, then catch exceptions and include them as part of the result object. \
                For more detail, see :ref:`catch_exceptions`.
            meta (dict or None): \
                A JSON-serializable dictionary (nesting allowed) that will be included in the output without \
                modification. For more detail, see :ref:`meta`.

        Returns:
            An ExpectationSuiteValidationResult

            Exact fields vary depending on the values passed to :ref:`result_format <result_format>` and
            :ref:`include_config`, :ref:`catch_exceptions`, and :ref:`meta`.

        Notes:
            These fields in the result object are customized for this expectation:
            ::

                {
                    "observed_value": (list) The actual column max
                }


            * min_value and max_value are both inclusive unless strict_min or strict_max are set to True.
            * If min_value is None, then max_value is treated as an upper bound
            * If max_value is None, then min_value is treated as a lower bound

        """
        if parse_strings_as_datetimes:
            # tolerance = timedelta(days=tolerance)
            if min_value:
                min_value = parse(min_value)
            if max_value:
                max_value = parse(max_value)
        # else:
        #     if strict_min and min_value:
        #         min_value += tolerance
        #
        #     if strict_max and max_value:
        #         max_value -= tolerance

        column_max = self.get_column_max(column, parse_strings_as_datetimes)

        if column_max is None:
            success = False
        else:
            if min_value is not None:
                if isinstance(column_max, datetime):
                    try:
                        min_value = parse(min_value)
                    except (ValueError, TypeError) as e:
                        pass

                if strict_min:
                    above_min = column_max > min_value
                else:
                    above_min = column_max >= min_value
            else:
                above_min = True

            if max_value is not None:
                if isinstance(column_max, datetime):
                    try:
                        max_value = parse(max_value)
                    except (ValueError, TypeError) as e:
                        pass

                if strict_max:
                    below_max = column_max < max_value
                else:
                    below_max = column_max <= max_value
            else:
                below_max = True

            success = above_min and below_max

        if parse_strings_as_datetimes:
            if output_strftime_format:
                column_max = datetime.strftime(column_max, output_strftime_format)
            else:
                column_max = str(column_max)

        return {"success": success, "result": {"observed_value": column_max}}

    ###
    #
    # Distributional expectations
    #
    ###

    # noinspection PyUnusedLocal
    @DocInherit
    @MetaExecutionEngine.column_aggregate_expectation
    def expect_column_chisquare_test_p_value_to_be_greater_than(
        self,
        column,
        partition_object=None,
        p=0.05,
        tail_weight_holdout=0,
        result_format=None,
        include_config=True,
        catch_exceptions=None,
        meta=None,
    ):
        """Expect column values to be distributed similarly to the provided categorical partition. \

        This expectation compares categorical distributions using a Chi-squared test. \
        It returns `success=True` if values in the column match the distribution of the provided partition.


        expect_column_chisquare_test_p_value_to_be_greater_than is a \
        :func:`column_aggregate_expectation
        <great_expectations.execution_engine.MetaExecutionEngine.column_aggregate_expectation>`.

        Args:
            column (str): \
                The column name.
            partition_object (dict): \
                The expected partition object (see :ref:`partition_object`).
            p (float): \
                The p-value threshold for rejecting the null hypothesis of the Chi-Squared test.\
                For values below the specified threshold, the expectation will return `success=False`,\
                rejecting the null hypothesis that the distributions are the same.\
                Defaults to 0.05.

        Keyword Args:
            tail_weight_holdout (float between 0 and 1 or None): \
                The amount of weight to split uniformly between values observed in the data but not present in the \
                provided partition. tail_weight_holdout provides a mechanism to make the test less strict by \
                assigning positive weights to unknown values observed in the data that are not present in the \
                partition.

        Other Parameters:
            result_format (str or None): \
                Which output mode to use: `BOOLEAN_ONLY`, `BASIC`, `COMPLETE`, or `SUMMARY`. \
                For more detail, see :ref:`result_format <result_format>`.
            include_config (boolean): \
                If True, then include the expectation config as part of the result object. \
                For more detail, see :ref:`include_config`.
            catch_exceptions (boolean or None): \
                If True, then catch exceptions and include them as part of the result object. \
                For more detail, see :ref:`catch_exceptions`.
            meta (dict or None): \
                A JSON-serializable dictionary (nesting allowed) that will be included in the output without \
                modification. For more detail, see :ref:`meta`.

        Returns:
            An ExpectationSuiteValidationResult

            Exact fields vary depending on the values passed to :ref:`result_format <result_format>` and
            :ref:`include_config`, :ref:`catch_exceptions`, and :ref:`meta`.

        Notes:
            These fields in the result object are customized for this expectation:
            ::

                {
                    "observed_value": (float) The true p-value of the Chi-squared test
                    "details": {
                        "observed_partition" (dict):
                            The partition observed in the data.
                        "expected_partition" (dict):
                            The partition expected from the data, after including tail_weight_holdout
                    }
                }
        """
        if not is_valid_categorical_partition_object(partition_object):
            raise ValueError("Invalid partition object.")

        element_count = self.get_column_nonnull_count(column)
        observed_frequencies = self.get_column_value_counts(column)
        # Convert to Series object to allow joining on index values
        expected_column = (
            pd.Series(
                partition_object["weights"],
                index=partition_object["values"],
                name="expected",
            )
            * element_count
        )
        # Join along the indices to allow proper comparison of both types of possible missing values
        # Sort parameter not available before pandas 0.23.0
        # test_df = pd.concat([expected_column, observed_frequencies], axis=1, sort=True)
        test_df = pd.concat([expected_column, observed_frequencies], axis=1)

        na_counts = test_df.isnull().sum()

        # Handle NaN: if we expected something that's not there, it's just not there.
        test_df["count"] = test_df["count"].fillna(0)
        # Handle NaN: if something's there that was not expected, substitute the relevant value for tail_weight_holdout
        if na_counts["expected"] > 0:
            # Scale existing expected values
            test_df["expected"] *= 1 - tail_weight_holdout
            # Fill NAs with holdout.
            test_df["expected"] = test_df["expected"].fillna(
                element_count * (tail_weight_holdout / na_counts["expected"])
            )

        test_result = stats.chisquare(test_df["count"], test_df["expected"])[1]

        # Normalize the ouputs so they can be used as partitions into other expectations
        # GH653
        expected_weights = (test_df["expected"] / test_df["expected"].sum()).tolist()
        observed_weights = (test_df["count"] / test_df["count"].sum()).tolist()

        return {
            "success": test_result > p,
            "result": {
                "observed_value": test_result,
                "details": {
                    "observed_partition": {
                        "values": test_df.index.tolist(),
                        "weights": observed_weights,
                    },
                    "expected_partition": {
                        "values": test_df.index.tolist(),
                        "weights": expected_weights,
                    },
                },
            },
        }

    def expect_column_bootstrapped_ks_test_p_value_to_be_greater_than(
        self,
        column,
        partition_object=None,
        p=0.05,
        bootstrap_samples=None,
        bootstrap_sample_size=None,
        result_format=None,
        include_config=True,
        catch_exceptions=None,
        meta=None,
    ):
        """Expect column values to be distributed similarly to the provided continuous partition. This expectation \
        compares continuous distributions using a bootstrapped Kolmogorov-Smirnov test. It returns `success=True` if \
        values in the column match the distribution of the provided partition.

        The expected cumulative density function (CDF) is constructed as a linear interpolation between the bins, \
        using the provided weights. Consequently the test expects a piecewise uniform distribution using the bins from \
        the provided partition object.

        ``expect_column_bootstrapped_ks_test_p_value_to_be_greater_than`` is a \
        :func:`column_aggregate_expectation
        <great_expectations.execution_engine.MetaExecutionEngine.column_aggregate_expectation>`.

        Args:
            column (str): \
                The column name.
            partition_object (dict): \
                The expected partition object (see :ref:`partition_object`).
            p (float): \
                The p-value threshold for the Kolmogorov-Smirnov test.
                For values below the specified threshold the expectation will return `success=False`, rejecting the \
                null hypothesis that the distributions are the same. \
                Defaults to 0.05.

        Keyword Args:
            bootstrap_samples (int): \
                The number bootstrap rounds. Defaults to 1000.
            bootstrap_sample_size (int): \
                The number of samples to take from the column for each bootstrap. A larger sample will increase the \
                specificity of the test. Defaults to 2 * len(partition_object['weights'])

        Other Parameters:
            result_format (str or None): \
                Which output mode to use: `BOOLEAN_ONLY`, `BASIC`, `COMPLETE`, or `SUMMARY`.
                For more detail, see :ref:`result_format <result_format>`.
            include_config (boolean): \
                If True, then include the expectation config as part of the result object. \
                For more detail, see :ref:`include_config`.
            catch_exceptions (boolean or None): \
                If True, then catch exceptions and include them as part of the result object. \
                For more detail, see :ref:`catch_exceptions`.
            meta (dict or None): \
                A JSON-serializable dictionary (nesting allowed) that will be included in the output without \
                modification. For more detail, see :ref:`meta`.

        Returns:
            An ExpectationSuiteValidationResult

            Exact fields vary depending on the values passed to :ref:`result_format <result_format>` and
            :ref:`include_config`, :ref:`catch_exceptions`, and :ref:`meta`.

        Notes:
            These fields in the result object are customized for this expectation:
            ::

                {
                    "observed_value": (float) The true p-value of the KS test
                    "details": {
                        "bootstrap_samples": The number of bootstrap rounds used
                        "bootstrap_sample_size": The number of samples taken from
                            the column in each bootstrap round
                        "observed_cdf": The cumulative density function observed
                            in the data, a dict containing 'x' values and cdf_values
                            (suitable for plotting)
                        "expected_cdf" (dict):
                            The cumulative density function expected based on the
                            partition object, a dict containing 'x' values and
                            cdf_values (suitable for plotting)
                        "observed_partition" (dict):
                            The partition observed on the data, using the provided
                            bins but also expanding from min(column) to max(column)
                        "expected_partition" (dict):
                            The partition expected from the data. For KS test,
                            this will always be the partition_object parameter
                    }
                }

        """
        raise NotImplementedError

    # noinspection PyUnusedLocal
    @DocInherit
    @MetaExecutionEngine.column_aggregate_expectation
    def expect_column_kl_divergence_to_be_less_than(
        self,
        column,
        partition_object=None,
        threshold=None,
        tail_weight_holdout=0,
        internal_weight_holdout=0,
        bucketize_data=True,
        result_format=None,
        include_config=True,
        catch_exceptions=None,
        meta=None,
    ):
        """Expect the Kulback-Leibler (KL) divergence (relative entropy) of the specified column with respect to the \
        partition object to be lower than the provided threshold.

        KL divergence compares two distributions. The higher the divergence value (relative entropy), the larger the \
        difference between the two distributions. A relative entropy of zero indicates that the data are \
        distributed identically, `when binned according to the provided partition`.

        In many practical contexts, choosing a value between 0.5 and 1 will provide a useful test.

        This expectation works on both categorical and continuous partitions. See notes below for details.

        ``expect_column_kl_divergence_to_be_less_than`` is a \
        :func:`column_aggregate_expectation
        <great_expectations.execution_engine.MetaExecutionEngine.column_aggregate_expectation>`.

        Args:
            column (str): \
                The column name.
            partition_object (dict): \
                The expected partition object (see :ref:`partition_object`).
            threshold (float): \
                The maximum KL divergence to for which to return `success=True`. If KL divergence is larger than the\
                provided threshold, the test will return `success=False`.

        Keyword Args:
            internal_weight_holdout (float between 0 and 1 or None): \
                The amount of weight to split uniformly among zero-weighted partition bins. internal_weight_holdout \
                provides a mechanisms to make the test less strict by assigning positive weights to values observed in \
                the data for which the partition explicitly expected zero weight. With no internal_weight_holdout, \
                any value observed in such a region will cause KL divergence to rise to +Infinity.\
                Defaults to 0.
            tail_weight_holdout (float between 0 and 1 or None): \
                The amount of weight to add to the tails of the histogram. Tail weight holdout is split evenly between\
                (-Infinity, min(partition_object['bins'])) and (max(partition_object['bins']), +Infinity). \
                tail_weight_holdout provides a mechanism to make the test less strict by assigning positive weights to \
                values observed in the data that are not present in the partition. With no tail_weight_holdout, \
                any value observed outside the provided partition_object will cause KL divergence to rise to +Infinity.\
                Defaults to 0.
            bucketize_data (boolean): If True, then continuous data will be bucketized before evaluation. Setting
                this parameter to false allows evaluation of KL divergence with a None partition object for profiling
                against discrete data.


        Other Parameters:
            result_format (str or None): \
                Which output mode to use: `BOOLEAN_ONLY`, `BASIC`, `COMPLETE`, or `SUMMARY`.
                For more detail, see :ref:`result_format <result_format>`.
            include_config (boolean): \
                If True, then include the expectation config as part of the result object. \
                For more detail, see :ref:`include_config`.
            catch_exceptions (boolean or None): \
                If True, then catch exceptions and include them as part of the result object. \
                For more detail, see :ref:`catch_exceptions`.
            meta (dict or None): \
                A JSON-serializable dictionary (nesting allowed) that will be included in the output without \
                modification. For more detail, see :ref:`meta`.

        Returns:
            An ExpectationSuiteValidationResult

            Exact fields vary depending on the values passed to :ref:`result_format <result_format>` and
            :ref:`include_config`, :ref:`catch_exceptions`, and :ref:`meta`.

        Notes:
            These fields in the result object are customized for this expectation:
            ::

                {
                  "observed_value": (float) The true KL divergence (relative entropy) or None if the value is \
                  calculated as infinity, -infinity, or NaN
                  "details": {
                    "observed_partition": (dict) The partition observed in the data
                    "expected_partition": (dict) The partition against which the data were compared,
                                            after applying specified weight holdouts.
                  }
                }

            If the partition_object is categorical, this expectation will expect the values in column to also be \
            categorical.

                * If the column includes values that are not present in the partition, the tail_weight_holdout will be \
                equally split among those values, providing a mechanism to weaken the strictness of the expectation \
                (otherwise, relative entropy would immediately go to infinity).
                * If the partition includes values that are not present in the column, the test will simply include \
                zero weight for that value.

            If the partition_object is continuous, this expectation will discretize the values in the column according \
            to the bins specified in the partition_object, and apply the test to the resulting distribution.

                * The internal_weight_holdout and tail_weight_holdout parameters provide a mechanism to weaken the \
                expectation, since an expected weight of zero would drive relative entropy to be infinite if any data \
                are observed in that interval.
                * If internal_weight_holdout is specified, that value will be distributed equally among any intervals \
                with weight zero in the partition_object.
                * If tail_weight_holdout is specified, that value will be appended to the tails of the bins \
                ((-Infinity, min(bins)) and (max(bins), Infinity).

          If relative entropy/kl divergence goes to infinity for any of the reasons mentioned above, the observed value\
          will be set to None. This is because inf, -inf, Nan, are not json serializable and cause some json parsers to\
          crash when encountered. The python None token will be serialized to null in json.

        See also:
            :func:`expect_column_chisquare_test_p_value_to_be_greater_than \
            <great_expectations.execution_engine.execution_engine.ExecutionEngine
            .expect_column_unique_value_count_to_be_between>`

            :func:`expect_column_bootstrapped_ks_test_p_value_to_be_greater_than \
            <great_expectations.execution_engine.execution_engine.ExecutionEngine
            .expect_column_unique_value_count_to_be_between>`

        """
        if partition_object is None:
            if bucketize_data:
                partition_object = build_continuous_partition_object(
                    dataset=self, column=column
                )
            else:
                partition_object = build_categorical_partition_object(
                    dataset=self, column=column
                )

        if not is_valid_partition_object(partition_object):
            raise ValueError("Invalid partition object.")

        if threshold is not None and (
            (not isinstance(threshold, (int, float))) or (threshold < 0)
        ):
            raise ValueError(
                "Threshold must be specified, greater than or equal to zero."
            )

        if (
            (not isinstance(tail_weight_holdout, (int, float)))
            or (tail_weight_holdout < 0)
            or (tail_weight_holdout > 1)
        ):
            raise ValueError("tail_weight_holdout must be between zero and one.")

        if (
            (not isinstance(internal_weight_holdout, (int, float)))
            or (internal_weight_holdout < 0)
            or (internal_weight_holdout > 1)
        ):
            raise ValueError("internal_weight_holdout must be between zero and one.")

        if tail_weight_holdout != 0 and "tail_weights" in partition_object:
            raise ValueError(
                "tail_weight_holdout must be 0 when using tail_weights in partition object"
            )

        # TODO: add checks for duplicate values in is_valid_categorical_partition_object
        if is_valid_categorical_partition_object(partition_object):
            if internal_weight_holdout > 0:
                raise ValueError(
                    "Internal weight holdout cannot be used for discrete data."
                )

            # Data are expected to be discrete, use value_counts
            observed_weights = self.get_column_value_counts(
                column
            ) / self.get_column_nonnull_count(column)
            expected_weights = pd.Series(
                partition_object["weights"],
                index=partition_object["values"],
                name="expected",
            )
            # Sort not available before pandas 0.23.0
            # test_df = pd.concat([expected_weights, observed_weights], axis=1, sort=True)
            test_df = pd.concat([expected_weights, observed_weights], axis=1)

            na_counts = test_df.isnull().sum()

            # Handle NaN: if we expected something that's not there, it's just not there.
            pk = test_df["count"].fillna(0)
            # Handle NaN: if something's there that was not expected,
            # substitute the relevant value for tail_weight_holdout
            if na_counts["expected"] > 0:
                # Scale existing expected values
                test_df["expected"] *= 1 - tail_weight_holdout
                # Fill NAs with holdout.
                qk = test_df["expected"].fillna(
                    tail_weight_holdout / na_counts["expected"]
                )
            else:
                qk = test_df["expected"]

            kl_divergence = stats.entropy(pk, qk)

            if np.isinf(kl_divergence) or np.isnan(kl_divergence):
                observed_value = None
            else:
                observed_value = kl_divergence

            if threshold is None:
                success = True
            else:
                success = kl_divergence <= threshold

            return_obj = {
                "success": success,
                "result": {
                    "observed_value": observed_value,
                    "details": {
                        "observed_partition": {
                            "values": test_df.index.tolist(),
                            "weights": pk.tolist(),
                        },
                        "expected_partition": {
                            "values": test_df.index.tolist(),
                            "weights": qk.tolist(),
                        },
                    },
                },
            }

        else:
            # Data are expected to be continuous; discretize first
            if bucketize_data is False:
                raise ValueError(
                    "KL Divergence cannot be computed with a continuous partition object and the bucketize_data "
                    "parameter set to false."
                )
            # Build the histogram first using expected bins so that the largest bin is >=
            hist = np.array(
                self.get_column_hist(column, tuple(partition_object["bins"]))
            )
            # np.histogram(column, partition_object['bins'], density=False)
            bin_edges = partition_object["bins"]
            # Add in the frequencies observed above or below the provided partition
            # below_partition = len(np.where(column < partition_object['bins'][0])[0])
            # above_partition = len(np.where(column > partition_object['bins'][-1])[0])
            below_partition = self.get_column_count_in_range(
                column, max_val=partition_object["bins"][0]
            )
            above_partition = self.get_column_count_in_range(
                column, min_val=partition_object["bins"][-1], strict_min=True
            )

            # Observed Weights is just the histogram values divided by the total number of observations
            observed_weights = np.array(hist) / self.get_column_nonnull_count(column)

            # Adjust expected_weights to account for tail_weight and internal_weight
            if "tail_weights" in partition_object:
                partition_tail_weight_holdout = np.sum(partition_object["tail_weights"])
            else:
                partition_tail_weight_holdout = 0

            expected_weights = np.array(partition_object["weights"]) * (
                1 - tail_weight_holdout - internal_weight_holdout
            )

            # Assign internal weight holdout values if applicable
            if internal_weight_holdout > 0:
                zero_count = len(expected_weights) - np.count_nonzero(expected_weights)
                if zero_count > 0:
                    for index, value in enumerate(expected_weights):
                        if value == 0:
                            expected_weights[index] = (
                                internal_weight_holdout / zero_count
                            )

            # Assign tail weight holdout if applicable
            # We need to check cases to only add tail weight holdout if it makes sense based on the provided partition.
            if (partition_object["bins"][0] == -np.inf) and (
                partition_object["bins"][-1]
            ) == np.inf:
                if tail_weight_holdout > 0:
                    raise ValueError(
                        "tail_weight_holdout cannot be used for partitions with infinite endpoints."
                    )
                if "tail_weights" in partition_object:
                    raise ValueError(
                        "There can be no tail weights for partitions with one or both endpoints at infinity"
                    )

                # Remove -inf and inf
                expected_bins = partition_object["bins"][1:-1]

                comb_expected_weights = expected_weights
                # Set aside tail weights
                expected_tail_weights = np.concatenate(
                    ([expected_weights[0]], [expected_weights[-1]])
                )
                # Remove tail weights
                expected_weights = expected_weights[1:-1]

                comb_observed_weights = observed_weights
                # Set aside tail weights
                observed_tail_weights = np.concatenate(
                    ([observed_weights[0]], [observed_weights[-1]])
                )
                # Remove tail weights
                observed_weights = observed_weights[1:-1]

            elif partition_object["bins"][0] == -np.inf:

                if "tail_weights" in partition_object:
                    raise ValueError(
                        "There can be no tail weights for partitions with one or both endpoints at infinity"
                    )

                # Remove -inf
                expected_bins = partition_object["bins"][1:]

                comb_expected_weights = np.concatenate(
                    (expected_weights, [tail_weight_holdout])
                )
                # Set aside left tail weight and holdout
                expected_tail_weights = np.concatenate(
                    ([expected_weights[0]], [tail_weight_holdout])
                )
                # Remove left tail weight from main expected_weights
                expected_weights = expected_weights[1:]

                comb_observed_weights = np.concatenate(
                    (
                        observed_weights,
                        [above_partition / self.get_column_nonnull_count(column)],
                    )
                )
                # Set aside left tail weight and above partition weight
                observed_tail_weights = np.concatenate(
                    (
                        [observed_weights[0]],
                        [above_partition / self.get_column_nonnull_count(column)],
                    )
                )
                # Remove left tail weight from main observed_weights
                observed_weights = observed_weights[1:]

            elif partition_object["bins"][-1] == np.inf:

                if "tail_weights" in partition_object:
                    raise ValueError(
                        "There can be no tail weights for partitions with one or both endpoints at infinity"
                    )

                # Remove inf
                expected_bins = partition_object["bins"][:-1]

                comb_expected_weights = np.concatenate(
                    ([tail_weight_holdout], expected_weights)
                )
                # Set aside right tail weight and holdout
                expected_tail_weights = np.concatenate(
                    ([tail_weight_holdout], [expected_weights[-1]])
                )
                # Remove right tail weight from main expected_weights
                expected_weights = expected_weights[:-1]

                comb_observed_weights = np.concatenate(
                    (
                        [below_partition / self.get_column_nonnull_count(column)],
                        observed_weights,
                    )
                )
                # Set aside right tail weight and below partition weight
                observed_tail_weights = np.concatenate(
                    (
                        [below_partition / self.get_column_nonnull_count(column)],
                        [observed_weights[-1]],
                    )
                )
                # Remove right tail weight from main observed_weights
                observed_weights = observed_weights[:-1]
            else:
                # No need to remove -inf or inf
                expected_bins = partition_object["bins"]

                if "tail_weights" in partition_object:
                    tail_weights = partition_object["tail_weights"]
                    # Tack on tail weights
                    comb_expected_weights = np.concatenate(
                        ([tail_weights[0]], expected_weights, [tail_weights[1]])
                    )
                    # Tail weights are just tail_weights
                    expected_tail_weights = np.array(tail_weights)
                else:
                    comb_expected_weights = np.concatenate(
                        (
                            [tail_weight_holdout / 2],
                            expected_weights,
                            [tail_weight_holdout / 2],
                        )
                    )
                    # Tail weights are just tail_weight holdout divided equally to both tails
                    expected_tail_weights = np.concatenate(
                        ([tail_weight_holdout / 2], [tail_weight_holdout / 2])
                    )

                comb_observed_weights = np.concatenate(
                    (
                        [below_partition / self.get_column_nonnull_count(column)],
                        observed_weights,
                        [above_partition / self.get_column_nonnull_count(column)],
                    )
                )
                # Tail weights are just the counts on either side of the partition
                observed_tail_weights = np.concatenate(
                    ([below_partition], [above_partition])
                ) / self.get_column_nonnull_count(column)

                # Main expected_weights and main observed weights had no tail_weights, so nothing needs to be removed.

            # TODO: VERIFY THAT THIS STILL WORKS BASED ON CHANGE TO HIST
            # comb_expected_weights = np.array(comb_expected_weights).astype(float)
            # comb_observed_weights = np.array(comb_observed_weights).astype(float)

            kl_divergence = stats.entropy(comb_observed_weights, comb_expected_weights)

            if np.isinf(kl_divergence) or np.isnan(kl_divergence):
                observed_value = None
            else:
                observed_value = kl_divergence

            if threshold is None:
                success = True
            else:
                success = kl_divergence <= threshold

            return_obj = {
                "success": success,
                "result": {
                    "observed_value": observed_value,
                    "details": {
                        "observed_partition": {
                            # return expected_bins, since we used those bins to compute the observed_weights
                            "bins": expected_bins,
                            "weights": observed_weights.tolist(),
                            "tail_weights": observed_tail_weights.tolist(),
                        },
                        "expected_partition": {
                            "bins": expected_bins,
                            "weights": expected_weights.tolist(),
                            "tail_weights": expected_tail_weights.tolist(),
                        },
                    },
                },
            }

        return return_obj

    ###
    #
    # Column pairs
    #
    ###

    def expect_column_pair_values_to_be_equal(
        self,
        column_A,
        column_B,
        ignore_row_if="both_values_are_missing",
        result_format=None,
        include_config=True,
        catch_exceptions=None,
        meta=None,
    ):
        """
        Expect the values in column A to be the same as column B.

        Args:
            column_A (str): The first column name
            column_B (str): The second column name

        Keyword Args:
            ignore_row_if (str): "both_values_are_missing", "either_value_is_missing", "neither"

        Other Parameters:
            result_format (str or None): \
                Which output mode to use: `BOOLEAN_ONLY`, `BASIC`, `COMPLETE`, or `SUMMARY`.
                For more detail, see :ref:`result_format <result_format>`.
            include_config (boolean): \
                If True, then include the expectation config as part of the result object. \
                For more detail, see :ref:`include_config`.
            catch_exceptions (boolean or None): \
                If True, then catch exceptions and include them as part of the result object. \
                For more detail, see :ref:`catch_exceptions`.
            meta (dict or None): \
                A JSON-serializable dictionary (nesting allowed) that will be included in the output without \
                modification. For more detail, see :ref:`meta`.

        Returns:
            An ExpectationSuiteValidationResult

            Exact fields vary depending on the values passed to :ref:`result_format <result_format>` and
            :ref:`include_config`, :ref:`catch_exceptions`, and :ref:`meta`.

        """
        raise NotImplementedError

    def expect_column_pair_values_A_to_be_greater_than_B(
        self,
        column_A,
        column_B,
        or_equal=None,
        parse_strings_as_datetimes=False,
        allow_cross_type_comparisons=None,
        ignore_row_if="both_values_are_missing",
        result_format=None,
        include_config=True,
        catch_exceptions=None,
        meta=None,
    ):
        """
        Expect values in column A to be greater than column B.

        Args:
            column_A (str): The first column name
            column_B (str): The second column name
            or_equal (boolean or None): If True, then values can be equal, not strictly greater

        Keyword Args:
            allow_cross_type_comparisons (boolean or None) : If True, allow comparisons between types (e.g. integer and\
                string). Otherwise, attempting such comparisons will raise an exception.

        Keyword Args:
            ignore_row_if (str): "both_values_are_missing", "either_value_is_missing", "neither

        Other Parameters:
            result_format (str or None): \
                Which output mode to use: `BOOLEAN_ONLY`, `BASIC`, `COMPLETE`, or `SUMMARY`.
                For more detail, see :ref:`result_format <result_format>`.
            include_config (boolean): \
                If True, then include the expectation config as part of the result object. \
                For more detail, see :ref:`include_config`.
            catch_exceptions (boolean or None): \
                If True, then catch exceptions and include them as part of the result object. \
                For more detail, see :ref:`catch_exceptions`.
            meta (dict or None): \
                A JSON-serializable dictionary (nesting allowed) that will be included in the output without \
                modification. For more detail, see :ref:`meta`.

        Returns:
            An ExpectationSuiteValidationResult

            Exact fields vary depending on the values passed to :ref:`result_format <result_format>` and
            :ref:`include_config`, :ref:`catch_exceptions`, and :ref:`meta`.

        """
        raise NotImplementedError

    def expect_column_pair_values_to_be_in_set(
        self,
        column_A,
        column_B,
        value_pairs_set,
        ignore_row_if="both_values_are_missing",
        result_format=None,
        include_config=True,
        catch_exceptions=None,
        meta=None,
    ):
        """
        Expect paired values from columns A and B to belong to a set of valid pairs.

        Args:
            column_A (str): The first column name
            column_B (str): The second column name
            value_pairs_set (list of tuples): All the valid pairs to be matched

        Keyword Args:
            ignore_row_if (str): "both_values_are_missing", "either_value_is_missing", "never"

        Other Parameters:
            result_format (str or None): \
                Which output mode to use: `BOOLEAN_ONLY`, `BASIC`, `COMPLETE`, or `SUMMARY`.
                For more detail, see :ref:`result_format <result_format>`.
            include_config (boolean): \
                If True, then include the expectation config as part of the result object. \
                For more detail, see :ref:`include_config`.
            catch_exceptions (boolean or None): \
                If True, then catch exceptions and include them as part of the result object. \
                For more detail, see :ref:`catch_exceptions`.
            meta (dict or None): \
                A JSON-serializable dictionary (nesting allowed) that will be included in the output without \
                modification. For more detail, see :ref:`meta`.

        Returns:
            An ExpectationSuiteValidationResult

            Exact fields vary depending on the values passed to :ref:`result_format <result_format>` and
            :ref:`include_config`, :ref:`catch_exceptions`, and :ref:`meta`.

        """
        raise NotImplementedError

    ###
    #
    # Multicolumn pairs
    #
    ###

    def expect_multicolumn_values_to_be_unique(
        self,
        column_list,
        ignore_row_if="all_values_are_missing",
        result_format=None,
        include_config=True,
        catch_exceptions=None,
        meta=None,
    ):
        """
        Expect the values for each row to be unique across the columns listed.

        Args:
            column_list (tuple or list): The first column name

        Keyword Args:
            ignore_row_if (str): "all_values_are_missing", "any_value_is_missing", "never"

        Other Parameters:
            result_format (str or None): \
                Which output mode to use: `BOOLEAN_ONLY`, `BASIC`, `COMPLETE`, or `SUMMARY`.
                For more detail, see :ref:`result_format <result_format>`.
            include_config (boolean): \
                If True, then include the expectation config as part of the result object. \
                For more detail, see :ref:`include_config`.
            catch_exceptions (boolean or None): \
                If True, then catch exceptions and include them as part of the result object. \
                For more detail, see :ref:`catch_exceptions`.
            meta (dict or None): \
                A JSON-serializable dictionary (nesting allowed) that will be included in the output without \
                modification. For more detail, see :ref:`meta`.

        Returns:
            An ExpectationSuiteValidationResult

            Exact fields vary depending on the values passed to :ref:`result_format <result_format>` and
            :ref:`include_config`, :ref:`catch_exceptions`, and :ref:`meta`.

        """
        raise NotImplementedError

    @staticmethod
    def parse_value_set(value_set):
        parsed_value_set = [
            parse(value) if isinstance(value, str) else value for value in value_set
        ]
        return parsed_value_set

    @staticmethod
    def _parse_value_set(value_set):
        parsed_value_set = [
            parse(value) if isinstance(value, str) else value for value in value_set
        ]
        return parsed_value_set

    def attempt_allowing_relative_error(self) -> Union[bool, float]:
        """
        Subclasses can override this method if the respective data source (e.g., Redshift) supports "approximate" mode.
        In certain cases (e.g., for SparkDFExecutionEngine), a fraction between 0 and 1 (i.e., not only a boolean) is
        allowed.
        """
        return False<|MERGE_RESOLUTION|>--- conflicted
+++ resolved
@@ -541,12 +541,7 @@
 
     @property
     def loaded_batch(self):
-<<<<<<< HEAD
         if self.loaded_batch_id is None:
-=======
-        """A getter for the Execution Engine's loaded batch"""
-        if not self.loaded_batch_id:
->>>>>>> eb2d70b3
             return None
         else:
             return self.batches.get(self.loaded_batch_id)
