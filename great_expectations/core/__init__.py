--- conflicted
+++ resolved
@@ -4,12 +4,8 @@
 import warnings
 from collections import namedtuple
 from copy import deepcopy
-<<<<<<< HEAD
 from operator import itemgetter
 from typing import Any, List
-=======
-from typing import Any
->>>>>>> a6ba7c02
 
 import jsonpatch
 from dateutil.parser import ParserError as DateUtilParserError
@@ -554,67 +550,35 @@
             "success_kwargs": ["value"],
         },
         "expect_column_values_to_be_unique": {
-<<<<<<< HEAD
-            "domain_kwargs": ["column", "row_condition", "condition_engine"],
+            "domain_kwargs": ["column", "row_condition", "condition_parser"],
             "success_kwargs": ["mostly"],
         },
         "expect_column_values_to_not_be_null": {
-            "domain_kwargs": ["column", "row_condition", "condition_engine"],
+            "domain_kwargs": ["column", "row_condition", "condition_parser"],
             "success_kwargs": ["mostly"],
         },
         "expect_column_values_to_be_null": {
-            "domain_kwargs": ["column", "row_condition", "condition_engine"],
+            "domain_kwargs": ["column", "row_condition", "condition_parser"],
             "success_kwargs": ["mostly"],
         },
         "expect_column_values_to_be_of_type": {
-            "domain_kwargs": ["column", "row_condition", "condition_engine"],
+            "domain_kwargs": ["column", "row_condition", "condition_parser"],
             "success_kwargs": ["type_", "mostly"],
         },
         "expect_column_values_to_be_in_type_list": {
-            "domain_kwargs": ["column", "row_condition", "condition_engine"],
+            "domain_kwargs": ["column", "row_condition", "condition_parser"],
             "success_kwargs": ["type_list", "mostly"],
         },
         "expect_column_values_to_be_in_set": {
-            "domain_kwargs": ["column", "row_condition", "condition_engine"],
+            "domain_kwargs": ["column", "row_condition", "condition_parser"],
             "success_kwargs": ["value_set", "mostly", "parse_strings_as_datetimes"],
         },
         "expect_column_values_to_not_be_in_set": {
-            "domain_kwargs": ["column", "row_condition", "condition_engine"],
+            "domain_kwargs": ["column", "row_condition", "condition_parser"],
             "success_kwargs": ["value_set", "mostly", "parse_strings_as_datetimes"],
         },
         "expect_column_values_to_be_between": {
-            "domain_kwargs": ["column", "row_condition", "condition_engine"],
-=======
-            "domain_kwargs": ["column", "row_condition", "condition_parser"],
-            "success_kwargs": ["mostly"],
-        },
-        "expect_column_values_to_not_be_null": {
-            "domain_kwargs": ["column", "row_condition", "condition_parser"],
-            "success_kwargs": ["mostly"],
-        },
-        "expect_column_values_to_be_null": {
-            "domain_kwargs": ["column", "row_condition", "condition_parser"],
-            "success_kwargs": ["mostly"],
-        },
-        "expect_column_values_to_be_of_type": {
-            "domain_kwargs": ["column", "row_condition", "condition_parser"],
-            "success_kwargs": ["type_", "mostly"],
-        },
-        "expect_column_values_to_be_in_type_list": {
-            "domain_kwargs": ["column", "row_condition", "condition_parser"],
-            "success_kwargs": ["type_list", "mostly"],
-        },
-        "expect_column_values_to_be_in_set": {
-            "domain_kwargs": ["column", "row_condition", "condition_parser"],
-            "success_kwargs": ["value_set", "mostly", "parse_strings_as_datetimes"],
-        },
-        "expect_column_values_to_not_be_in_set": {
-            "domain_kwargs": ["column", "row_condition", "condition_parser"],
-            "success_kwargs": ["value_set", "mostly", "parse_strings_as_datetimes"],
-        },
-        "expect_column_values_to_be_between": {
-            "domain_kwargs": ["column", "row_condition", "condition_parser"],
->>>>>>> a6ba7c02
+            "domain_kwargs": ["column", "row_condition", "condition_parser"],
             "success_kwargs": [
                 "min_value",
                 "max_value",
@@ -627,203 +591,103 @@
             ],
         },
         "expect_column_values_to_be_increasing": {
-<<<<<<< HEAD
-            "domain_kwargs": ["column", "row_condition", "condition_engine"],
+            "domain_kwargs": ["column", "row_condition", "condition_parser"],
             "success_kwargs": ["strictly", "parse_strings_as_datetimes", "mostly"],
         },
         "expect_column_values_to_be_decreasing": {
-            "domain_kwargs": ["column", "row_condition", "condition_engine"],
+            "domain_kwargs": ["column", "row_condition", "condition_parser"],
             "success_kwargs": ["strictly", "parse_strings_as_datetimes", "mostly"],
         },
         "expect_column_value_lengths_to_be_between": {
-            "domain_kwargs": ["column", "row_condition", "condition_engine"],
+            "domain_kwargs": ["column", "row_condition", "condition_parser"],
             "success_kwargs": ["min_value", "max_value", "mostly"],
         },
         "expect_column_value_lengths_to_equal": {
-            "domain_kwargs": ["column", "row_condition", "condition_engine"],
+            "domain_kwargs": ["column", "row_condition", "condition_parser"],
             "success_kwargs": ["value", "mostly"],
         },
         "expect_column_values_to_match_regex": {
-            "domain_kwargs": ["column", "row_condition", "condition_engine"],
+            "domain_kwargs": ["column", "row_condition", "condition_parser"],
             "success_kwargs": ["regex", "mostly"],
         },
         "expect_column_values_to_not_match_regex": {
-            "domain_kwargs": ["column", "row_condition", "condition_engine"],
+            "domain_kwargs": ["column", "row_condition", "condition_parser"],
             "success_kwargs": ["regex", "mostly"],
         },
         "expect_column_values_to_match_regex_list": {
-            "domain_kwargs": ["column", "row_condition", "condition_engine"],
+            "domain_kwargs": ["column", "row_condition", "condition_parser"],
             "success_kwargs": ["regex_list", "match_on", "mostly"],
         },
         "expect_column_values_to_not_match_regex_list": {
-            "domain_kwargs": ["column", "row_condition", "condition_engine"],
+            "domain_kwargs": ["column", "row_condition", "condition_parser"],
             "success_kwargs": ["regex_list", "mostly"],
         },
         "expect_column_values_to_match_strftime_format": {
-            "domain_kwargs": ["column", "row_condition", "condition_engine"],
+            "domain_kwargs": ["column", "row_condition", "condition_parser"],
             "success_kwargs": ["strftime_format", "mostly"],
         },
         "expect_column_values_to_be_dateutil_parseable": {
-            "domain_kwargs": ["column", "row_condition", "condition_engine"],
+            "domain_kwargs": ["column", "row_condition", "condition_parser"],
             "success_kwargs": ["mostly"],
         },
         "expect_column_values_to_be_json_parseable": {
-            "domain_kwargs": ["column", "row_condition", "condition_engine"],
+            "domain_kwargs": ["column", "row_condition", "condition_parser"],
             "success_kwargs": ["mostly"],
         },
         "expect_column_values_to_match_json_schema": {
-            "domain_kwargs": ["column", "row_condition", "condition_engine"],
+            "domain_kwargs": ["column", "row_condition", "condition_parser"],
             "success_kwargs": ["json_schema", "mostly"],
         },
         "expect_column_parameterized_distribution_ks_test_p_value_to_be_greater_than": {
-            "domain_kwargs": ["column", "row_condition", "condition_engine"],
+            "domain_kwargs": ["column", "row_condition", "condition_parser"],
             "success_kwargs": ["distribution", "p_value", "params"],
         },
         "expect_column_distinct_values_to_be_in_set": {
-            "domain_kwargs": ["column", "row_condition", "condition_engine"],
+            "domain_kwargs": ["column", "row_condition", "condition_parser"],
             "success_kwargs": ["value_set", "parse_strings_as_datetimes"],
         },
         "expect_column_distinct_values_to_equal_set": {
-            "domain_kwargs": ["column", "row_condition", "condition_engine"],
+            "domain_kwargs": ["column", "row_condition", "condition_parser"],
             "success_kwargs": ["value_set", "parse_strings_as_datetimes"],
         },
         "expect_column_distinct_values_to_contain_set": {
-            "domain_kwargs": ["column", "row_condition", "condition_engine"],
+            "domain_kwargs": ["column", "row_condition", "condition_parser"],
             "success_kwargs": ["value_set", "parse_strings_as_datetimes"],
         },
         "expect_column_mean_to_be_between": {
-            "domain_kwargs": ["column", "row_condition", "condition_engine"],
+            "domain_kwargs": ["column", "row_condition", "condition_parser"],
             "success_kwargs": ["min_value", "max_value", "strict_min", "strict_max",],
         },
         "expect_column_median_to_be_between": {
-            "domain_kwargs": ["column", "row_condition", "condition_engine"],
+            "domain_kwargs": ["column", "row_condition", "condition_parser"],
             "success_kwargs": ["min_value", "max_value", "strict_min", "strict_max",],
         },
         "expect_column_quantile_values_to_be_between": {
-            "domain_kwargs": ["column", "row_condition", "condition_engine"],
+            "domain_kwargs": ["column", "row_condition", "condition_parser"],
             "success_kwargs": ["quantile_ranges", "allow_relative_error"],
         },
         "expect_column_stdev_to_be_between": {
-            "domain_kwargs": ["column", "row_condition", "condition_engine"],
+            "domain_kwargs": ["column", "row_condition", "condition_parser"],
             "success_kwargs": ["min_value", "max_value", "strict_min", "strict_max",],
         },
         "expect_column_unique_value_count_to_be_between": {
-            "domain_kwargs": ["column", "row_condition", "condition_engine"],
+            "domain_kwargs": ["column", "row_condition", "condition_parser"],
             "success_kwargs": ["min_value", "max_value"],
         },
         "expect_column_proportion_of_unique_values_to_be_between": {
-            "domain_kwargs": ["column", "row_condition", "condition_engine"],
+            "domain_kwargs": ["column", "row_condition", "condition_parser"],
             "success_kwargs": ["min_value", "max_value", "strict_min", "strict_max",],
         },
         "expect_column_most_common_value_to_be_in_set": {
-            "domain_kwargs": ["column", "row_condition", "condition_engine"],
+            "domain_kwargs": ["column", "row_condition", "condition_parser"],
             "success_kwargs": ["value_set", "ties_okay"],
         },
         "expect_column_sum_to_be_between": {
-            "domain_kwargs": ["column", "row_condition", "condition_engine"],
+            "domain_kwargs": ["column", "row_condition", "condition_parser"],
             "success_kwargs": ["min_value", "max_value", "strict_min", "strict_max",],
         },
         "expect_column_min_to_be_between": {
-            "domain_kwargs": ["column", "row_condition", "condition_engine"],
-=======
-            "domain_kwargs": ["column", "row_condition", "condition_parser"],
-            "success_kwargs": ["strictly", "parse_strings_as_datetimes", "mostly"],
-        },
-        "expect_column_values_to_be_decreasing": {
-            "domain_kwargs": ["column", "row_condition", "condition_parser"],
-            "success_kwargs": ["strictly", "parse_strings_as_datetimes", "mostly"],
-        },
-        "expect_column_value_lengths_to_be_between": {
-            "domain_kwargs": ["column", "row_condition", "condition_parser"],
-            "success_kwargs": ["min_value", "max_value", "mostly"],
-        },
-        "expect_column_value_lengths_to_equal": {
-            "domain_kwargs": ["column", "row_condition", "condition_parser"],
-            "success_kwargs": ["value", "mostly"],
-        },
-        "expect_column_values_to_match_regex": {
-            "domain_kwargs": ["column", "row_condition", "condition_parser"],
-            "success_kwargs": ["regex", "mostly"],
-        },
-        "expect_column_values_to_not_match_regex": {
-            "domain_kwargs": ["column", "row_condition", "condition_parser"],
-            "success_kwargs": ["regex", "mostly"],
-        },
-        "expect_column_values_to_match_regex_list": {
-            "domain_kwargs": ["column", "row_condition", "condition_parser"],
-            "success_kwargs": ["regex_list", "match_on", "mostly"],
-        },
-        "expect_column_values_to_not_match_regex_list": {
-            "domain_kwargs": ["column", "row_condition", "condition_parser"],
-            "success_kwargs": ["regex_list", "mostly"],
-        },
-        "expect_column_values_to_match_strftime_format": {
-            "domain_kwargs": ["column", "row_condition", "condition_parser"],
-            "success_kwargs": ["strftime_format", "mostly"],
-        },
-        "expect_column_values_to_be_dateutil_parseable": {
-            "domain_kwargs": ["column", "row_condition", "condition_parser"],
-            "success_kwargs": ["mostly"],
-        },
-        "expect_column_values_to_be_json_parseable": {
-            "domain_kwargs": ["column", "row_condition", "condition_parser"],
-            "success_kwargs": ["mostly"],
-        },
-        "expect_column_values_to_match_json_schema": {
-            "domain_kwargs": ["column", "row_condition", "condition_parser"],
-            "success_kwargs": ["json_schema", "mostly"],
-        },
-        "expect_column_parameterized_distribution_ks_test_p_value_to_be_greater_than": {
-            "domain_kwargs": ["column", "row_condition", "condition_parser"],
-            "success_kwargs": ["distribution", "p_value", "params"],
-        },
-        "expect_column_distinct_values_to_be_in_set": {
-            "domain_kwargs": ["column", "row_condition", "condition_parser"],
-            "success_kwargs": ["value_set", "parse_strings_as_datetimes"],
-        },
-        "expect_column_distinct_values_to_equal_set": {
-            "domain_kwargs": ["column", "row_condition", "condition_parser"],
-            "success_kwargs": ["value_set", "parse_strings_as_datetimes"],
-        },
-        "expect_column_distinct_values_to_contain_set": {
-            "domain_kwargs": ["column", "row_condition", "condition_parser"],
-            "success_kwargs": ["value_set", "parse_strings_as_datetimes"],
-        },
-        "expect_column_mean_to_be_between": {
-            "domain_kwargs": ["column", "row_condition", "condition_parser"],
-            "success_kwargs": ["min_value", "max_value", "strict_min", "strict_max",],
-        },
-        "expect_column_median_to_be_between": {
-            "domain_kwargs": ["column", "row_condition", "condition_parser"],
-            "success_kwargs": ["min_value", "max_value", "strict_min", "strict_max",],
-        },
-        "expect_column_quantile_values_to_be_between": {
-            "domain_kwargs": ["column", "row_condition", "condition_parser"],
-            "success_kwargs": ["quantile_ranges", "allow_relative_error"],
-        },
-        "expect_column_stdev_to_be_between": {
-            "domain_kwargs": ["column", "row_condition", "condition_parser"],
-            "success_kwargs": ["min_value", "max_value", "strict_min", "strict_max",],
-        },
-        "expect_column_unique_value_count_to_be_between": {
-            "domain_kwargs": ["column", "row_condition", "condition_parser"],
-            "success_kwargs": ["min_value", "max_value"],
-        },
-        "expect_column_proportion_of_unique_values_to_be_between": {
-            "domain_kwargs": ["column", "row_condition", "condition_parser"],
-            "success_kwargs": ["min_value", "max_value", "strict_min", "strict_max",],
-        },
-        "expect_column_most_common_value_to_be_in_set": {
-            "domain_kwargs": ["column", "row_condition", "condition_parser"],
-            "success_kwargs": ["value_set", "ties_okay"],
-        },
-        "expect_column_sum_to_be_between": {
-            "domain_kwargs": ["column", "row_condition", "condition_parser"],
-            "success_kwargs": ["min_value", "max_value", "strict_min", "strict_max",],
-        },
-        "expect_column_min_to_be_between": {
-            "domain_kwargs": ["column", "row_condition", "condition_parser"],
->>>>>>> a6ba7c02
+            "domain_kwargs": ["column", "row_condition", "condition_parser"],
             "success_kwargs": [
                 "min_value",
                 "max_value",
@@ -834,11 +698,7 @@
             ],
         },
         "expect_column_max_to_be_between": {
-<<<<<<< HEAD
-            "domain_kwargs": ["column", "row_condition", "condition_engine"],
-=======
-            "domain_kwargs": ["column", "row_condition", "condition_parser"],
->>>>>>> a6ba7c02
+            "domain_kwargs": ["column", "row_condition", "condition_parser"],
             "success_kwargs": [
                 "min_value",
                 "max_value",
@@ -849,19 +709,11 @@
             ],
         },
         "expect_column_chisquare_test_p_value_to_be_greater_than": {
-<<<<<<< HEAD
-            "domain_kwargs": ["column", "row_condition", "condition_engine"],
+            "domain_kwargs": ["column", "row_condition", "condition_parser"],
             "success_kwargs": ["partition_object", "p", "tail_weight_holdout"],
         },
         "expect_column_bootstrapped_ks_test_p_value_to_be_greater_than": {
-            "domain_kwargs": ["column", "row_condition", "condition_engine"],
-=======
-            "domain_kwargs": ["column", "row_condition", "condition_parser"],
-            "success_kwargs": ["partition_object", "p", "tail_weight_holdout"],
-        },
-        "expect_column_bootstrapped_ks_test_p_value_to_be_greater_than": {
-            "domain_kwargs": ["column", "row_condition", "condition_parser"],
->>>>>>> a6ba7c02
+            "domain_kwargs": ["column", "row_condition", "condition_parser"],
             "success_kwargs": [
                 "partition_object",
                 "p",
@@ -870,11 +722,7 @@
             ],
         },
         "expect_column_kl_divergence_to_be_less_than": {
-<<<<<<< HEAD
-            "domain_kwargs": ["column", "row_condition", "condition_engine"],
-=======
-            "domain_kwargs": ["column", "row_condition", "condition_parser"],
->>>>>>> a6ba7c02
+            "domain_kwargs": ["column", "row_condition", "condition_parser"],
             "success_kwargs": [
                 "partition_object",
                 "threshold",
@@ -932,7 +780,6 @@
             path: str,
             value: Any
     ) -> 'ExpectationConfiguration':
-<<<<<<< HEAD
         """
 
         Args:
@@ -945,11 +792,6 @@
         """
         if op not in ['add', 'replace', 'remove']:
             raise ValueError("Op must be either 'add', 'replace', or 'remove'")
-=======
-        print(self.get_runtime_kwargs().keys())
-        if op not in ['add', 'replace']:
-            raise ValueError("Op must be either 'add' or 'replace'")
->>>>>>> a6ba7c02
 
         if path.split('/')[1] not in self.get_runtime_kwargs().keys():
             raise ValueError("Path not available in kwargs")
@@ -1409,7 +1251,6 @@
         for idx, expectation in enumerate(self.expectations):
             if expectation.isEquivalentTo(expectation_configuration, match_type):
                 match_indexes.append(idx)
-<<<<<<< HEAD
 
         return match_indexes
 
@@ -1419,16 +1260,6 @@
               ) -> List[ExpectationConfiguration]:
         found_expectation_indexes = self.find_expectation_indexes(expectation_configuration, match_type)
         return itemgetter(found_expectation_indexes)(self.expectations)
-=======
-        if len(match_indexes) > 1:
-            raise ValueError(
-                "Multiple expectations matched arguments. No expectations removed."
-                # elif len(match_indexes) == 0:
-                #     raise ValueError("No matching expectation found.")
-            )
-        else:
-            return match_indexes[0]
->>>>>>> a6ba7c02
 
     def patch(
             self,
