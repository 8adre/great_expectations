--- conflicted
+++ resolved
@@ -1,10 +1,5 @@
 .. _changelog:
 
-
-<<<<<<< HEAD
-0.8.4.post0
-----------------
-=======
 0.8.5
 -----------------
 * BREAKING CHANGE: move all reader options from the top-level batch_kwargs object to a sub-dictionary called
@@ -33,13 +28,13 @@
 * Expose build_generator API publicly on datasources
 * Allow configuration of known extensions and return more informative message when SubdirReaderGenerator cannot find
   relevant files.
-* Add support for allow_relative_error on internal dataset quantile functions, and add support for 
+* Add support for allow_relative_error on internal dataset quantile functions, and add support for
   build_continuous_partition_objec in Redshift
 * Fix truncated scroll bars in value_counts graphs
 
+
 0.8.4.post0
------------------
->>>>>>> 06d13ac3
+----------------
 * Correct a packaging issue resulting in missing notebooks in tarball release; update docs to reflect new notebook
 locations.
 
