--- conflicted
+++ resolved
@@ -260,11 +260,7 @@
             .. code-block:: bash
 
                 Attempting to instantiate class from config...
-<<<<<<< HEAD
-                Instantiating as a DataSource, since class_name is StreamlinedSqlDataSource
-=======
                 Instantiating as a DataSource, since class_name is SimpleSqlalchemyDatasource
->>>>>>> 4232069c
                 Successfully instantiated StreamlinedSqlExecutionEnvironment
 
                 Execution engine: SqlAlchemyExecutionEngine
