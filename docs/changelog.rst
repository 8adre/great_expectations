--- conflicted
+++ resolved
@@ -4,12 +4,6 @@
 Changelog
 #########
 
-<<<<<<< HEAD
-BREAKING CHANGES:
-* **Renamed** Datasource to LegacyDatasource and introduced the new Datasource class. Because most installations rely on one PandasDatasource, SqlAlchemyDatasource, or SparkDFDatasource, most users will not be affected. If you have implemented highly customized Datasource class inheriting from the base class, you may need to update your inheritance. 
-
-=======
->>>>>>> 4232069c
 
 Develop
 -----------------
