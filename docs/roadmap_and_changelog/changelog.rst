.. _changelog:

v.0.7.7
-----------------
<<<<<<< HEAD
* Fix databricks generator (thanks @sspitz3!)
=======
* Standardize the way that plugin module loading works. DataContext will begin to use the new-style class and plugin
identification moving forward; yml configs should specify class_name and module_name (with module_name optional for
GE types). For now, it is possible to use the "type" parameter in configuration (as before).
* Add support for custom data_asset_type to all datasources
* Fix several memory and performance issues in SparkDFDataset.
 - Use only distinct value count instead of bringing values to driver
 - Migrate away from UDF for set membership, nullity, and regex expectations
* Fix several UI issues in the data_documentation
 - Broken link on Home
 - Scroll follows navigation properly
* Add support for strict_min and strict_max to inequality-based expectations to allow strict inequality checks
(thanks @RoyalTS!)
>>>>>>> 85b62419

v.0.7.6
-----------------
* New Validation Renderer! Supports turning validation results into HTML and displays differences between the expected \
 and the observed attributes of a dataset.
* Data Documentation sites are now fully configurable; a data context can be configured to generate multiple \
 sites built with different GE objects to support a variety of data documentation use cases. See data documentation \
 guide for more detail.
* CLI now has a new top-level command, `build-documentation` that can support rendering documentation for specified
 sites and even named data assets in a specific site.
* Introduced DotDict and LooselyTypedDotDict classes that allow to enforce typing of dictionaries.
* Bug fixes: improved internal logic of rendering data documentation, slack notification, and CLI profile command when \
 datasource argument was not provided.

v.0.7.5
-----------------
* Fix missing requirement for pypandoc brought in from markdown support for notes rendering.

v.0.7.4
-----------------
* Fix numerous rendering bugs and formatting issues for rendering documentation.
* Add support for pandas extension dtypes in pandas backend of expect_column_values_to_be_of_type and
  expect_column_values_to_be_in_type_list and fix bug affecting some dtype-based checks.
* Add datetime and boolean column-type detection in BasicDatasetProfiler.
* Improve BasicDatasetProfiler performance by disabling interactive evaluation when output of expectation is not
  immediately used for determining next expectations in profile.
* Add support for rendering expectation_suite and expectation_level notes from meta in docs.
* Fix minor formatting issue in readthedocs documentation.

v.0.7.3
-----------------
* BREAKING: Harmonize expect_column_values_to_be_of_type and expect_column_values_to_be_in_type_list semantics in
  Pandas with other backends, including support for None type and type_list parameters to support profiling.
  *These type expectations now rely exclusively on native python or numpy type names.*
* Add configurable support for Custom DataAsset modules to DataContext
* Improve support for setting and inheriting custom data_asset_type names
* Add tooltips with expectations backing data elements to rendered documentation
* Allow better selective disabling of tests (thanks @RoyalITS)
* Fix documentation build errors causing missing code blocks on readthedocs
* Update the parameter naming system in DataContext to reflect data_asset_name *and* expectation_suite_name
* Change scary warning about discarding expectations to be clearer, less scary, and only in log
* Improve profiler support for boolean types, value_counts, and type detection
* Allow user to specify data_assets to profile via CLI
* Support CLI rendering of expectation_suite and EVR-based documentation

v.0.7.2
-----------------
* Improved error detection and handling in CLI "add datasource" feature
* Fixes in rendering of profiling results (descriptive renderer of validation results)
* Query Generator of SQLAlchemy datasource adds tables in non-default schemas to the data asset namespace
* Added convenience methods to display HTML renderers of sections in Jupyter notebooks
* Implemented prescriptive rendering of expectations for most expectation types

v.0.7.1
------------

* Added documentation/tutorials/videos for onboarding and new profiling and documentation features
* Added prescriptive documentation built from expectation suites
* Improved index, layout, and navigation of data context HTML documentation site
* Bug fix: non-Python files were not included in the package
* Improved the rendering logic to gracefully deal with failed expectations
* Improved the basic dataset profiler to be more resilient
* Implement expect_column_values_to_be_of_type, expect_column_values_to_be_in_type_list for SparkDFDataset
* Updated CLI with a new documentation command and improved profile and render commands
* Expectation suites and validation results within a data context are saved in a more readable form (with indentation)
* Improved compatibility between SparkDatasource and InMemoryGenerator
* Optimization for Pandas column type checking
* Optimization for Spark duplicate value expectation (thanks @orenovadia!)
* Default run_id format no longer includes ":" and specifies UTC time
* Other internal improvements and bug fixes


v.0.7.0
------------

Version 0.7 of Great Expectations is HUGE. It introduces several major new features
and a large number of improvements, including breaking API changes.

The core vocabulary of expectations remains consistent. Upgrading to 
the new version of GE will primarily require changes to code that
uses data contexts; existing expectation suites will require only changes
to top-level names.

 * Major update of Data Contexts. Data Contexts now offer significantly \
   more support for building and maintaining expectation suites and \
   interacting with existing pipeline systems, including providing a namespace for objects.\
   They can handle integrating, registering, and storing validation results, and
   provide a namespace for data assets, making **batches** first-class citizens in GE.
   Read more: :ref:`data_context` or :py:mod:`great_expectations.data_context`

 * Major refactor of autoinspect. Autoinspect is now built around a module
   called "profile" which provides a class-based structure for building
   expectation suites. There is no longer a default  "autoinspect_func" --
   calling autoinspect requires explicitly passing the desired profiler. See :ref:`profiling`

 * New "Compile to Docs" feature produces beautiful documentation from expectations and expectation
   validation reports, helping keep teams on the same page.

 * Name clarifications: we've stopped using the overloaded terms "expectations
   config" and "config" and instead use "expectation suite" to refer to a
   collection (or suite!) of expectations that can be used for validating a
   data asset.

   - Expectation Suites include several top level keys that are useful \
     for organizing content in a data context: data_asset_name, \
     expectation_suite_name, and data_asset_type. When a data_asset is \
     validated, those keys will be placed in the `meta` key of the \
     validation result.

 * Major enhancement to the CLI tool including `init`, `render` and more flexibility with `validate`

 * Added helper notebooks to make it easy to get started. Each notebook acts as a combination of \
   tutorial and code scaffolding, to help you quickly learn best practices by applying them to \
   your own data.

 * Relaxed constraints on expectation parameter values, making it possible to declare many column
   aggregate expectations in a way that is always "vacuously" true, such as
   ``expect_column_values_to_be_between`` ``None`` and ``None``. This makes it possible to progressively
   tighten expectations while using them as the basis for profiling results and documentation.

  * Enabled caching on dataset objects by default.

 * Bugfixes and improvements:

   * New expectations:

     * expect_column_quantile_values_to_be_between
     * expect_column_distinct_values_to_be_in_set

   * Added support for ``head`` method on all current backends, returning a PandasDataset
   * More implemented expectations for SparkDF Dataset with optimizations

     * expect_column_values_to_be_between
     * expect_column_median_to_be_between
     * expect_column_value_lengths_to_be_between

   * Optimized histogram fetching for SqlalchemyDataset and SparkDFDataset
   * Added cross-platform internal partition method, paving path for improved profiling
   * Fixed bug with outputstrftime not being honored in PandasDataset
   * Fixed series naming for column value counts
   * Standardized naming for expect_column_values_to_be_of_type
   * Standardized and made explicit use of sample normalization in stdev calculation
   * Added from_dataset helper
   * Internal testing improvements
   * Documentation reorganization and improvements
   * Introduce custom exceptions for more detailed error logs

v.0.6.1
------------
* Re-add testing (and support) for py2
* NOTE: Support for SqlAlchemyDataset and SparkDFDataset is enabled via optional install \
  (e.g. ``pip install great_expectations[sqlalchemy]`` or ``pip install great_expectations[spark]``)

v.0.6.0
------------
* Add support for SparkDFDataset and caching (HUGE work from @cselig)
* Migrate distributional expectations to new testing framework
* Add support for two new expectations: expect_column_distinct_values_to_contain_set 
  and expect_column_distinct_values_to_equal_set (thanks @RoyalTS)
* FUTURE BREAKING CHANGE: The new cache mechanism for Datasets, \
  when enabled, causes GE to assume that dataset does not change between evaluation of individual expectations. \
  We anticipate this will become the future default behavior.
* BREAKING CHANGE: Drop official support pandas < 0.22

v.0.5.1
---------------
* **Fix** issue where no result_format available for expect_column_values_to_be_null caused error
* Use vectorized computation in pandas (#443, #445; thanks @RoyalTS)


v.0.5.0
----------------
* Restructured class hierarchy to have a more generic DataAsset parent that maintains expectation logic separate \
  from the tabular organization of Dataset expectations
* Added new FileDataAsset and associated expectations (#416 thanks @anhollis)
* Added support for date/datetime type columns in some SQLAlchemy expectations (#413)
* Added support for a multicolumn expectation, expect multicolumn values to be unique (#408)
* **Optimization**: You can now disable `partial_unexpected_counts` by setting the `partial_unexpected_count` value to \
  0 in the result_format argument, and we do not compute it when it would not be returned. (#431, thanks @eugmandel)
* **Fix**: Correct error in unexpected_percent computations for sqlalchemy when unexpected values exceed limit (#424)
* **Fix**: Pass meta object to expectation result (#415, thanks @jseeman)
* Add support for multicolumn expectations, with `expect_multicolumn_values_to_be_unique` as an example (#406)
* Add dataset class to from_pandas to simplify using custom datasets (#404, thanks @jtilly)
* Add schema support for sqlalchemy data context (#410, thanks @rahulj51)
* Minor documentation, warning, and testing improvements (thanks @zdog).


v.0.4.5
----------------
* Add a new autoinspect API and remove default expectations.
* Improve details for expect_table_columns_to_match_ordered_list (#379, thanks @rlshuhart)
* Linting fixes (thanks @elsander)
* Add support for dataset_class in from_pandas (thanks @jtilly)
* Improve redshift compatibility by correcting faulty isnull operator (thanks @avanderm)
* Adjust partitions to use tail_weight to improve JSON compatibility and
  support special cases of KL Divergence (thanks @anhollis)
* Enable custom_sql datasets for databases with multiple schemas, by
  adding a fallback for column reflection (#387, thanks @elsander)
* Remove `IF NOT EXISTS` check for custom sql temporary tables, for
  Redshift compatibility (#372, thanks @elsander)
* Allow users to pass args/kwargs for engine creation in
  SqlAlchemyDataContext (#369, thanks @elsander)
* Add support for custom schema in SqlAlchemyDataset (#370, thanks @elsander)
* Use getfullargspec to avoid deprecation warnings.
* Add expect_column_values_to_be_unique to SqlAlchemyDataset
* **Fix** map expectations for categorical columns (thanks @eugmandel)
* Improve internal testing suite (thanks @anhollis and @ccnobbli)
* Consistently use value_set instead of mixing value_set and values_set (thanks @njsmith8)

v.0.4.4
----------------
* Improve CLI help and set CLI return value to the number of unmet expectations
* Add error handling for empty columns to SqlAlchemyDataset, and associated tests
* **Fix** broken support for older pandas versions (#346)
* **Fix** pandas deepcopy issue (#342)

v.0.4.3
-------
* Improve type lists in expect_column_type_to_be[_in_list] (thanks @smontanaro and @ccnobbli)
* Update cli to use entry_points for conda compatibility, and add version option to cli
* Remove extraneous development dependency to airflow
* Address SQlAlchemy warnings in median computation
* Improve glossary in documentation
* Add 'statistics' section to validation report with overall validation results (thanks @sotte)
* Add support for parameterized expectations
* Improve support for custom expectations with better error messages (thanks @syk0saje)
* Implement expect_column_value_lenghts_to_[be_between|equal] for SQAlchemy (thanks @ccnobbli)
* **Fix** PandasDataset subclasses to inherit child class

v.0.4.2
-------
* **Fix** bugs in expect_column_values_to_[not]_be_null: computing unexpected value percentages and handling all-null (thanks @ccnobbli)
* Support mysql use of Decimal type (thanks @bouke-nederstigt)
* Add new expectation expect_column_values_to_not_match_regex_list.

  * Change behavior of expect_column_values_to_match_regex_list to use python re.findall in PandasDataset, relaxing \
    matching of individuals expressions to allow matches anywhere in the string.

* **Fix** documentation errors and other small errors (thanks @roblim, @ccnobbli)

v.0.4.1
-------
* Correct inclusion of new data_context module in source distribution

v.0.4.0
-------
* Initial implementation of data context API and SqlAlchemyDataset including implementations of the following \
  expectations:

  * expect_column_to_exist
  * expect_table_row_count_to_be
  * expect_table_row_count_to_be_between
  * expect_column_values_to_not_be_null
  * expect_column_values_to_be_null
  * expect_column_values_to_be_in_set
  * expect_column_values_to_be_between
  * expect_column_mean_to_be
  * expect_column_min_to_be
  * expect_column_max_to_be
  * expect_column_sum_to_be
  * expect_column_unique_value_count_to_be_between
  * expect_column_proportion_of_unique_values_to_be_between

* Major refactor of output_format to new result_format parameter. See docs for full details:

  * exception_list and related uses of the term exception have been renamed to unexpected
  * Output formats are explicitly hierarchical now, with BOOLEAN_ONLY < BASIC < SUMMARY < COMPLETE. \
    All *column_aggregate_expectation* expectations now return element count and related information included at the \
    BASIC level or higher.

* New expectation available for parameterized distributions--\
  expect_column_parameterized_distribution_ks_test_p_value_to_be_greater_than (what a name! :) -- (thanks @ccnobbli)
* ge.from_pandas() utility (thanks @schrockn)
* Pandas operations on a PandasDataset now return another PandasDataset (thanks @dlwhite5)
* expect_column_to_exist now takes a column_index parameter to specify column order (thanks @louispotok)
* Top-level validate option (ge.validate())
* ge.read_json() helper (thanks @rjurney)
* Behind-the-scenes improvements to testing framework to ensure parity across data contexts.
* Documentation improvements, bug-fixes, and internal api improvements

v.0.3.2
-------
* Include requirements file in source dist to support conda

v.0.3.1
--------
* **Fix** infinite recursion error when building custom expectations
* Catch dateutil parsing overflow errors

v.0.2
-----
* Distributional expectations and associated helpers are improved and renamed to be more clear regarding the tests they apply
* Expectation decorators have been refactored significantly to streamline implementing expectations and support custom expectations
* API and examples for custom expectations are available
* New output formats are available for all expectations
* Significant improvements to test suite and compatibility<|MERGE_RESOLUTION|>--- conflicted
+++ resolved
@@ -2,9 +2,7 @@
 
 v.0.7.7
 -----------------
-<<<<<<< HEAD
 * Fix databricks generator (thanks @sspitz3!)
-=======
 * Standardize the way that plugin module loading works. DataContext will begin to use the new-style class and plugin
 identification moving forward; yml configs should specify class_name and module_name (with module_name optional for
 GE types). For now, it is possible to use the "type" parameter in configuration (as before).
@@ -17,7 +15,6 @@
  - Scroll follows navigation properly
 * Add support for strict_min and strict_max to inequality-based expectations to allow strict inequality checks
 (thanks @RoyalTS!)
->>>>>>> 85b62419
 
 v.0.7.6
 -----------------
