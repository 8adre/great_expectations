--- conflicted
+++ resolved
@@ -6,11 +6,8 @@
 
 Develop
 -----------------
-<<<<<<< HEAD
 * [FEATURE] Add support for conditional expectations using pandas execution engine (#1217 HUGE thanks @arsenii!)
-
-=======
-[DOCS] Add how-to guides for configuring MySQL and MSSQL Datasources
+* [DOCS] Add how-to guides for configuring MySQL and MSSQL Datasources
 
 0.11.9
 -----------------
@@ -33,7 +30,6 @@
 * [DOCS] New how-to guide: How to instantiate a Data Context on an EMR Spark cluster
 * [DOCS] Managed Spark DF Documentation #1729 (thanks @mgorsk1)
 * [DOCS] Typos and clarifications (thanks @dechoma @sbrugman @rexboyce)
->>>>>>> a9318d86
 
 0.11.8
 -----------------
